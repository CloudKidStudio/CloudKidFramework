# Changelog
All notable changes to this project will be documented in this file.

The format is based on [Keep a Changelog](https://keepachangelog.com/en/1.0.0/),
and this project adheres to [Semantic Versioning](https://semver.org/spec/v2.0.0.html).

<<<<<<< HEAD
## [2.4.0] - 2021-02-18
### Added
- Built in FullScreen support
- Initial IndexedDB functionality for creating, updated, deleting, and reading databases, stores, and records.

=======
>>>>>>> e06245c9
## [2.3.3] - 2021-01-29
### Added
- This CHANGELOG
### Fixed
- `ResizeHelpers`'s iOS screen size reporting function updated to never return `window.screen.width` and `height` as they were reporting incorrect values when moving from portrait to landscape orientation.
- Typings for caption classes were slightly off, and have now been corrected.
<<<<<<< HEAD
- npm modules updated to remove security vulnerabilities.
=======
>>>>>>> e06245c9
<|MERGE_RESOLUTION|>--- conflicted
+++ resolved
@@ -4,21 +4,15 @@
 The format is based on [Keep a Changelog](https://keepachangelog.com/en/1.0.0/),
 and this project adheres to [Semantic Versioning](https://semver.org/spec/v2.0.0.html).
 
-<<<<<<< HEAD
 ## [2.4.0] - 2021-02-18
 ### Added
 - Built in FullScreen support
 - Initial IndexedDB functionality for creating, updated, deleting, and reading databases, stores, and records.
 
-=======
->>>>>>> e06245c9
 ## [2.3.3] - 2021-01-29
 ### Added
 - This CHANGELOG
 ### Fixed
 - `ResizeHelpers`'s iOS screen size reporting function updated to never return `window.screen.width` and `height` as they were reporting incorrect values when moving from portrait to landscape orientation.
 - Typings for caption classes were slightly off, and have now been corrected.
-<<<<<<< HEAD
 - npm modules updated to remove security vulnerabilities.
-=======
->>>>>>> e06245c9
