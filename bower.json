{
	"name": "springroll",
<<<<<<< HEAD
	"version": "0.2.2",
=======
	"version": "0.3.0",
>>>>>>> d74b75b0
	"main": "dist/core.min.js",
	"dependencies": {
		"preloadjs": "https://github.com/SpringRoll/PreloadJS.git",
		"bellhop": "*",
		"jquery": "*"
	},
	"devDependencies": {
		"pixi.js": "https://github.com/SpringRoll/pixi.js.git",
		"easeljs": "https://github.com/SpringRoll/EaselJS.git",
		"tweenjs": "https://github.com/SpringRoll/TweenJS.git",
		"soundjs": "https://github.com/SpringRoll/SoundJS.git",
		"qunit": "*",
		"google-code-prettify": "*",
		"bind-polyfill": "*"
	},
	"ignore": [
		"Gruntfile.js",
		"tasks",
		"examples",
		"docs",
		"src",
		"test",
		"tools",
		".bowerrc",
		".editorconfig",
		".travis.yml",
		".gitattributes",
		"library.json",
		"package.json",
		".gitignore"
	]
}<|MERGE_RESOLUTION|>--- conflicted
+++ resolved
@@ -1,10 +1,6 @@
 {
 	"name": "springroll",
-<<<<<<< HEAD
-	"version": "0.2.2",
-=======
 	"version": "0.3.0",
->>>>>>> d74b75b0
 	"main": "dist/core.min.js",
 	"dependencies": {
 		"preloadjs": "https://github.com/SpringRoll/PreloadJS.git",
