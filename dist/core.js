--- conflicted
+++ resolved
@@ -2127,9 +2127,12 @@
 
 		//request the next tick
 		//request the next animation frame
-		_tickId = _useRAF ?
-			requestAnimFrame(_tickCallback) :
-			setTargetedTimeout(_tickCallback, TimeUtils.now() - _lastFrameTime);
+		if (_tickCallback)
+		{
+			_tickId = _useRAF ?
+				requestAnimFrame(_tickCallback) :
+				setTargetedTimeout(_tickCallback, TimeUtils.now() - _lastFrameTime);
+		}
 	};
 
 	/**
@@ -2185,6 +2188,7 @@
 	namespace('springroll').Application = Application;
 
 }());
+
 /**
  *  @module Core
  *  @namespace springroll
@@ -2452,40 +2456,12 @@
 		this.options.add('autoPause', true)
 			.on('autoPause', function(value)
 			{
-<<<<<<< HEAD
 				visibility.enabled = value;
 			})
 			.respond('autoPause', function()
 			{
 				return visibility.enabled;
 			});
-=======
-				var framerateValue = 1000 / elapsed * _frameCount;
-				_framerate.innerHTML = "FPS: " + (Math.round(framerateValue * 1000) / 1000);
-				_lastFPSUpdateTime = now;
-				_frameCount = 0;
-			}
-		}
-		_lastFrameTime = now;
-
-		//trigger the update event
-		this.trigger(UPDATE, dTime);
-
-		//then update all displays
-		for (var key in _displays)
-		{
-			_displays[key].render(dTime);
-		}
-
-		//request the next tick
-		//request the next animation frame
-		if (_tickCallback)
-		{
-			_tickId = _useRAF ?
-				requestAnimFrame(_tickCallback) :
-				setTargetedTimeout(_tickCallback, TimeUtils.now() - _lastFrameTime);
-		}
->>>>>>> 09da757a
 	};
 
 	/**
