--- conflicted
+++ resolved
@@ -1,1275 +1,8 @@
 /*! SpringRoll 0.4.0 */
 /**
  * @module EaselJS Animation
- * @namespace springroll.easeljs
-<<<<<<< HEAD
+ * @namespace springroll
  * @requires Core, Animation, EaselJS Display
-=======
- * @requires Core, EaselJS Display
- */
-(function()
-{
-	/**
-	 * Animator Timeline is a class designed to provide
-	 * base animation functionality
-	 *
-	 * @class AnimatorTimeline
-	 * @private
-	 */
-	var AnimatorTimeline = function()
-	{
-		/**
-		 * The function to call when we're done
-		 *
-		 * @property {Function} onComplete
-		 */
-		this.onComplete = null;
-		
-		/**
-		 * The function to call when stopped early.
-		 *
-		 * @property {Function} onCancelled
-		 */
-		this.onCancelled = null;
-		
-		/**
-		 * An array of animations and pauses.
-		 *
-		 * @property {Array} eventList
-		 */
-		this.eventList = null;
-		
-		/**
-		 * The index of the active animation in eventList.
-		 * @property {int} listIndex
-		 */
-		this.listIndex = -1;
-		
-		/**
-		 * The instance of the timeline to animate
-		 *
-		 * @property {AnimatorTimeline} instance
-		 */
-		this.instance = null;
-		
-		/**
-		 * The frame number of the first frame of the current animation. If this is -1, then the
-		 * animation is currently a pause instead of an animation.
-		 *
-		 * @property {int} firstFrame
-		 */
-		this.firstFrame = -1;
-		
-		/**
-		 * The frame number of the last frame of the current animation.
-		 *
-		 * @property {int} lastFrame
-		 */
-		this.lastFrame = -1;
-		
-		/**
-		 * If the current animation loops - determined by looking to see if it ends
-		in "_stop" or "_loop"
-		 *
-		 * @property {Boolean} isLooping
-		 */
-		this.isLooping = false;
-		
-		/**
-		 * Length of current animation in frames.
-		 *
-		 * @property {int} length
-		 */
-		this.length = 0;
-
-		/**
-		 * If this timeline plays captions for the current sound.
-		 *
-		 * @property {Boolean} useCaptions
-		 * @readOnly
-		 */
-		this.useCaptions = false;
-		
-		/**
-		 * If the timeline is paused.
-		 *
-		 * @property {Boolean} _paused
-		 * @private
-		 */
-		this._paused = false;
-		
-		/**
-		 * The start time of the current animation on the movieclip's timeline.
-		 * @property {Number} startTime
-		 * @public
-		 */
-		this.startTime = 0;
-		
-		/**
-		 * The current animation duration in seconds.
-		 * @property {Number} duration
-		 * @public
-		 */
-		this.duration = 0;
-
-		/**
-		 * The animation speed for the current animation. Default is 1.
-		 * @property {Number} speed
-		 * @public
-		 */
-		this.speed = 1;
-
-		/**
-		 * The position of the current animation in seconds, or the current pause timer.
-		 * @property {Number} _time_sec
-		 * @private
-		 */
-		this._time_sec = 0;
-
-		/**
-		 * Sound alias to sync to during the current animation.
-		 * @property {String} soundAlias
-		 * @public
-		 */
-		this.soundAlias = null;
-
-		/**
-		 * A sound instance object from springroll.Sound, used for tracking sound position for the
-		 * current animation.
-		 * @property {Object} soundInst
-		 * @public
-		 */
-		this.soundInst = null;
-
-		/**
-		 * If the timeline will, but has yet to play a sound for the current animation.
-		 * @property {Boolean} playSound
-		 * @public
-		 */
-		this.playSound = false;
-
-		/**
-		 * The time (seconds) into the current animation that the sound starts.
-		 * @property {Number} soundStart
-		 * @public
-		 */
-		this.soundStart = 0;
-
-		/**
-		 * The time (seconds) into the animation that the sound ends
-		 * @property {Number} soundEnd
-		 * @public
-		 */
-		this.soundEnd = 0;
-		
-		/**
-		 * If the timeline is complete. Looping timelines will never complete.
-		 * @property {Boolean} complete
-		 * @public
-		 * @readOnly
-		 */
-		this.complete = false;
-	};
-	
-	var p = AnimatorTimeline.prototype;
-	
-	/**
-	 * Advances to the next item in the list of things to play.
-	 * @method _nextItem
-	 * @private
-	 */
-	p._nextItem = function()
-	{
-		var repeat = false;
-		//if on a looping animation, set up the animation to be replayed
-		// - this will only happen on looping animations with audio
-		if(this.isLooping)
-		{
-			//if sound is playing, we need to stop it immediately
-			//otherwise it can interfere with replaying the audio
-			if(this.soundInst)
-			{
-				this.soundInst.stop();
-				this.soundInst = null;
-			}
-			//say that we are repeating, so that we start at the beginning of the loop
-			//in case it started part way in
-			repeat = true;
-		}
-		else
-		{
-			//reset variables
-			this.soundEnd = this.soundStart = 0;
-			this.isLooping = this.playSound = this.useCaptions = false;
-			this.soundInst = this.soundAlias = null;
-			this.startTime = this.length = 0;
-			this.firstFrame = this.lastFrame = -1;
-			
-			//see if the animation list is complete
-			if(++this.listIndex >= this.eventList.length)
-			{
-				this.complete = true;
-				return;
-			}
-		}
-		//take action based on the type of item in the list
-		var listItem = this.eventList[this.listIndex];
-		switch(typeof listItem)
-		{
-			case "object":
-				this.firstFrame = listItem.first;
-				this.lastFrame = listItem.last;
-				this.length = this.lastFrame - this.firstFrame;
-				var fps = this.instance.framerate;
-				this.startTime = this.firstFrame / fps;
-				this.duration = this.length / fps;
-				this.speed = listItem.speed;
-				this.isLooping = listItem.loop;
-				var animStart = listItem.animStart;
-				if(repeat)
-					this._time_sec = 0;
-				else
-					this._time_sec = animStart < 0 ? Math.random() * this.duration : animStart;
-				if(listItem.alias)
-				{
-					this.soundAlias = listItem.alias;
-					this.soundStart = listItem.audioStart;
-					this.playSound = true;
-					this.useCaptions = listItem.useCaptions;
-				}
-				break;
-			case "number":
-				this.duration = listItem;
-				this._time_sec = 0;
-				break;
-			case "function":
-				listItem();
-				this._nextItem();
-				break;
-		}
-	};
-	
-	/**
-	 * The position of the current animation, or the current pause timer, in milliseconds.
-	 * @property {Number} time
-	 * @public
-	 */
-	Object.defineProperty(p, "time", {
-		get: function() { return this._time_sec * 1000; },
-		set: function(value) { this._time_sec = value * 0.001; }
-	});
-	
-	/**
-	 * Sets and gets the animation's paused status.
-	 *
-	 * @property {Boolean} paused
-	 * @public
-	 */
-	Object.defineProperty(p, "paused", {
-		get: function() { return this._paused; },
-		set: function(value) {
-			if(value == this._paused) return;
-			this._paused = !!value;
-			if(this.soundInst)
-			{
-				if(this.paused)
-					this.soundInst.pause();
-				else
-					this.soundInst.unpause();
-			}
-		}
-	});
-	
-	// Assign to the name space
-	namespace('springroll').AnimatorTimeline = AnimatorTimeline;
-	namespace('springroll.easeljs').AnimatorTimeline = AnimatorTimeline;
-	
-}());
-/**
- * @module EaselJS Animation
- * @namespace springroll.easeljs
- * @requires Core, EaselJS Display
- */
-(function(undefined)
-{
-	// Imports
-	var Application = include('springroll.Application'),
-		AnimatorTimeline = include('springroll.easeljs.AnimatorTimeline'),
-		Debug,
-		Sound;
-
-	/**
-	 * Animator is a static class designed to provided
-	 * base animation functionality, using frame labels of MovieClips
-	 *
-	 * @class Animator
-	 * @static
-	 */
-	var Animator = {};
-
-	/**
-	 * If we fire debug statements
-	 *
-	 * @property {Boolean} debug
-	 * @public
-	 * @static
-	 */
-	Animator.debug = false;
-
-	/**
-	 * The global captions object to use with animator
-	 * @property {springroll.Captions} captions
-	 * @public
-	 * @static
-	 */
-	Animator.captions = null;
-
-	/**
-	 * The collection of timelines
-	 *
-	 * @property {Array} _timelines
-	 * @private
-	 */
-	var _timelines = null;
-
-	/**
-	 * A collection of timelines for removal - kept out here so it doesn't need to be
-	 * reallocated every frame
-	 *
-	 * @property {Array} _removedTimelines
-	 * @private
-	 */
-	var _removedTimelines = null;
-
-	/** Look up a timeline by the instance
-	 *
-	 * @property {Dictionary} _timelinesMap
-	 * @private
-	 */
-	var _timelinesMap = null;
-
-	/**
-	 * If the Animator is paused
-	 *
-	 * @property {Boolean} _paused
-	 * @private
-	 */
-	var _paused = false;
-
-	/**
-	 * Sets the variables of the Animator to their defaults. Use when _timelines is null,
-	 * if the Animator data was cleaned up but was needed again later.
-	 *
-	 * @method init
-	 * @static
-	 */
-	Animator.init = function()
-	{
-		_timelines = [];
-		_removedTimelines = [];
-		_timelinesMap = {};
-		_paused = false;
-
-		Sound = include('springroll.Sound', false);
-		Debug = include('springroll.Debug', false);
-	};
-
-	/**
-	 * Stops all animations and cleans up the variables used.
-	 *
-	 * @method destroy
-	 * @static
-	 */
-	Animator.destroy = function()
-	{
-		Animator.stopAll(null, true);
-		Animator.captions = null;
-
-		_timelines = null;
-		_removedTimelines = null;
-		_timelinesMap = null;
-	};
-
-	/**
-	 * Play an animation for a frame label event
-	 *
-	 * @method play
-	 * @param {createjs.DisplayObject} instance The MovieClip or display object with the same API
-	 *                                       to animate.
-	 * @param {String|Object|Array} eventList One of or an array of the following
-	 * * objects in the format:
-	 *
-	 *      {
-	 *          anim:"myAnim",
-	 *          start:0,
-	 *          speed:1,
-	 *          audio:{alias:"MyAlias", start:300}
-	 *      }
-	 *
-	 *  * anim is the frame label of the animation to play, e.g. "onClose" to "onClose_stop".
-	 *  * start is milliseconds into the animation to start (0 if omitted). A value of -1
-	 *      starts from a random time in the animation.
-	 *  * speed is a multiplier for the animation speed (1 if omitted).
-	 *  * audio is audio to sync the animation to using springroll.Sound. audio can be a String
-	 *      if you want the audio to start 0 milliseconds into the animation.
-	 * * strings - frame labels, e.g. "onClose" to "onClose_stop".
-	 * * numbers - milliseconds to wait.
-	 * * functions - called upon reaching, followed immediately by the next item.
-	 * @param {Function} [onComplete] The callback function for when the animation is done.
-	 * @param {Function|Boolean} [onCancelled] A callback function for when an animation is
-	 *                                       stopped with Animator.stop() or to play another
-	 *                                       animation. A value of 'true' uses onComplete for
-	 *                                       onCancelled.
-	 * @return {springroll.easeljs.AnimatorTimeline} The Timeline object that represents this play() call.
-	 * @static
-	 */
-	Animator.play = function(instance, eventList, onComplete, onCancelled)
-	{
-		var audio, options;
-
-		if (onComplete && typeof onComplete != "function")
-		{
-			options = onComplete;
-			onComplete = options.onComplete;
-			onCancelled = options.onCancelled;
-		}
-		else if (onCancelled === true)
-		{
-			onCancelled = onComplete;
-		}
-		//deprecation fallback
-		if (typeof eventList == "string" && options)
-		{
-			audio = options.audio || options.soundData || null;
-			eventList = {
-				anim: eventList,
-				audio: audio
-			};
-		}
-		if (!Array.isArray(eventList))
-			eventList = [eventList];
-
-		if (!_timelines)
-			Animator.init();
-
-		if (_timelinesMap[instance.id] !== undefined)
-		{
-			Animator.stop(instance);
-		}
-		var timeline = Animator._makeTimeline(instance, eventList, onComplete, onCancelled);
-
-		//if the animation is present and complete
-		if (timeline.eventList && timeline.eventList.length >= 1)
-		{
-			timeline._nextItem(); //advance the timeline to the first item
-
-			instance.elapsedTime = timeline.startTime + timeline._time_sec;
-			//have it set its 'paused' variable to false
-			instance.play();
-			//update the movieclip to make sure it is redrawn correctly at the next opportunity
-			instance.advance();
-
-			// Before we add the timeline, we should check to see
-			// if there are no timelines, then start the enter frame
-			// updating
-			if (!Animator._hasTimelines()) Animator._startUpdate();
-
-			_timelines.push(timeline);
-			_timelinesMap[instance.id] = timeline;
-
-			return timeline;
-		}
-
-		if (true && Debug)
-		{
-			var label = eventList[0].anim ||
-				eventList[0].audio ||
-				eventList[0] ||
-				'<label unknown>';
-			var readableInstance = instance.id ||
-				instance.name ||
-				instance.key ||
-				instance.label ||
-				instance.toString() ||
-				instance;
-			Debug.groupCollapsed("No valid animation label \"" + label + "\" in MovieClip " + readableInstance);
-			Debug.red("eventList:", eventList);
-			Debug.red("instance:", instance);
-			Debug.trace("Animator.play");
-			Debug.groupEnd();
-		}
-
-		if (onComplete)
-		{
-			onComplete();
-		}
-		return null;
-	};
-
-	/**
-	 * Creates the AnimatorTimeline for a given animation
-	 *
-	 * @method _makeTimeline
-	 * @param {createjs.MovieClip} instance The instance to animate
-	 * @param {Array} eventList List of animation events
-	 * @param {Function} onComplete The function to callback when we're done
-	 * @param {Function} onCancelled The function to callback when cancelled
-	 * @return {springroll.easeljs.AnimatorTimeline} The Timeline object
-	 * @private
-	 * @static
-	 */
-	Animator._makeTimeline = function(instance, eventList, onComplete, onCancelled)
-	{
-		var timeline = new AnimatorTimeline();
-		if (!Animator.canAnimate(instance)) //not a movieclip
-		{
-			if (true && Debug)
-			{
-				Debug.warn("Attempting to use Animator to play something that is not movieclip compatible: " + instance);
-			}
-			return timeline;
-		}
-		//make sure the movieclip doesn't play outside the control of Animator
-		instance.tickEnabled = false;
-		var fps;
-		//make sure the movieclip is framerate independent
-		if (!instance.framerate)
-		{
-			fps = Application.instance.options.fps;
-			if (!fps)
-				fps = 15;
-			instance.framerate = fps;
-		}
-		else
-			fps = instance.framerate; //we'll want this for some math later
-		timeline.instance = instance;
-		timeline.eventList = []; //we'll create a duplicate event list with specific info
-		timeline.onComplete = onComplete;
-		timeline.onCancelled = onCancelled;
-		timeline.speed = speed;
-		var labels = instance.getLabels();
-		var anim, audio, start, speed, alias;
-		for (var j = 0, jLen = eventList.length; j < jLen; ++j)
-		{
-			var listItem = eventList[j];
-			switch (typeof listItem)
-			{
-				case "string":
-					anim = listItem;
-					audio = null;
-					start = 0;
-					speed = 1;
-					break;
-				case "object":
-					anim = listItem.anim;
-					audio = listItem.audio;
-					//convert into seconds, as that is what the time uses internally
-					start = typeof listItem.start == "number" ? listItem.start * 0.001 : 0;
-					speed = listItem.speed > 0 ? listItem.speed : 1;
-					break;
-				case "number":
-					//convert to seconds
-					timeline.eventList.push(listItem * 0.001);
-					continue;
-				case "function":
-					//add functions directly
-					timeline.eventList.push(listItem);
-					continue;
-				default:
-					//anything else we'll ignore
-					continue;
-			}
-
-			//go through the list of labels (they are sorted by frame number)
-			var stopLabel = anim + "_stop";
-			var loopLabel = anim + "_loop";
-
-			var l, first = -1,
-				last = -1,
-				loop = false;
-			for (var i = 0, len = labels.length; i < len; ++i)
-			{
-				l = labels[i];
-				if (l.label == anim)
-				{
-					first = l.position;
-				}
-				else if (l.label == stopLabel)
-				{
-					last = l.position;
-					break;
-				}
-				else if (l.label == loopLabel)
-				{
-					last = l.position;
-					loop = true;
-					break;
-				}
-			}
-			var animData;
-			if (first >= 0 && last > 0)
-			{
-				animData = {
-					name: anim,
-					first: first,
-					last: last,
-					loop: loop,
-					speed: speed,
-					animStart: start
-				};
-			}
-			else
-			{
-				//if the animation doesn't exist, skip it
-				continue;
-			}
-			//figure out audio stuff if it is okay to use
-			if (audio && Sound)
-			{
-				if (typeof audio == "string")
-				{
-					start = 0;
-					alias = audio;
-				}
-				else
-				{
-					start = audio.start > 0 ? audio.start * 0.001 : 0; //seconds
-					alias = audio.alias;
-				}
-				if (Sound.instance.exists(alias))
-				{
-					Sound.instance.preload(alias);
-					animData.alias = alias;
-					animData.audioStart = start;
-
-					animData.useCaptions = Animator.captions && Animator.captions.hasCaption(alias);
-				}
-			}
-			timeline.eventList.push(animData);
-		}
-
-		return timeline;
-	};
-
-	/**
-	 * Determines if a given instance can be animated by Animator, to allow things that aren't
-	 * MovieClips from EaselJS to be animated if they share the same API. Note - 'id' is a property
-	 * with a unique value for each createjs.DisplayObject. If a custom object is made that does
-	 * not inherit from DisplayObject, it needs to not have an id that is identical to anything
-	 * from EaselJS.
-	 *
-	 * @method canAnimate
-	 * @param {createjs.DisplayObject} instance The object to check for animation properties.
-	 * @return {Boolean} If the instance can be animated or not.
-	 * @static
-	 */
-	Animator.canAnimate = function(instance)
-	{
-		if (!instance)
-			return false;
-		if (instance instanceof createjs.MovieClip) //all createjs.MovieClips are A-OK
-			return true;
-		if (instance.framerate !== undefined && //property - calculate timing
-			instance.getLabels !== undefined && //method - get framelabels
-			instance.elapsedTime !== undefined && //property - set time passed
-			instance._tick !== undefined && //method - update after setting elapsedTime
-			instance.gotoAndStop !== undefined && //method - stop at end of anim
-			instance.play !== undefined && //method - start playing
-			instance.id !== undefined) //property - used to avoid duplication of timelines
-			return true;
-
-		return false;
-	};
-
-	/**
-	 * Checks if animation exists
-	 *
-	 * @method instanceHasAnimation
-	 * @param {createjs.MovieClip} instance The timeline to check
-	 * @param {String} event The frame label event (e.g. "onClose" to "onClose_stop")
-	 * @public
-	 * @static
-	 * @return {Boolean} does this animation exist?
-	 */
-	Animator.instanceHasAnimation = function(instance, event)
-	{
-		if (typeof instance.getLabels != "function") return false;
-		var labels = instance.getLabels();
-		var startFrame = -1,
-			stopFrame = -1;
-		var stopLabel = event + "_stop";
-		var loopLabel = event + "_loop";
-		var l;
-		for (var i = 0, len = labels.length; i < len; ++i)
-		{
-			l = labels[i];
-			if (l.label == event)
-			{
-				startFrame = l.position;
-			}
-			else if (l.label == stopLabel || l.label == loopLabel)
-			{
-				stopFrame = l.position;
-				break;
-			}
-		}
-
-		return startFrame >= 0 && stopFrame >= 0;
-	};
-
-	/**
-	 * Get duration of animation event (or sequence of events) in seconds
-	 *
-	 * @method getDuration
-	 * @param {createjs.MovieClip} instance The timeline to check
-	 * @param {String|Array} event The frame label event or array, in the format that play() uses.
-	 * @public
-	 * @static
-	 * @return {Number} Duration of animation event in milliseconds
-	 */
-	Animator.getDuration = function(instance, event)
-	{
-		if (typeof instance.getLabels != "function") return 0;
-		if (Array.isArray(event))
-		{
-			var duration = 0;
-			for (var j = 0, eventLength = event.length; j < eventLength; j++)
-			{
-				duration += Animator.getDuration(instance, event[j]);
-			}
-			return duration;
-		}
-		else
-		{
-			if (typeof event == "number")
-				return event;
-			else if (typeof event == "object" && event.anim)
-				event = event.anim;
-			else if (typeof event != "string")
-				return 0;
-
-			var labels = instance.getLabels();
-			var startFrame = -1,
-				stopFrame = -1;
-			var stopLabel = event + "_stop";
-			var loopLabel = event + "_loop";
-			var l;
-			for (var i = 0, labelsLength = labels.length; i < labelsLength; ++i)
-			{
-				l = labels[i];
-				if (l.label == event)
-				{
-					startFrame = l.position;
-				}
-				else if (l.label == stopLabel || l.label == loopLabel)
-				{
-					stopFrame = l.position;
-					break;
-				}
-			}
-			if (startFrame >= 0 && stopFrame > 0)
-			{
-				//make sure the movieclip has a framerate
-				if (!instance.framerate)
-				{
-					var fps = Application.instance.options.fps;
-					if (!fps)
-						fps = 15;
-					instance.framerate = fps;
-				}
-
-				return (stopFrame - startFrame) / instance.framerate * 1000;
-			}
-			else
-				return 0;
-		}
-	};
-
-	/**
-	 * Stop the animation.
-	 *
-	 * @method stop
-	 * @param {createjs.MovieClip} instance The MovieClip to stop the action on
-	 * @param {Boolean} [removeCallbacks=false] Completely disregard the on complete or
-	 *                                        on cancelled callback of this animation.
-	 * @static
-	 */
-	Animator.stop = function(instance, removeCallbacks)
-	{
-		if (!_timelines) return;
-
-		var timeline = _timelinesMap[instance.id];
-		if (!timeline)
-		{
-			return;
-		}
-		if (removeCallbacks)
-		{
-			timeline.onComplete = timeline.onCancelled = null;
-		}
-		Animator._remove(timeline, true);
-	};
-
-	/**
-	 * Stop all current Animator animations.
-	 * This is good for cleaning up all animation, as it doesn't do a callback on any of them.
-	 *
-	 * @method stopAll
-	 * @param {createjs.Container} [container] Specify a container to stop timelines
-	 *                                       contained within. This only checks one layer deep.
-	 * @param {Boolean} [removeCallbacks=false] Completely disregard the on complete or
-	 *                                        on cancelled callback of the current animations.
-	 * @static
-	 */
-	Animator.stopAll = function(container, removeCallbacks)
-	{
-		if (!Animator._hasTimelines()) return;
-
-		var timeline;
-		var removedTimelines = _timelines.slice();
-
-		for (var i = 0, len = removedTimelines.length; i < len; i++)
-		{
-			timeline = removedTimelines[i];
-
-			if (!container || container.contains(timeline.instance))
-			{
-				if (removeCallbacks)
-				{
-					timeline.onComplete = timeline.onCancelled = null;
-				}
-				Animator._remove(timeline, true);
-			}
-		}
-	};
-
-	/**
-	 * Remove a timeline from the stack
-	 *
-	 * @method _remove
-	 * @param {springroll.easeljs.AnimatorTimeline} timeline
-	 * @param {Boolean} doCancelled If we do the on complete callback
-	 * @private
-	 * @static
-	 */
-	Animator._remove = function(timeline, doCancelled)
-	{
-		var index = _removedTimelines.indexOf(timeline);
-		if (index >= 0)
-		{
-			_removedTimelines.splice(index, 1);
-		}
-
-		index = _timelines.indexOf(timeline);
-
-		// We can't remove an animation twice
-		if (index < 0) return;
-
-		var onComplete = timeline.onComplete,
-			onCancelled = timeline.onCancelled;
-
-		// Stop the animation
-		timeline.instance.stop();
-
-		//in most cases, if doOnComplete is true, it's a natural stop and the audio can
-		//be allowed to continue
-		if (doCancelled && timeline.soundInst)
-			timeline.soundInst.stop(); //stop the sound from playing
-
-		// Remove from the stack
-		_timelines.splice(index, 1);
-		delete _timelinesMap[timeline.instance.id];
-
-		//stop the captions, if relevant
-		if (timeline.useCaptions)
-		{
-			Animator.captions.stop();
-		}
-
-		// Clear the timeline
-		timeline.instance = null;
-		timeline.eventList = null;
-		timeline.onComplete = null;
-		timeline.onCancelled = null;
-
-		// Check if we should stop the update
-		if (!Animator._hasTimelines()) Animator._stopUpdate();
-
-		//call the appropriate callback
-		if (doCancelled)
-		{
-			if (onCancelled)
-				onCancelled();
-		}
-		else if (onComplete)
-		{
-			onComplete();
-		}
-	};
-
-	/**
-	 * Pause all tweens which have been excuted by Animator.play()
-	 *
-	 * @method pause
-	 * @static
-	 */
-	Animator.pause = function()
-	{
-		if (!_timelines) return;
-
-		if (_paused) return;
-
-		_paused = true;
-
-		for (var i = 0, len = _timelines.length; i < len; i++)
-		{
-			_timelines[i].paused = true;
-		}
-		Animator._stopUpdate();
-	};
-
-	/**
-	 * Resumes all tweens executed by the Animator.play()
-	 *
-	 * @method resume
-	 * @static
-	 */
-	Animator.resume = function()
-	{
-		if (!_timelines) return;
-
-		if (!_paused) return;
-
-		_paused = false;
-
-		// Resume playing of all the instances
-		for (var i = 0, len = _timelines.length; i < len; i++)
-		{
-			_timelines[i].paused = false;
-		}
-		if (Animator._hasTimelines()) Animator._startUpdate();
-	};
-
-	/**
-	 * Pauses or unpauses all timelines that are children of the specified DisplayObjectContainer.
-	 *
-	 * @method pauseInGroup
-	 * @param {Boolean} paused If this should be paused or unpaused
-	 * @param {createjs.Container} container The container to stop timelines contained within
-	 * @static
-	 */
-	Animator.pauseInGroup = function(paused, container)
-	{
-		if (!Animator._hasTimelines() || !container) return;
-
-		for (var i = 0, len = _timelines.length; i < len; i++)
-		{
-			if (container.contains(_timelines[i].instance))
-			{
-				_timelines[i].paused = paused;
-			}
-		}
-	};
-
-	/**
-	 * Get the timeline object for an instance
-	 *
-	 * @method getTimeline
-	 * @param {createjs.MovieClip} instance MovieClip
-	 * @return {springroll.easeljs.AnimatorTimeline} The timeline
-	 * @static
-	 */
-	Animator.getTimeline = function(instance)
-	{
-		if (!Animator._hasTimelines()) return null;
-
-		if (_timelinesMap[instance.id] !== undefined)
-		{
-			return _timelinesMap[instance.id];
-		}
-		return null;
-	};
-
-	/**
-	 * Whether the Animator class is currently paused.
-	 *
-	 * @method getPaused
-	 * @return {Boolean} if we're paused or not
-	 */
-	Animator.getPaused = function()
-	{
-		return _paused;
-	};
-
-	/**
-	 * Start the updating
-	 *
-	 * @method _startUpdate
-	 * @private
-	 * @static
-	 */
-	Animator._startUpdate = function()
-	{
-		if (Application.instance)
-			Application.instance.on("update", Animator._update);
-	};
-
-	/**
-	 * Stop the updating
-	 *
-	 * @method _stopUpdate
-	 * @private
-	 * @static
-	 */
-	Animator._stopUpdate = function()
-	{
-		if (Application.instance)
-			Application.instance.off("update", Animator._update);
-	};
-
-	/**
-	 * The update every frame
-	 *
-	 * @method
-	 * @param {int} elapsed The time in milliseconds since the last frame
-	 * @private
-	 * @static
-	 */
-	Animator._update = function(elapsed)
-	{
-		if (!_timelines) return;
-
-		var delta = elapsed * 0.001; //ms -> sec
-
-		var t, instance, audioPos, extraTime, onNext;
-		for (var i = _timelines.length - 1; i >= 0; --i)
-		{
-			t = _timelines[i];
-			instance = t.instance;
-			if (t.paused) continue;
-
-			//we'll use this to figure out if the timeline is on the next item
-			//to avoid code repetition
-			onNext = false;
-			extraTime = 0;
-
-			if (t.soundInst)
-			{
-				if (t.soundInst.isValid)
-				{
-					//convert sound position ms -> sec
-					audioPos = t.soundInst.position * 0.001;
-					if (audioPos < 0)
-						audioPos = 0;
-					t._time_sec = t.soundStart + audioPos;
-
-					if (t.useCaptions)
-					{
-						Animator.captions.seek(t.soundInst.position);
-					}
-					//if the sound goes beyond the animation, then stop the animation
-					//audio animations shouldn't loop, because doing that properly is difficult
-					//letting the audio continue should be okay though
-					if (t._time_sec >= t.duration)
-					{
-						instance.gotoAndStop(t.lastFrame);
-						extraTime = t._time_sec - t.duration;
-						t._nextItem();
-						if (t.complete)
-						{
-							_removedTimelines.push(t);
-							continue;
-						}
-						else
-						{
-							onNext = true;
-						}
-					}
-				}
-				//if sound is no longer valid, stop animation playback immediately
-				else
-				{
-					t._nextItem();
-					if (t.complete)
-					{
-						_removedTimelines.push(t);
-						continue;
-					}
-					else
-					{
-						onNext = true;
-					}
-				}
-			}
-			else
-			{
-				t._time_sec += delta * t.speed;
-				if (t._time_sec >= t.duration)
-				{
-					if (t.isLooping)
-					{
-						extraTime = t._time_sec - t.duration;
-						t._nextItem();
-						onNext = true;
-						//call the on complete function each time
-						if (t.onComplete)
-							t.onComplete();
-					}
-					else
-					{
-						extraTime = t._time_sec - t.duration;
-						if (t.firstFrame >= 0)
-							instance.gotoAndStop(t.lastFrame);
-						t._nextItem();
-						if (t.complete)
-						{
-							_removedTimelines.push(t);
-							continue;
-						}
-						else
-						{
-							onNext = true;
-						}
-					}
-				}
-				if (!onNext && t.playSound && t._time_sec >= t.soundStart)
-				{
-					t._time_sec = t.soundStart;
-					t.playSound = false;
-					t.soundInst = Sound.instance.play(
-						t.soundAlias,
-						onSoundDone.bind(this, t, t.listIndex, t.soundAlias),
-						onSoundStarted.bind(this, t, t.listIndex)
-					);
-					if (t.useCaptions)
-					{
-						Animator.captions.play(t.soundAlias);
-					}
-				}
-			}
-			if (onNext)
-			{
-				t._time_sec += extraTime;
-				while(t._time_sec >= t.duration)
-				{
-					extraTime = t._time_sec - t.duration;
-					t._nextItem();
-					if (t.complete)
-					{
-						if (t.firstFrame >= 0)
-							instance.gotoAndStop(t.lastFrame);
-						_removedTimelines.push(t);
-						continue;
-					}
-					t._time_sec += extraTime;
-				}
-				
-				if (t.firstFrame >= 0)
-					instance.gotoAndPlay(t.firstFrame);
-				if (t.playSound && t._time_sec >= t.soundStart)
-				{
-					t._time_sec = t.soundStart;
-					t.playSound = false;
-					t.soundInst = Sound.instance.play(
-						t.soundAlias,
-						onSoundDone.bind(this, t, t.listIndex, t.soundAlias),
-						onSoundStarted.bind(this, t, t.listIndex)
-					);
-					if (t.useCaptions)
-					{
-						Animator.captions.play(t.soundAlias);
-					}
-				}
-			}
-			//if on an animation, not a pause
-			if (t.firstFrame >= 0)
-			{
-				instance.elapsedTime = t.startTime + t._time_sec;
-				//because the movieclip only checks the elapsed time here (tickEnabled is false),
-				//calling advance() with no parameters is fine - it won't advance the time
-				instance.advance();
-			}
-		}
-		if (!_removedTimelines) return;
-		//we need to save the length before iterating because we have seen _removedTimelines get
-		//destroyed out from under us when this gets called at the end of an activity
-		var len = _removedTimelines.length;
-		for (i = 0; i < len; i++)
-		{
-			t = _removedTimelines[i];
-			Animator._remove(t);
-		}
-	};
-
-	/**
-	 * The sound has been started
-	 * @method onSoundStarted
-	 * @private
-	 * @param {springroll.easeljs.AnimatorTimeline} timeline
-	 */
-	var onSoundStarted = function(timeline, playIndex)
-	{
-		if (timeline.listIndex != playIndex) return;
-
-		//convert sound length to seconds
-		timeline.soundEnd = timeline.soundStart + timeline.soundInst.length * 0.001;
-	};
-
-	/**
-	 * The sound is done
-	 * @method onSoundDone
-	 * @private
-	 * @param {springroll.easeljs.AnimatorTimeline} timeline
-	 */
-	var onSoundDone = function(timeline, playIndex, soundAlias)
-	{
-		if (Animator.captions && Animator.captions.currentAlias == soundAlias)
-			Animator.captions.stop();
-
-		if (timeline.listIndex != playIndex) return;
-
-		if (timeline.soundEnd > 0 && timeline.soundEnd > timeline._time_sec)
-			timeline._time_sec = timeline.soundEnd;
-		timeline.soundInst = null;
-	};
-
-	/**
-	 * Check to see if we have timeline
-	 *
-	 * @method _hasTimelines
-	 * @return {Boolean} if we have timelines
-	 * @private
-	 * @static
-	 */
-	Animator._hasTimelines = function()
-	{
-		if (!_timelines) return false;
-		return _timelines.length > 0;
-	};
-
-	/**
-	 * String representation of this class
-	 *
-	 * @method toString
-	 * @return String
-	 * @static
-	 */
-	Animator.toString = function()
-	{
-		return "[springroll.easeljs.Animator]";
-	};
-
-	// Assign to the global namespace
-	namespace('springroll').Animator = Animator;
-	namespace('springroll.easeljs').Animator = Animator;
-
-}());
-
-/**
- * @module EaselJS Animation
- * @namespace springroll
- * @requires Core, EaselJS Display
->>>>>>> 8c089e91
  */
 (function()
 {
@@ -2008,6 +741,7 @@
 {
 	var MovieClip = include('createjs.MovieClip');
 	var AnimatorInstance = include('springroll.AnimatorInstance');
+	var GenericMovieClipInstance = include('springroll.GenericMovieClipInstance');
 
 	/**
 	 * The plugin for working with movieclip and animator
@@ -2017,7 +751,7 @@
 	 */
 	var MovieClipInstance = function()
 	{
-		AnimatorInstance.call(this);
+		GenericMovieClipInstance.call(this);
 	};
 
 	/**
@@ -2031,56 +765,13 @@
 	{
 		return clip instanceof MovieClip;
 	};
+	
+	MovieClipInstance.hasAnimation = GenericMovieClipInstance.hasAnimation;
+	MovieClipInstance.getDuration = GenericMovieClipInstance.getDuration;
 
 	// Inherit the AnimatorInstance
 	var s = AnimatorInstance.prototype;
-	var p = AnimatorInstance.extend(MovieClipInstance);
-
-	/**
-	 * Initialize the instance
-	 * @method  init
-	 * @param  {createjs.MovieClip} clip Display object
-	 */
-	p.init = function(clip)
-	{
-		s.init.call(this, clip);
-
-		// Make sure the clip is disabled
-		clip.tickEnabled = false;
-	};
-
-	/**
-	 * Get and set the elapsedTime override
-	 * @property {Number} elapsedTime
-	 */
-	Object.defineProperty(p, 'elapsedTime',
-	{
-		get: function()
-		{
-			return this.clip.elapsedTime; 
-		},
-		set: function(elapsedTime)
-		{
-			this.clip.elapsedTime = elapsedTime;
-
-			// because the movieclip only checks the elapsed time here (tickEnabled is false),
-			// calling advance() with no parameters is fine - it won't advance the time
-			this.clip.advance();
-		}
-	});
-
-	/**
-	 * Play the clip override
-	 * @method play
-	 */
-	p.play = function()
-	{
-		this.clip.play();
-
-		// update the movieclip to make sure it is redrawn 
-		// correctly at the next opportunity
-		this.clip.advance();
-	};
+	var p = AnimatorInstance.extend(MovieClipInstance, GenericMovieClipInstance);
 
 	// Assign to namespace
 	namespace('springroll.easeljs').MovieClipInstance = MovieClipInstance;
@@ -2095,7 +786,7 @@
 {
 	var AnimatorInstance = include('springroll.AnimatorInstance');
 	var BitmapMovieClip = include('springroll.easeljs.BitmapMovieClip');
-	var MovieClipInstance = include('springroll.easeljs.MovieClipInstance');
+	var GenericMovieClipInstance = include('springroll.GenericMovieClipInstance');
 
 	/**
 	 * The plugin for working with movieclip and animator
@@ -2105,7 +796,7 @@
 	 */
 	var BitmapMovieClipInstance = function()
 	{
-		MovieClipInstance.call(this);
+		GenericMovieClipInstance.call(this);
 	};
 
 	/**
@@ -2119,9 +810,12 @@
 	{
 		return clip instanceof BitmapMovieClip;
 	};
+	
+	BitmapMovieClipInstance.hasAnimation = GenericMovieClipInstance.hasAnimation;
+	BitmapMovieClipInstance.getDuration = GenericMovieClipInstance.getDuration;
 
 	// Extend class
-	AnimatorInstance.extend(BitmapMovieClipInstance, MovieClipInstance);
+	AnimatorInstance.extend(BitmapMovieClipInstance, GenericMovieClipInstance);
 
 	// Assign to namespace
 	namespace('springroll.easeljs').BitmapMovieClipInstance = BitmapMovieClipInstance;
