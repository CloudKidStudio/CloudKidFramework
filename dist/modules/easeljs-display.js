--- conflicted
+++ resolved
@@ -669,9 +669,7 @@
 {
 	var Task = include('springroll.Task'),
 		FlashArt = include('springroll.easeljs.FlashArt'),
-		Application = include('springroll.Application'),
-		ColorAlphaTask = include('springroll.ColorAlphaTask'),
-		BitmapUtils = include('springroll.easeljs.BitmapUtils');
+		Application = include('springroll.Application');
 
 	/**
 	 * Replaces Bitmaps in the global lib dictionary with a faux Bitmap
@@ -695,11 +693,6 @@
 	var FlashArtTask = function(asset)
 	{
 		Task.call(this, asset, asset.src);
-
-		if (!BitmapUtils)
-		{
-			BitmapUtils = include('springroll.easeljs.BitmapUtils');
-		}
 
 		/**
 		 * The path to the flash asset
@@ -887,7 +880,6 @@
 						//scale asset if needed
 						if(result.scale != 1)
 							Bitmap.replaceWithScaledBitmap(id, 1 / result.scale, this.libName);
-						objectsToDestroy.push(result);
 					}
 					//otherwise the result is a SpriteSheet or the result of a FlashArtAtlasTask
 					else if(result.create)
@@ -2245,13 +2237,8 @@
 			this.stage = new Stage(id);
 		}
 		this.stage.autoClear = !!options.clearView;
-<<<<<<< HEAD
+		this.stage.preventSelection = this._autoPreventDefault;
 		
-=======
-		this.stage.preventSelection = this._autoPreventDefault;
-
-		this.animator = include('springroll.easeljs.Animator', false);
->>>>>>> 8c089e91
 		this.adapter = include('springroll.easeljs.DisplayAdapter');
 	};
 
