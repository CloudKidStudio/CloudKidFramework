--- conflicted
+++ resolved
@@ -1,8 +1,4 @@
-<<<<<<< HEAD
-/*! SpringRoll 0.2.2 */
-=======
 /*! SpringRoll 0.3.0 */
->>>>>>> d74b75b0
 /**
  *	@module Tasks
  *	@namespace springroll
