--- conflicted
+++ resolved
@@ -1274,8 +1274,6 @@
               
                 
                 <li><a
-<<<<<<< HEAD
-=======
                   href='#localizeroptions'
                   class="">
                   Localizer.Options
@@ -1286,7 +1284,6 @@
               
                 
                 <li><a
->>>>>>> e0663a65
                   href='#localizer'
                   class=" toggle-sibling">
                   Localizer
@@ -1339,7 +1336,6 @@
               
                 
                 <li><a
-<<<<<<< HEAD
                   href='#localizeroptions'
                   class="">
                   Localizer.Options
@@ -1350,8 +1346,6 @@
               
                 
                 <li><a
-=======
->>>>>>> e0663a65
                   href='#applicationplugin'
                   class=" toggle-sibling">
                   ApplicationPlugin
@@ -7611,8 +7605,7 @@
   
 
   
-<<<<<<< HEAD
-    <div class='pre p1 fill-light mt0'>new Caption()</div>
+    <div class='pre p1 fill-light mt0'>new Caption(lines: any)</div>
   
   
 
@@ -7650,19 +7643,6 @@
         <div class='space-bottom0'>
           <span class='code bold'>renderer</span> <code class='quiet'>(<a href="#irender">IRender</a>)</code>
           
-=======
-    <div class='pre p1 fill-light mt0'>new Caption(lines: any)</div>
-  
-  
-
-  
-  
-  
-  
-  
-  
-
-  
     <div class='py1 quiet mt1 prose-big'>Parameters</div>
     <div class='prose'>
       
@@ -7671,25 +7651,21 @@
             <span class='code bold'>lines</span> <code class='quiet'>(any)</code>
 	    
           </div>
->>>>>>> e0663a65
-          
-        </div>
-      
-    </div>
-  
-
-  
-
-  
-
-  
-
-  
-<<<<<<< HEAD
-=======
-
-  
->>>>>>> e0663a65
+          
+        </div>
+      
+    </div>
+  
+
+  
+
+  
+
+  
+
+  
+
+  
     <div class='py1 quiet mt1 prose-big'>Static Members</div>
     <div class="clearfix">
   
@@ -8038,7 +8014,6 @@
   
 
   
-<<<<<<< HEAD
     <div class='pre p1 fill-light mt0'>new Caption(lines: any)</div>
   
   
@@ -8059,19 +8034,6 @@
             <span class='code bold'>lines</span> <code class='quiet'>(any)</code>
 	    
           </div>
-=======
-    <div class='pre p1 fill-light mt0'>new Caption()</div>
-  
-  
-
-  
-  
-  
-  
-  
-  
-
-  
 
   
     <div class='py1 quiet mt1 prose-big'>Properties</div>
@@ -8098,25 +8060,21 @@
         <div class='space-bottom0'>
           <span class='code bold'>renderer</span> <code class='quiet'>(<a href="#irender">IRender</a>)</code>
           
->>>>>>> e0663a65
-          
-        </div>
-      
-    </div>
-  
-
-  
-
-  
-
-  
-
-  
-<<<<<<< HEAD
-
-  
-=======
->>>>>>> e0663a65
+          
+        </div>
+      
+    </div>
+  
+
+  
+
+  
+
+  
+
+  
+
+  
     <div class='py1 quiet mt1 prose-big'>Static Members</div>
     <div class="clearfix">
   
@@ -8722,7 +8680,6 @@
   </div>
   
 
-<<<<<<< HEAD
   
     <div class='pre p1 fill-light mt0'>new CaptionPlayer(captions: any, renderer: any)</div>
   
@@ -8757,23 +8714,6 @@
       
     </div>
   
-=======
-  <p>CaptionPlayer is used to start, stop and update captions.
-It applies the content of an active caption to a given CaptionRenderer.</p>
-
-    <div class='pre p1 fill-light mt0'>new CaptionPlayer()</div>
-  
-  
-
-  
-  
-  
-  
-  
-  
-
-  
->>>>>>> e0663a65
 
   
 
@@ -9004,23 +8944,6 @@
   </div>
   
 
-<<<<<<< HEAD
-  <p>CaptionPlayer is used to start, stop and update captions.
-It applies the content of an active caption to a given CaptionRenderer.</p>
-
-    <div class='pre p1 fill-light mt0'>new CaptionPlayer()</div>
-  
-  
-
-  
-  
-  
-  
-  
-  
-
-  
-=======
   
     <div class='pre p1 fill-light mt0'>new CaptionPlayer(captions: any, renderer: any)</div>
   
@@ -9055,7 +8978,6 @@
       
     </div>
   
->>>>>>> e0663a65
 
   
 
@@ -10149,8 +10071,6 @@
   
   <div class='clearfix'>
     
-<<<<<<< HEAD
-=======
     <h3 class='fl m0' id='localizeroptions'>
       Localizer.Options
     </h3>
@@ -10203,7 +10123,6 @@
   
   <div class='clearfix'>
     
->>>>>>> e0663a65
     <h3 class='fl m0' id='localizer'>
       Localizer
     </h3>
@@ -10580,7 +10499,6 @@
   
   <div class='clearfix'>
     
-<<<<<<< HEAD
     <h3 class='fl m0' id='localizeroptions'>
       Localizer.Options
     </h3>
@@ -10633,8 +10551,6 @@
   
   <div class='clearfix'>
     
-=======
->>>>>>> e0663a65
     <h3 class='fl m0' id='applicationplugin'>
       ApplicationPlugin
     </h3>
