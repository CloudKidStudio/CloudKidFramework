--- conflicted
+++ resolved
@@ -133,7 +133,6 @@
               
                 
                 <li><a
-<<<<<<< HEAD
                   href='#anchor'
                   class=" toggle-sibling">
                   Anchor
@@ -168,12 +167,9 @@
               
                 
                 <li><a
-                  href='#positioncallback'
-=======
                   href='#point'
->>>>>>> b310e3b9
                   class="">
-                  PositionCallback
+                  Point
                   
                 </a>
                 
@@ -191,12 +187,6 @@
               
                 
                 <li><a
-<<<<<<< HEAD
-                  href='#point'
-                  class="">
-                  Point
-                  
-=======
                   href='#positioncallback'
                   class="">
                   PositionCallback
@@ -207,36 +197,11 @@
               
                 
                 <li><a
-                  href='#anchor'
-                  class=" toggle-sibling">
-                  Anchor
-                  <span class='icon'>▸</span>
->>>>>>> b310e3b9
+                  href='#entityresizeevent'
+                  class="">
+                  EntityResizeEvent
+                  
                 </a>
-                
-                <div class='toggle-target display-none'>
-                  
-                  
-                    <ul class='list-reset py1-ul pl1'>
-                      <li class='h5'><span>Instance members</span></li>
-                      
-                      <li><a
-                        href='#anchoronresize'
-                        class='regular pre-open'>
-                        #onResize
-                      </a></li>
-                      
-                      <li><a
-                        href='#anchorcalcworldposition'
-                        class='regular pre-open'>
-                        #calcWorldPosition
-                      </a></li>
-                      
-                    </ul>
-                  
-                  
-                  
-                </div>
                 
                 </li>
               
@@ -270,29 +235,6 @@
               
                 
                 <li><a
-                  href='#entityresizeevent'
-                  class="">
-                  EntityResizeEvent
-                  
-                </a>
-                
-                </li>
-              
-                
-                <li><a
-<<<<<<< HEAD
-                  href='#scalecallback'
-                  class="">
-                  ScaleCallback
-                  
-                </a>
-                
-                </li>
-              
-                
-                <li><a
-=======
->>>>>>> b310e3b9
                   href='#scalemanager'
                   class=" toggle-sibling">
                   ScaleManager
@@ -351,6 +293,16 @@
                   
                   
                 </div>
+                
+                </li>
+              
+                
+                <li><a
+                  href='#scalecallback'
+                  class="">
+                  ScaleCallback
+                  
+                </a>
                 
                 </li>
               
@@ -516,16 +468,6 @@
               
                 
                 <li><a
-                  href='#keystate'
-                  class="">
-                  KeyState
-                  
-                </a>
-                
-                </li>
-              
-                
-                <li><a
                   href='#controller'
                   class=" toggle-sibling">
                   Controller
@@ -567,6 +509,16 @@
                   
                   
                 </div>
+                
+                </li>
+              
+                
+                <li><a
+                  href='#keystate'
+                  class="">
+                  KeyState
+                  
+                </a>
                 
                 </li>
               
@@ -2089,254 +2041,29 @@
   
   <div class='clearfix'>
     
-    <h3 class='fl m0' id='point'>
-      Point
-    </h3>
-    
-    
-  </div>
-  
-
-<<<<<<< HEAD
-  <p>Used to fix positions to a relative point in the viewport.</p>
-
-    <div class='pre p1 fill-light mt0'>new Anchor()</div>
-=======
-  
-    <div class='pre p1 fill-light mt0'>Point</div>
-  
-    <p>
-      Type:
-      {x: <a href="https://developer.mozilla.org/docs/Web/JavaScript/Reference/Global_Objects/Number">Number</a>, y: <a href="https://developer.mozilla.org/docs/Web/JavaScript/Reference/Global_Objects/Number">Number</a>}
-    </p>
->>>>>>> b310e3b9
-  
-  
-
-  
-  
-  
-  
-  
-  
-
-  
-
-  
-
-  
-
-  
-
-  
-
-  
-
-  
-
-  
-
-  
-</section>
-
-          
-        
-          
-          <section class='p2 mb2 clearfix bg-white minishadow'>
-
-  
-<<<<<<< HEAD
-    <div class='pre p1 fill-light mt0'>onResize(param: <a href="https://developer.mozilla.org/docs/Web/JavaScript/Reference/Global_Objects/Object">object</a>): void</div>
-=======
-  <div class='clearfix'>
-    
-    <h3 class='fl m0' id='point'>
-      Point
-    </h3>
-    
-    
-  </div>
-  
-
->>>>>>> b310e3b9
-  
-    <div class='pre p1 fill-light mt0'>Point</div>
-  
-    <p>
-      Type:
-      {x: <a href="https://developer.mozilla.org/docs/Web/JavaScript/Reference/Global_Objects/Number">Number</a>, y: <a href="https://developer.mozilla.org/docs/Web/JavaScript/Reference/Global_Objects/Number">Number</a>}
-    </p>
-  
-  
-
-  
-  
-  
-  
-  
-  
-
-  
-
-  
-
-  
-
-  
-
-  
-
-  
-
-  
-
-  
-
-  
-
-  
-</section>
-
-          
-        
-          
-          <section class='p2 mb2 clearfix bg-white minishadow'>
-
-  
-  <div class='clearfix'>
-    
-    <h3 class='fl m0' id='positioncallback'>
-      PositionCallback
-    </h3>
-    
-    
-  </div>
-  
-
-  <p>callback to used move game entities</p>
-
-<<<<<<< HEAD
-    <div class='pre p1 fill-light mt0'>calcWorldPosition(position: <a href="https://developer.mozilla.org/docs/Web/JavaScript/Reference/Global_Objects/Number">Number</a>, direction: <a href="https://developer.mozilla.org/docs/Web/JavaScript/Reference/Global_Objects/Number">Number</a>, offset: <a href="https://developer.mozilla.org/docs/Web/JavaScript/Reference/Global_Objects/Number">Number</a>, halfSize: <a href="https://developer.mozilla.org/docs/Web/JavaScript/Reference/Global_Objects/Number">Number</a>): void</div>
-=======
-    <div class='pre p1 fill-light mt0'>PositionCallback(position: <a href="#point">Point</a>)</div>
-  
-    <p>
-      Type:
-      <a href="https://developer.mozilla.org/docs/Web/JavaScript/Reference/Statements/function">Function</a>
-    </p>
->>>>>>> b310e3b9
-  
-  
-
-  
-  
-  
-  
-  
-  
-
-  
-    <div class='py1 quiet mt1 prose-big'>Parameters</div>
-    <div class='prose'>
-      
-        <div class='space-bottom0'>
-          <div>
-            <span class='code bold'>position</span> <code class='quiet'>(<a href="#point">Point</a>)</code>
-	    position relative to anchor direction
-
-          </div>
-          
-        </div>
-      
-    </div>
-  
-
-  
-
-  
-
-  
-
-  
-
-  
-<<<<<<< HEAD
-
-  
-</section>
-=======
->>>>>>> b310e3b9
-
-  
-
-  
-
-  
-
-  
-</section>
-
-          
-        
-          
-          <section class='p2 mb2 clearfix bg-white minishadow'>
-
-  
-  <div class='clearfix'>
-    
-<<<<<<< HEAD
-    <h3 class='fl m0' id='positioncallback'>
-      PositionCallback
-=======
     <h3 class='fl m0' id='anchor'>
       Anchor
->>>>>>> b310e3b9
     </h3>
     
     
   </div>
   
 
-<<<<<<< HEAD
-  <p>callback to used move game entities</p>
-
-    <div class='pre p1 fill-light mt0'>PositionCallback(position: <a href="#point">Point</a>)</div>
-  
-    <p>
-      Type:
-      <a href="https://developer.mozilla.org/docs/Web/JavaScript/Reference/Statements/function">Function</a>
-    </p>
-=======
   <p>Used to fix positions to a relative point in the viewport.</p>
 
     <div class='pre p1 fill-light mt0'>new Anchor()</div>
->>>>>>> b310e3b9
-  
-  
-
-  
-  
-  
-  
-  
-  
-
-  
-    <div class='py1 quiet mt1 prose-big'>Parameters</div>
-    <div class='prose'>
-      
-        <div class='space-bottom0'>
-          <div>
-            <span class='code bold'>position</span> <code class='quiet'>(<a href="#point">Point</a>)</code>
-	    position relative to anchor direction
-
-<<<<<<< HEAD
-          </div>
-          
-        </div>
-      
-    </div>
-=======
+  
+  
+
+  
+  
+  
+  
+  
+  
+
+  
+
   
 
   
@@ -2373,7 +2100,6 @@
   
   
   
->>>>>>> b310e3b9
   
 
   
@@ -2439,85 +2165,6 @@
 
   
 
-<<<<<<< HEAD
-          
-        
-          
-          <section class='p2 mb2 clearfix bg-white minishadow'>
-
-  
-  <div class='clearfix'>
-    
-    <h3 class='fl m0' id='point'>
-      Point
-    </h3>
-    
-    
-  </div>
-  
-
-  
-    <div class='pre p1 fill-light mt0'>Point</div>
-  
-    <p>
-      Type:
-      {x: <a href="https://developer.mozilla.org/docs/Web/JavaScript/Reference/Global_Objects/Number">Number</a>, y: <a href="https://developer.mozilla.org/docs/Web/JavaScript/Reference/Global_Objects/Number">Number</a>}
-    </p>
-  
-  
-
-  
-  
-  
-  
-  
-  
-
-  
-
-  
-
-  
-
-  
-
-  
-
-  
-
-  
-
-  
-
-  
-</section>
-
-          
-        
-          
-          <section class='p2 mb2 clearfix bg-white minishadow'>
-
-  
-  <div class='clearfix'>
-    
-    <h3 class='fl m0' id='point'>
-      Point
-    </h3>
-    
-    
-  </div>
-  
-
-  
-    <div class='pre p1 fill-light mt0'>Point</div>
-  
-    <p>
-      Type:
-      {x: <a href="https://developer.mozilla.org/docs/Web/JavaScript/Reference/Global_Objects/Number">Number</a>, y: <a href="https://developer.mozilla.org/docs/Web/JavaScript/Reference/Global_Objects/Number">Number</a>}
-    </p>
-  
-  
-=======
   
 
   
@@ -2596,7 +2243,6 @@
   
 
   
->>>>>>> b310e3b9
 
   
     
@@ -2625,6 +2271,227 @@
     </div>
   
 </div>
+
+  
+
+  
+
+  
+</section>
+
+          
+        
+          
+          <section class='p2 mb2 clearfix bg-white minishadow'>
+
+  
+  <div class='clearfix'>
+    
+    <h3 class='fl m0' id='point'>
+      Point
+    </h3>
+    
+    
+  </div>
+  
+
+  
+    <div class='pre p1 fill-light mt0'>Point</div>
+  
+    <p>
+      Type:
+      {x: <a href="https://developer.mozilla.org/docs/Web/JavaScript/Reference/Global_Objects/Number">Number</a>, y: <a href="https://developer.mozilla.org/docs/Web/JavaScript/Reference/Global_Objects/Number">Number</a>}
+    </p>
+  
+  
+
+  
+  
+  
+  
+  
+  
+
+  
+
+  
+
+  
+
+  
+
+  
+
+  
+
+  
+
+  
+
+  
+</section>
+
+          
+        
+          
+          <section class='p2 mb2 clearfix bg-white minishadow'>
+
+  
+  <div class='clearfix'>
+    
+    <h3 class='fl m0' id='point'>
+      Point
+    </h3>
+    
+    
+  </div>
+  
+
+  
+    <div class='pre p1 fill-light mt0'>Point</div>
+  
+    <p>
+      Type:
+      {x: <a href="https://developer.mozilla.org/docs/Web/JavaScript/Reference/Global_Objects/Number">Number</a>, y: <a href="https://developer.mozilla.org/docs/Web/JavaScript/Reference/Global_Objects/Number">Number</a>}
+    </p>
+  
+  
+
+  
+  
+  
+  
+  
+  
+
+  
+
+  
+
+  
+
+  
+
+  
+
+  
+
+  
+
+  
+
+  
+</section>
+
+          
+        
+          
+          <section class='p2 mb2 clearfix bg-white minishadow'>
+
+  
+  <div class='clearfix'>
+    
+    <h3 class='fl m0' id='positioncallback'>
+      PositionCallback
+    </h3>
+    
+    
+  </div>
+  
+
+  <p>callback to used move game entities</p>
+
+    <div class='pre p1 fill-light mt0'>PositionCallback(position: <a href="#point">Point</a>)</div>
+  
+    <p>
+      Type:
+      <a href="https://developer.mozilla.org/docs/Web/JavaScript/Reference/Statements/function">Function</a>
+    </p>
+  
+  
+
+  
+  
+  
+  
+  
+  
+
+  
+    <div class='py1 quiet mt1 prose-big'>Parameters</div>
+    <div class='prose'>
+      
+        <div class='space-bottom0'>
+          <div>
+            <span class='code bold'>position</span> <code class='quiet'>(<a href="#point">Point</a>)</code>
+	    position relative to anchor direction
+
+          </div>
+          
+        </div>
+      
+    </div>
+  
+
+  
+
+  
+
+  
+
+  
+
+  
+
+  
+
+  
+
+  
+</section>
+
+          
+        
+          
+          <section class='p2 mb2 clearfix bg-white minishadow'>
+
+  
+  <div class='clearfix'>
+    
+    <h3 class='fl m0' id='entityresizeevent'>
+      EntityResizeEvent
+    </h3>
+    
+    
+  </div>
+  
+
+  
+    <div class='pre p1 fill-light mt0'>EntityResizeEvent</div>
+  
+    <p>
+      Type:
+      {offset: <a href="#point">Point</a>, gameSize: <a href="#point">Point</a>, scale: <a href="#point">Point</a>}
+    </p>
+  
+  
+
+  
+  
+  
+  
+  
+  
+
+  
+
+  
+
+  
+
+  
+
+  
 
   
 
@@ -2753,199 +2620,6 @@
   
 
   
-<<<<<<< HEAD
-=======
-</section>
-
-          
-        
-          
-          <section class='p2 mb2 clearfix bg-white minishadow'>
-
-  
-  <div class='clearfix'>
-    
-    <h3 class='fl m0' id='entityresizeevent'>
-      EntityResizeEvent
-    </h3>
-    
-    
-  </div>
-  
-
-  
-    <div class='pre p1 fill-light mt0'>EntityResizeEvent</div>
-  
-    <p>
-      Type:
-      {offset: <a href="#point">Point</a>, gameSize: <a href="#point">Point</a>, scale: <a href="#point">Point</a>}
-    </p>
-  
-  
-
-  
-  
-  
-  
-  
-  
-
-  
-
-  
-
-  
-
-  
-
-  
-
-  
-
-  
-
-  
-
-  
->>>>>>> b310e3b9
-</section>
-
-          
-        
-          
-          <section class='p2 mb2 clearfix bg-white minishadow'>
-
-  
-  <div class='clearfix'>
-    
-    <h3 class='fl m0' id='entityresizeevent'>
-      EntityResizeEvent
-    </h3>
-    
-    
-  </div>
-  
-
-<<<<<<< HEAD
-  
-    <div class='pre p1 fill-light mt0'>EntityResizeEvent</div>
-  
-    <p>
-      Type:
-      {offset: <a href="#point">Point</a>, gameSize: <a href="#point">Point</a>, scale: <a href="#point">Point</a>}
-    </p>
-  
-  
-
-  
-  
-  
-  
-  
-  
-
-  
-
-  
-
-  
-
-  
-
-  
-
-  
-
-  
-
-  
-
-  
-</section>
-
-          
-        
-          
-          <section class='p2 mb2 clearfix bg-white minishadow'>
-
-  
-  <div class='clearfix'>
-    
-    <h3 class='fl m0' id='scalecallback'>
-      ScaleCallback
-    </h3>
-    
-    
-  </div>
-  
-
-  <p>callback to used scale game and canvas</p>
-
-    <div class='pre p1 fill-light mt0'>ScaleCallback(width: <a href="https://developer.mozilla.org/docs/Web/JavaScript/Reference/Global_Objects/Number">Number</a>, height: <a href="https://developer.mozilla.org/docs/Web/JavaScript/Reference/Global_Objects/Number">Number</a>, scale: <a href="#point">Point</a>)</div>
-  
-    <p>
-      Type:
-      <a href="https://developer.mozilla.org/docs/Web/JavaScript/Reference/Statements/function">Function</a>
-    </p>
-  
-  
-
-  
-  
-  
-  
-  
-  
-
-  
-    <div class='py1 quiet mt1 prose-big'>Parameters</div>
-    <div class='prose'>
-      
-        <div class='space-bottom0'>
-          <div>
-            <span class='code bold'>width</span> <code class='quiet'>(<a href="https://developer.mozilla.org/docs/Web/JavaScript/Reference/Global_Objects/Number">Number</a>)</code>
-	    width canvas should be
-
-          </div>
-          
-        </div>
-      
-        <div class='space-bottom0'>
-          <div>
-            <span class='code bold'>height</span> <code class='quiet'>(<a href="https://developer.mozilla.org/docs/Web/JavaScript/Reference/Global_Objects/Number">Number</a>)</code>
-	    height canvas should be
-
-          </div>
-          
-        </div>
-      
-        <div class='space-bottom0'>
-          <div>
-            <span class='code bold'>scale</span> <code class='quiet'>(<a href="#point">Point</a>)</code>
-	    x/y scale values
-
-          </div>
-          
-        </div>
-      
-    </div>
-  
-
-  
-
-  
-
-  
-
-  
-
-  
-
-  
-
-  
-
-  
 </section>
 
           
@@ -2964,8 +2638,6 @@
   </div>
   
 
-=======
->>>>>>> b310e3b9
   <p>Handles scaling the game</p>
 
     <div class='pre p1 fill-light mt0'>new ScaleManager($0: <a href="https://developer.mozilla.org/docs/Web/JavaScript/Reference/Global_Objects/Object">Object</a>, param: <a href="https://developer.mozilla.org/docs/Web/JavaScript/Reference/Global_Objects/Object">object</a>)</div>
@@ -3431,8 +3103,6 @@
   
 
   
-<<<<<<< HEAD
-=======
 
   
 </section>
@@ -3443,16 +3113,12 @@
 </div>
 
   
->>>>>>> b310e3b9
-
-  
-
-  
-</section>
-
-<<<<<<< HEAD
-      </div>
-=======
+
+  
+
+  
+</section>
+
           
         
           
@@ -3518,10 +3184,16 @@
           
         </div>
       
->>>>>>> b310e3b9
-    </div>
-  
-</div>
+    </div>
+  
+
+  
+
+  
+
+  
+
+  
 
   
 
@@ -4721,95 +4393,6 @@
   
 
   
-<<<<<<< HEAD
-=======
-
-  
-</section>
->>>>>>> b310e3b9
-
-  
-
-  
-
-  
-
-  
-
-  
-</section>
-
-          
-        
-          
-          <section class='p2 mb2 clearfix bg-white minishadow'>
-
-  
-  <div class='clearfix'>
-    
-    <h3 class='fl m0' id='keystate'>
-      KeyState
-    </h3>
-    
-    
-  </div>
-  
-
-  
-<<<<<<< HEAD
-    <div class='pre p1 fill-light mt0'>KeyState</div>
-=======
-    <div class='pre p1 fill-light mt0'>filterType</div>
->>>>>>> b310e3b9
-  
-    <p>
-      Type:
-      (<code>0</code> | <code>1</code> | <code>2</code>)
-    </p>
-  
-  
-
-  
-  
-  
-  
-  
-  
-
-  
-
-  
-    <div class='py1 quiet mt1 prose-big'>Properties</div>
-    <div>
-      
-        <div class='space-bottom0'>
-          <span class='code bold'>down</span> <code class='quiet'>(<a href="https://developer.mozilla.org/docs/Web/JavaScript/Reference/Statements/function">Function</a>)</code>
-          
-          
-        </div>
-      
-        <div class='space-bottom0'>
-          <span class='code bold'>up</span> <code class='quiet'>(<a href="https://developer.mozilla.org/docs/Web/JavaScript/Reference/Statements/function">Function</a>)</code>
-          
-          
-        </div>
-      
-        <div class='space-bottom0'>
-          <span class='code bold'>key</span> <code class='quiet'>(<a href="https://developer.mozilla.org/docs/Web/JavaScript/Reference/Global_Objects/String">string</a>)</code>
-          
-          
-        </div>
-      
-    </div>
-  
-
-  
-
-  
-
-  
-
-  
 
   
 
@@ -5100,8 +4683,6 @@
   
 
   
-<<<<<<< HEAD
-=======
 
   
 </section>
@@ -5114,16 +4695,12 @@
   
 
   
->>>>>>> b310e3b9
-
-  
-
-  
-</section>
-
-<<<<<<< HEAD
-      </div>
-=======
+
+  
+
+  
+</section>
+
           
         
           
@@ -5181,10 +4758,12 @@
           
         </div>
       
->>>>>>> b310e3b9
-    </div>
-  
-</div>
+    </div>
+  
+
+  
+
+  
 
   
 
@@ -7366,48 +6945,32 @@
   
 
   
-    <div class='pre p1 fill-light mt0'>new Caption()</div>
-  
-  
-
-  
-  
-  
-  
-  
-  
-
-  
-
-  
-    <div class='py1 quiet mt1 prose-big'>Properties</div>
-    <div>
-      
-        <div class='space-bottom0'>
-          <span class='code bold'>lines</span> <code class='quiet'>(<a href="https://developer.mozilla.org/docs/Web/JavaScript/Reference/Global_Objects/Array">Array</a>&#x3C;<a href="#timedline">TimedLine</a>>)</code>
-          
-          
-        </div>
-      
-        <div class='space-bottom0'>
-          <span class='code bold'>time</span> <code class='quiet'>(<a href="https://developer.mozilla.org/docs/Web/JavaScript/Reference/Global_Objects/Number">number</a>)</code>
-          
-          
-        </div>
-      
-        <div class='space-bottom0'>
-          <span class='code bold'>lineIndex</span> <code class='quiet'>(<a href="https://developer.mozilla.org/docs/Web/JavaScript/Reference/Global_Objects/Number">number</a>)</code>
-          
-          
-        </div>
-      
-        <div class='space-bottom0'>
-          <span class='code bold'>renderer</span> <code class='quiet'>(<a href="#irender">IRender</a>)</code>
-          
-          
-        </div>
-      
-    </div>
+    <div class='pre p1 fill-light mt0'>new Caption(lines: any)</div>
+  
+  
+
+  
+  
+  
+  
+  
+  
+
+  
+    <div class='py1 quiet mt1 prose-big'>Parameters</div>
+    <div class='prose'>
+      
+        <div class='space-bottom0'>
+          <div>
+            <span class='code bold'>lines</span> <code class='quiet'>(any)</code>
+	    
+          </div>
+          
+        </div>
+      
+    </div>
+  
+
   
 
   
@@ -7765,32 +7328,48 @@
   
 
   
-    <div class='pre p1 fill-light mt0'>new Caption(lines: any)</div>
-  
-  
-
-  
-  
-  
-  
-  
-  
-
-  
-    <div class='py1 quiet mt1 prose-big'>Parameters</div>
-    <div class='prose'>
-      
-        <div class='space-bottom0'>
-          <div>
-            <span class='code bold'>lines</span> <code class='quiet'>(any)</code>
-	    
-          </div>
-          
-        </div>
-      
-    </div>
-  
-
+    <div class='pre p1 fill-light mt0'>new Caption()</div>
+  
+  
+
+  
+  
+  
+  
+  
+  
+
+  
+
+  
+    <div class='py1 quiet mt1 prose-big'>Properties</div>
+    <div>
+      
+        <div class='space-bottom0'>
+          <span class='code bold'>lines</span> <code class='quiet'>(<a href="https://developer.mozilla.org/docs/Web/JavaScript/Reference/Global_Objects/Array">Array</a>&#x3C;<a href="#timedline">TimedLine</a>>)</code>
+          
+          
+        </div>
+      
+        <div class='space-bottom0'>
+          <span class='code bold'>time</span> <code class='quiet'>(<a href="https://developer.mozilla.org/docs/Web/JavaScript/Reference/Global_Objects/Number">number</a>)</code>
+          
+          
+        </div>
+      
+        <div class='space-bottom0'>
+          <span class='code bold'>lineIndex</span> <code class='quiet'>(<a href="https://developer.mozilla.org/docs/Web/JavaScript/Reference/Global_Objects/Number">number</a>)</code>
+          
+          
+        </div>
+      
+        <div class='space-bottom0'>
+          <span class='code bold'>renderer</span> <code class='quiet'>(<a href="#irender">IRender</a>)</code>
+          
+          
+        </div>
+      
+    </div>
   
 
   
@@ -8405,15 +7984,8 @@
   </div>
   
 
-<<<<<<< HEAD
-  <p>CaptionPlayer is used to start, stop and update captions.
-It applies the content of an active caption to a given CaptionRenderer.</p>
-
-    <div class='pre p1 fill-light mt0'>new CaptionPlayer()</div>
-=======
   
     <div class='pre p1 fill-light mt0'>new CaptionPlayer(captions: any, renderer: any)</div>
->>>>>>> b310e3b9
   
   
 
@@ -8676,15 +8248,10 @@
   </div>
   
 
-<<<<<<< HEAD
-  
-    <div class='pre p1 fill-light mt0'>new CaptionPlayer(captions: any, renderer: any)</div>
-=======
   <p>CaptionPlayer is used to start, stop and update captions.
 It applies the content of an active caption to a given CaptionRenderer.</p>
 
     <div class='pre p1 fill-light mt0'>new CaptionPlayer()</div>
->>>>>>> b310e3b9
   
   
 
@@ -9777,61 +9344,6 @@
   
 
   
-<<<<<<< HEAD
-=======
-
-  
-</section>
-
-          
-        
-          
-          <section class='p2 mb2 clearfix bg-white minishadow'>
-
-  
-  <div class='clearfix'>
-    
-    <h3 class='fl m0' id='localizeroptions'>
-      Localizer.Options
-    </h3>
-    
-    
-  </div>
-  
-
-  
-    <div class='pre p1 fill-light mt0'>Localizer.Options</div>
-  
-    <p>
-      Type:
-      {language: <a href="https://developer.mozilla.org/docs/Web/JavaScript/Reference/Global_Objects/String">string</a>, fallback: <a href="https://developer.mozilla.org/docs/Web/JavaScript/Reference/Global_Objects/String">string</a>}
-    </p>
-  
-  
-
-  
-  
-  
-  
-  
-  
-
-  
-
-  
-
-  
-
-  
-
-  
-
-  
-
-  
->>>>>>> b310e3b9
-
-  
 
   
 </section>
@@ -10210,7 +9722,6 @@
   
 
   
-<<<<<<< HEAD
 </section>
 
           
@@ -10263,8 +9774,6 @@
   
 
   
-=======
->>>>>>> b310e3b9
 </section>
 
           
