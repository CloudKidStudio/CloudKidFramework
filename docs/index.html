--- conflicted
+++ resolved
@@ -307,15 +307,9 @@
               
                 
                 <li><a
-<<<<<<< HEAD
-                  href='#keystate'
-                  class="">
-                  KeyState
-=======
                   href='#filtertype'
                   class="">
                   filterType
->>>>>>> eb830071
                   
                 </a>
                 
@@ -364,6 +358,16 @@
                   
                   
                 </div>
+                
+                </li>
+              
+                
+                <li><a
+                  href='#keystate'
+                  class="">
+                  KeyState
+                  
+                </a>
                 
                 </li>
               
@@ -3168,13 +3172,8 @@
   
   <div class='clearfix'>
     
-<<<<<<< HEAD
-    <h3 class='fl m0' id='keystate'>
-      KeyState
-=======
     <h3 class='fl m0' id='filtertype'>
       filterType
->>>>>>> eb830071
     </h3>
     
     
@@ -3182,19 +3181,11 @@
   
 
   
-<<<<<<< HEAD
-    <div class='pre p1 fill-light mt0'>KeyState</div>
-  
-    <p>
-      Type:
-      (<code>0</code> | <code>1</code> | <code>2</code>)
-=======
     <div class='pre p1 fill-light mt0'>filterType</div>
   
     <p>
       Type:
       (<code>"protanopia"</code> | <code>"protanomaly"</code> | <code>"deuteranopia"</code> | <code>"deuteranomaly"</code> | <code>"tritanopia"</code> | <code>"tritanomaly"</code> | <code>"achromatopsia"</code> | <code>"achromatomaly"</code>)
->>>>>>> eb830071
     </p>
   
   
@@ -3209,32 +3200,6 @@
   
 
   
-<<<<<<< HEAD
-    <div class='py1 quiet mt1 prose-big'>Properties</div>
-    <div>
-      
-        <div class='space-bottom0'>
-          <span class='code bold'>down</span> <code class='quiet'>(<a href="https://developer.mozilla.org/docs/Web/JavaScript/Reference/Statements/function">Function</a>)</code>
-          
-          
-        </div>
-      
-        <div class='space-bottom0'>
-          <span class='code bold'>up</span> <code class='quiet'>(<a href="https://developer.mozilla.org/docs/Web/JavaScript/Reference/Statements/function">Function</a>)</code>
-          
-          
-        </div>
-      
-        <div class='space-bottom0'>
-          <span class='code bold'>key</span> <code class='quiet'>(<a href="https://developer.mozilla.org/docs/Web/JavaScript/Reference/Global_Objects/String">string</a>)</code>
-          
-          
-        </div>
-      
-    </div>
-  
-=======
->>>>>>> eb830071
 
   
 
@@ -3539,6 +3504,81 @@
     </div>
   
 </div>
+
+  
+
+  
+
+  
+
+  
+</section>
+
+          
+        
+          
+          <section class='p2 mb2 clearfix bg-white minishadow'>
+
+  
+  <div class='clearfix'>
+    
+    <h3 class='fl m0' id='keystate'>
+      KeyState
+    </h3>
+    
+    
+  </div>
+  
+
+  
+    <div class='pre p1 fill-light mt0'>KeyState</div>
+  
+    <p>
+      Type:
+      (<code>0</code> | <code>1</code> | <code>2</code>)
+    </p>
+  
+  
+
+  
+  
+  
+  
+  
+  
+
+  
+
+  
+    <div class='py1 quiet mt1 prose-big'>Properties</div>
+    <div>
+      
+        <div class='space-bottom0'>
+          <span class='code bold'>down</span> <code class='quiet'>(<a href="https://developer.mozilla.org/docs/Web/JavaScript/Reference/Statements/function">Function</a>)</code>
+          
+          
+        </div>
+      
+        <div class='space-bottom0'>
+          <span class='code bold'>up</span> <code class='quiet'>(<a href="https://developer.mozilla.org/docs/Web/JavaScript/Reference/Statements/function">Function</a>)</code>
+          
+          
+        </div>
+      
+        <div class='space-bottom0'>
+          <span class='code bold'>key</span> <code class='quiet'>(<a href="https://developer.mozilla.org/docs/Web/JavaScript/Reference/Global_Objects/String">string</a>)</code>
+          
+          
+        </div>
+      
+    </div>
+  
+
+  
+
+  
+
+  
 
   
 
