<!doctype html>
<html lang="en">
<head>
  <meta charset='utf-8'>
  <title>springroll 2.3.2 | Documentation</title>
  <meta name='viewport' content='width=device-width,initial-scale=1'>
  <link href='assets/bass.css' rel='stylesheet'>
  <link href='assets/style.css' rel='stylesheet'>
  <link href='assets/github.css' rel='stylesheet'>
  <link href='assets/split.css' rel='stylesheet'>
</head>
<body class='documentation m0'>
    <div class='flex'>
      <div id='split-left' class='overflow-auto fs0 height-viewport-100'>
        <div class='py1 px2'>
          <h3 class='mb0 no-anchor'>springroll</h3>
          <div class='mb1'><code>2.3.2</code></div>
          <input
            placeholder='Filter'
            id='filter-input'
            class='col12 block input'
            spellcheck='false'
            autocapitalize='off'
            autocorrect='off'
            type='text' />
          <div id='toc'>
            <ul class='list-reset h5 py1-ul'>
              
                
                <li><a
                  href='#idletimer'
                  class=" toggle-sibling">
                  IdleTimer
                  <span class='icon'>▸</span>
                </a>
                
                <div class='toggle-target display-none'>
                  
                  
                    <ul class='list-reset py1-ul pl1'>
                      <li class='h5'><span>Instance members</span></li>
                      
                      <li><a
                        href='#idletimerstart'
                        class='regular pre-open'>
                        #start
                      </a></li>
                      
                      <li><a
                        href='#idletimerreset'
                        class='regular pre-open'>
                        #reset
                      </a></li>
                      
                      <li><a
                        href='#idletimerstop'
                        class='regular pre-open'>
                        #stop
                      </a></li>
                      
                      <li><a
                        href='#idletimerdispatch'
                        class='regular pre-open'>
                        #dispatch
                      </a></li>
                      
                      <li><a
                        href='#idletimersubscribe'
                        class='regular pre-open'>
                        #subscribe
                      </a></li>
                      
                      <li><a
                        href='#idletimerunsubscribe'
                        class='regular pre-open'>
                        #unsubscribe
                      </a></li>
                      
                    </ul>
                  
                  
                  
                </div>
                
                </li>
              
                
                <li><a
                  href='#ihintplayer'
                  class="">
                  IHintPlayer
                  
                </a>
                
                </li>
              
                
                <li><a
                  href='#userdata'
                  class=" toggle-sibling">
                  UserData
                  <span class='icon'>▸</span>
                </a>
                
                <div class='toggle-target display-none'>
                  
                  <ul class='list-reset py1-ul pl1'>
                    <li class='h5'><span>Static members</span></li>
                    
                      <li><a
                        href='#userdataread'
                        class='regular pre-open'>
                        .read
                      </a></li>
                    
                      <li><a
                        href='#userdatawrite'
                        class='regular pre-open'>
                        .write
                      </a></li>
                    
                      <li><a
                        href='#userdatadelete'
                        class='regular pre-open'>
                        .delete
                      </a></li>
                    
                    </ul>
                  
                  
                  
                  
                </div>
                
                </li>
              
                
                <li><a
                  href='#point'
                  class="">
                  Point
                  
                </a>
                
                </li>
              
                
                <li><a
                  href='#point'
                  class="">
                  Point
                  
                </a>
                
                </li>
              
                
                <li><a
                  href='#anchor'
                  class=" toggle-sibling">
                  Anchor
                  <span class='icon'>▸</span>
                </a>
                
                <div class='toggle-target display-none'>
                  
                  
                    <ul class='list-reset py1-ul pl1'>
                      <li class='h5'><span>Instance members</span></li>
                      
                      <li><a
                        href='#anchoronresize'
                        class='regular pre-open'>
                        #onResize
                      </a></li>
                      
                    </ul>
                  
                  
                  
                </div>
                
                </li>
              
                
                <li><a
                  href='#point'
                  class="">
                  Point
                  
                </a>
                
                </li>
              
                
                <li><a
<<<<<<< HEAD
                  href='#scalecallback'
                  class="">
                  ScaleCallback
=======
                  href='#point'
                  class="">
                  Point
                  
                </a>
                
                </li>
              
                
                <li><a
                  href='#positioncallback'
                  class="">
                  PositionCallback
>>>>>>> 3c534a1a
                  
                </a>
                
                </li>
              
                
                <li><a
                  href='#safescalemanager'
                  class=" toggle-sibling">
                  SafeScaleManager
                  <span class='icon'>▸</span>
                </a>
                
                <div class='toggle-target display-none'>
                  
                  <ul class='list-reset py1-ul pl1'>
                    <li class='h5'><span>Static members</span></li>
                    
                      <li><a
                        href='#safescalemanagercalcoffset'
                        class='regular pre-open'>
                        .calcOffset
                      </a></li>
                    
                      <li><a
                        href='#safescalemanageraddentity'
                        class='regular pre-open'>
                        .addEntity
                      </a></li>
                    
                    </ul>
                  
                  
                    <ul class='list-reset py1-ul pl1'>
                      <li class='h5'><span>Instance members</span></li>
                      
                      <li><a
                        href='#safescalemanagerentities'
                        class='regular pre-open'>
                        #entities
                      </a></li>
                      
                      <li><a
                        href='#safescalemanagerresizeeventdata'
                        class='regular pre-open'>
                        #resizeEventData
                      </a></li>
                      
                      <li><a
                        href='#safescalemanagerremoveentity'
                        class='regular pre-open'>
                        #removeEntity
                      </a></li>
                      
                      <li><a
                        href='#safescalemanagerenable'
                        class='regular pre-open'>
                        #enable
                      </a></li>
                      
                      <li><a
                        href='#safescalemanagerdisable'
                        class='regular pre-open'>
                        #disable
                      </a></li>
                      
                    </ul>
                  
                  
                  
                </div>
                
                </li>
              
                
                <li><a
                  href='#scaledentity'
                  class=" toggle-sibling">
                  ScaledEntity
                  <span class='icon'>▸</span>
                </a>
                
                <div class='toggle-target display-none'>
                  
                  
                    <ul class='list-reset py1-ul pl1'>
                      <li class='h5'><span>Instance members</span></li>
                      
                      <li><a
                        href='#scaledentityonresize'
                        class='regular pre-open'>
                        #onResize
                      </a></li>
                      
                    </ul>
                  
                  
                  
                </div>
                
                </li>
              
                
                <li><a
                  href='#entityresizeevent'
                  class="">
                  EntityResizeEvent
                  
                </a>
                
                </li>
              
                
                <li><a
                  href='#scalemanager'
                  class=" toggle-sibling">
                  ScaleManager
                  <span class='icon'>▸</span>
                </a>
                
                <div class='toggle-target display-none'>
                  
                  
                    <ul class='list-reset py1-ul pl1'>
                      <li class='h5'><span>Instance members</span></li>
                      
                      <li><a
                        href='#scalemanagerenable'
                        class='regular pre-open'>
                        #enable
                      </a></li>
                      
                      <li><a
                        href='#scalemanagerdisable'
                        class='regular pre-open'>
                        #disable
                      </a></li>
                      
                    </ul>
                  
                  
                  
                </div>
                
                </li>
              
                
                <li><a
                  href='#resizehelper'
                  class=" toggle-sibling">
                  ResizeHelper
                  <span class='icon'>▸</span>
                </a>
                
                <div class='toggle-target display-none'>
                  
                  <ul class='list-reset py1-ul pl1'>
                    <li class='h5'><span>Static members</span></li>
                    
                      <li><a
                        href='#resizehelperios'
                        class='regular pre-open'>
                        .iOS
                      </a></li>
                    
                      <li><a
                        href='#resizehelperenabled'
                        class='regular pre-open'>
                        .enabled
                      </a></li>
                    
                      <li><a
                        href='#resizehelperenabled'
                        class='regular pre-open'>
                        .enabled
                      </a></li>
                    
                      <li><a
                        href='#resizehelperonwindowresize'
                        class='regular pre-open'>
                        .onWindowResize
                      </a></li>
                    
                      <li><a
                        href='#resizehelpergetwindowresolution'
                        class='regular pre-open'>
                        .getWindowResolution
                      </a></li>
                    
                    </ul>
                  
                  
                  
                  
                </div>
                
                </li>
              
                
                <li><a
                  href='#speechsynth'
                  class=" toggle-sibling">
                  SpeechSynth
                  <span class='icon'>▸</span>
                </a>
                
                <div class='toggle-target display-none'>
                  
                  
                    <ul class='list-reset py1-ul pl1'>
                      <li class='h5'><span>Instance members</span></li>
                      
                      <li><a
                        href='#speechsynthpause'
                        class='regular pre-open'>
                        #pause
                      </a></li>
                      
                      <li><a
                        href='#speechsynthresume'
                        class='regular pre-open'>
                        #resume
                      </a></li>
                      
                      <li><a
                        href='#speechsynthcancel'
                        class='regular pre-open'>
                        #cancel
                      </a></li>
                      
                      <li><a
                        href='#speechsynthsay'
                        class='regular pre-open'>
                        #say
                      </a></li>
                      
                      <li><a
                        href='#speechsynthsetvoice'
                        class='regular pre-open'>
                        #setVoice
                      </a></li>
                      
                      <li><a
                        href='#speechsynthgetvoice'
                        class='regular pre-open'>
                        #getVoice
                      </a></li>
                      
                      <li><a
                        href='#speechsynthrate'
                        class='regular pre-open'>
                        #rate
                      </a></li>
                      
                      <li><a
                        href='#speechsynthrate'
                        class='regular pre-open'>
                        #rate
                      </a></li>
                      
                      <li><a
                        href='#speechsynthpitch'
                        class='regular pre-open'>
                        #pitch
                      </a></li>
                      
                      <li><a
                        href='#speechsynthpitch'
                        class='regular pre-open'>
                        #pitch
                      </a></li>
                      
                      <li><a
                        href='#speechsynthvolume'
                        class='regular pre-open'>
                        #volume
                      </a></li>
                      
                      <li><a
                        href='#speechsynthvolume'
                        class='regular pre-open'>
                        #volume
                      </a></li>
                      
                    </ul>
                  
                  
                  
                </div>
                
                </li>
              
                
                <li><a
                  href='#filtertype'
                  class="">
                  filterType
                  
                </a>
                
                </li>
              
                
                <li><a
                  href='#colorfilter'
                  class=" toggle-sibling">
                  ColorFilter
                  <span class='icon'>▸</span>
                </a>
                
                <div class='toggle-target display-none'>
                  
                  <ul class='list-reset py1-ul pl1'>
                    <li class='h5'><span>Static members</span></li>
                    
                      <li><a
                        href='#colorfilterapplyfilter'
                        class='regular pre-open'>
                        .applyFilter
                      </a></li>
                    
                      <li><a
                        href='#colorfilterchangefilter'
                        class='regular pre-open'>
                        .changeFilter
                      </a></li>
                    
                      <li><a
                        href='#colorfilterremovefilter'
                        class='regular pre-open'>
                        .removeFilter
                      </a></li>
                    
                      <li><a
                        href='#colorfiltertypes'
                        class='regular pre-open'>
                        .types
                      </a></li>
                    
                    </ul>
                  
                  
                  
                  
                </div>
                
                </li>
              
                
                <li><a
<<<<<<< HEAD
                  href='#keystate'
                  class="">
                  KeyState
=======
                  href='#filtertype'
                  class="">
                  filterType
>>>>>>> 3c534a1a
                  
                </a>
                
                </li>
              
                
                <li><a
                  href='#controller'
                  class=" toggle-sibling">
                  Controller
                  <span class='icon'>▸</span>
                </a>
                
                <div class='toggle-target display-none'>
                  
                  <ul class='list-reset py1-ul pl1'>
                    <li class='h5'><span>Static members</span></li>
                    
                      <li><a
                        href='#controllerupdate'
                        class='regular pre-open'>
                        .update
                      </a></li>
                    
                      <li><a
                        href='#controlleronkeydown'
                        class='regular pre-open'>
                        .onKeyDown
                      </a></li>
                    
                      <li><a
                        href='#controlleronkeyup'
                        class='regular pre-open'>
                        .onKeyUp
                      </a></li>
                    
                      <li><a
                        href='#controllerassignbuttons'
                        class='regular pre-open'>
                        .assignButtons
                      </a></li>
                    
                    </ul>
                  
                  
                    <ul class='list-reset py1-ul pl1'>
                      <li class='h5'><span>Instance members</span></li>
                      
                      <li><a
                        href='#controlleronwindowblur'
                        class='regular pre-open'>
                        #onWindowBlur
                      </a></li>
                      
                    </ul>
                  
                  
                  
                </div>
                
                </li>
              
                
                <li><a
                  href='#keystate'
                  class="">
                  KeyState
                  
                </a>
                
                </li>
              
                
                <li><a
                  href='#key'
                  class=" toggle-sibling">
                  Key
                  <span class='icon'>▸</span>
                </a>
                
                <div class='toggle-target display-none'>
                  
                  <ul class='list-reset py1-ul pl1'>
                    <li class='h5'><span>Static members</span></li>
                    
                      <li><a
                        href='#keyupdatestate'
                        class='regular pre-open'>
                        .updateState
                      </a></li>
                    
                      <li><a
                        href='#keyaction'
                        class='regular pre-open'>
                        .action
                      </a></li>
                    
                      <li><a
                        href='#keystate'
                        class='regular pre-open'>
                        .state
                      </a></li>
                    
                    </ul>
                  
                  
                  
                  
                </div>
                
                </li>
              
                
                <li><a
                  href='#application'
                  class=" toggle-sibling">
                  Application
                  <span class='icon'>▸</span>
                </a>
                
                <div class='toggle-target display-none'>
                  
                  <ul class='list-reset py1-ul pl1'>
                    <li class='h5'><span>Static members</span></li>
                    
                      <li><a
                        href='#applicationsetupplugins'
                        class='regular pre-open'>
                        .setupPlugins
                      </a></li>
                    
                      <li><a
                        href='#application_plugins'
                        class='regular pre-open'>
                        ._plugins
                      </a></li>
                    
                      <li><a
                        href='#applicationuses'
                        class='regular pre-open'>
                        .uses
                      </a></li>
                    
                      <li><a
                        href='#applicationgetplugin'
                        class='regular pre-open'>
                        .getPlugin
                      </a></li>
                    
                    </ul>
                  
                  
                    <ul class='list-reset py1-ul pl1'>
                      <li class='h5'><span>Instance members</span></li>
                      
                      <li><a
                        href='#applicationgetplugin'
                        class='regular pre-open'>
                        #getPlugin
                      </a></li>
                      
                      <li><a
                        href='#applicationvalidatelisteners'
                        class='regular pre-open'>
                        #validateListeners
                      </a></li>
                      
                      <li><a
                        href='#applicationsetstatedefaults'
                        class='regular pre-open'>
                        #setStateDefaults
                      </a></li>
                      
                    </ul>
                  
                  
                  
                </div>
                
                </li>
              
                
                <li><a
                  href='#debugger'
                  class=" toggle-sibling">
                  Debugger
                  <span class='icon'>▸</span>
                </a>
                
                <div class='toggle-target display-none'>
                  
                  <ul class='list-reset py1-ul pl1'>
                    <li class='h5'><span>Static members</span></li>
                    
                      <li><a
                        href='#debuggerparams'
                        class='regular pre-open'>
                        .params
                      </a></li>
                    
                      <li><a
                        href='#debuggerminlevel'
                        class='regular pre-open'>
                        .minLevel
                      </a></li>
                    
                      <li><a
                        href='#debuggeremit'
                        class='regular pre-open'>
                        .emit
                      </a></li>
                    
                      <li><a
                        href='#debuggerlevel'
                        class='regular pre-open'>
                        .LEVEL
                      </a></li>
                    
                      <li><a
                        href='#debuggerlog'
                        class='regular pre-open'>
                        .log
                      </a></li>
                    
                      <li><a
                        href='#debuggerassert'
                        class='regular pre-open'>
                        .assert
                      </a></li>
                    
                      <li><a
                        href='#debuggerisenabled'
                        class='regular pre-open'>
                        .isEnabled
                      </a></li>
                    
                      <li><a
                        href='#debuggerenable'
                        class='regular pre-open'>
                        .enable
                      </a></li>
                    
                      <li><a
                        href='#debuggerparamkey'
                        class='regular pre-open'>
                        .paramKey
                      </a></li>
                    
                    </ul>
                  
                  
                  
                  
                </div>
                
                </li>
              
                
                <li><a
                  href='#hintsequenceplayer'
                  class=" toggle-sibling">
                  HintSequencePlayer
                  <span class='icon'>▸</span>
                </a>
                
                <div class='toggle-target display-none'>
                  
                  
                    <ul class='list-reset py1-ul pl1'>
                      <li class='h5'><span>Instance members</span></li>
                      
                      <li><a
                        href='#hintsequenceplayerplay'
                        class='regular pre-open'>
                        #play
                      </a></li>
                      
                      <li><a
                        href='#hintsequenceplayerclear'
                        class='regular pre-open'>
                        #clear
                      </a></li>
                      
                      <li><a
                        href='#hintsequenceplayeradd'
                        class='regular pre-open'>
                        #add
                      </a></li>
                      
                      <li><a
                        href='#hintsequenceplayerremove'
                        class='regular pre-open'>
                        #remove
                      </a></li>
                      
                    </ul>
                  
                  
                  
                </div>
                
                </li>
              
                
                <li><a
                  href='#property'
                  class=" toggle-sibling">
                  Property
                  <span class='icon'>▸</span>
                </a>
                
                <div class='toggle-target display-none'>
                  
                  
                    <ul class='list-reset py1-ul pl1'>
                      <li class='h5'><span>Instance members</span></li>
                      
                      <li><a
                        href='#propertyvalue'
                        class='regular pre-open'>
                        #value
                      </a></li>
                      
                      <li><a
                        href='#propertyvalue'
                        class='regular pre-open'>
                        #value
                      </a></li>
                      
                      <li><a
                        href='#propertysubscribe'
                        class='regular pre-open'>
                        #subscribe
                      </a></li>
                      
                      <li><a
                        href='#propertyunsubscribe'
                        class='regular pre-open'>
                        #unsubscribe
                      </a></li>
                      
                      <li><a
                        href='#propertyhaslisteners'
                        class='regular pre-open'>
                        #hasListeners
                      </a></li>
                      
                    </ul>
                  
                  
                  
                </div>
                
                </li>
              
                
                <li><a
                  href='#caption'
                  class=" toggle-sibling">
                  Caption
                  <span class='icon'>▸</span>
                </a>
                
                <div class='toggle-target display-none'>
                  
                  <ul class='list-reset py1-ul pl1'>
                    <li class='h5'><span>Static members</span></li>
                    
                      <li><a
                        href='#captionupdate'
                        class='regular pre-open'>
                        .update
                      </a></li>
                    
                      <li><a
                        href='#captionupdatestate'
                        class='regular pre-open'>
                        .updateState
                      </a></li>
                    
                      <li><a
                        href='#captionisfinished'
                        class='regular pre-open'>
                        .isFinished
                      </a></li>
                    
                      <li><a
                        href='#captionstart'
                        class='regular pre-open'>
                        .start
                      </a></li>
                    
                      <li><a
                        href='#captionupdatetimeindex'
                        class='regular pre-open'>
                        .updateTimeIndex
                      </a></li>
                    
                    </ul>
                  
                  
                  
                  
                </div>
                
                </li>
              
                
                <li><a
                  href='#caption'
                  class=" toggle-sibling">
                  Caption
                  <span class='icon'>▸</span>
                </a>
                
                <div class='toggle-target display-none'>
                  
                  <ul class='list-reset py1-ul pl1'>
                    <li class='h5'><span>Static members</span></li>
                    
                      <li><a
                        href='#captionupdate'
                        class='regular pre-open'>
                        .update
                      </a></li>
                    
                      <li><a
                        href='#captionupdatestate'
                        class='regular pre-open'>
                        .updateState
                      </a></li>
                    
                      <li><a
                        href='#captionisfinished'
                        class='regular pre-open'>
                        .isFinished
                      </a></li>
                    
                      <li><a
                        href='#captionstart'
                        class='regular pre-open'>
                        .start
                      </a></li>
                    
                      <li><a
                        href='#captionupdatetimeindex'
                        class='regular pre-open'>
                        .updateTimeIndex
                      </a></li>
                    
                    </ul>
                  
                  
                  
                  
                </div>
                
                </li>
              
                
                <li><a
                  href='#captionfactory'
                  class=" toggle-sibling">
                  CaptionFactory
                  <span class='icon'>▸</span>
                </a>
                
                <div class='toggle-target display-none'>
                  
                  <ul class='list-reset py1-ul pl1'>
                    <li class='h5'><span>Static members</span></li>
                    
                      <li><a
                        href='#captionfactorycreatecaptionmap'
                        class='regular pre-open'>
                        .createCaptionMap
                      </a></li>
                    
                      <li><a
                        href='#captionfactorycreatecaption'
                        class='regular pre-open'>
                        .createCaption
                      </a></li>
                    
                      <li><a
                        href='#captionfactorycreateline'
                        class='regular pre-open'>
                        .createLine
                      </a></li>
                    
                    </ul>
                  
                  
                  
                  
                </div>
                
                </li>
              
                
                <li><a
                  href='#captionplayer'
                  class=" toggle-sibling">
                  CaptionPlayer
                  <span class='icon'>▸</span>
                </a>
                
                <div class='toggle-target display-none'>
                  
                  <ul class='list-reset py1-ul pl1'>
                    <li class='h5'><span>Static members</span></li>
                    
                      <li><a
                        href='#captionplayerupdate'
                        class='regular pre-open'>
                        .update
                      </a></li>
                    
                      <li><a
                        href='#captionplayerstart'
                        class='regular pre-open'>
                        .start
                      </a></li>
                    
                      <li><a
                        href='#captionplayerstop'
                        class='regular pre-open'>
                        .stop
                      </a></li>
                    
                    </ul>
                  
                  
                  
                  
                </div>
                
                </li>
              
                
                <li><a
                  href='#captionplayer'
                  class=" toggle-sibling">
                  CaptionPlayer
                  <span class='icon'>▸</span>
                </a>
                
                <div class='toggle-target display-none'>
                  
                  <ul class='list-reset py1-ul pl1'>
                    <li class='h5'><span>Static members</span></li>
                    
                      <li><a
                        href='#captionplayerupdate'
                        class='regular pre-open'>
                        .update
                      </a></li>
                    
                      <li><a
                        href='#captionplayerstart'
                        class='regular pre-open'>
                        .start
                      </a></li>
                    
                      <li><a
                        href='#captionplayerstop'
                        class='regular pre-open'>
                        .stop
                      </a></li>
                    
                    </ul>
                  
                  
                  
                  
                </div>
                
                </li>
              
                
                <li><a
                  href='#timedline'
                  class=" toggle-sibling">
                  TimedLine
                  <span class='icon'>▸</span>
                </a>
                
                <div class='toggle-target display-none'>
                  
                  
                    <ul class='list-reset py1-ul pl1'>
                      <li class='h5'><span>Instance members</span></li>
                      
                      <li><a
                        href='#timedlinesetcontent'
                        class='regular pre-open'>
                        #setContent
                      </a></li>
                      
                    </ul>
                  
                  
                  
                </div>
                
                </li>
              
                
                <li><a
                  href='#irender'
                  class="">
                  IRender
                  
                </a>
                
                </li>
              
                
                <li><a
                  href='#domrenderer'
                  class=" toggle-sibling">
                  DOMRenderer
                  <span class='icon'>▸</span>
                </a>
                
                <div class='toggle-target display-none'>
                  
                  <ul class='list-reset py1-ul pl1'>
                    <li class='h5'><span>Static members</span></li>
                    
                      <li><a
                        href='#domrendererstart'
                        class='regular pre-open'>
                        .start
                      </a></li>
                    
                      <li><a
                        href='#domrendererstop'
                        class='regular pre-open'>
                        .stop
                      </a></li>
                    
                    </ul>
                  
                  
                  
                  
                </div>
                
                </li>
              
                
                <li><a
                  href='#htmlrenderer'
                  class=" toggle-sibling">
                  HtmlRenderer
                  <span class='icon'>▸</span>
                </a>
                
                <div class='toggle-target display-none'>
                  
                  <ul class='list-reset py1-ul pl1'>
                    <li class='h5'><span>Static members</span></li>
                    
                      <li><a
                        href='#htmlrendererlinebegin'
                        class='regular pre-open'>
                        .lineBegin
                      </a></li>
                    
                      <li><a
                        href='#htmlrendererlineend'
                        class='regular pre-open'>
                        .lineEnd
                      </a></li>
                    
                    </ul>
                  
                  
                  
                  
                </div>
                
                </li>
              
                
                <li><a
                  href='#templaterenderer'
                  class="">
                  TemplateRenderer
                  
                </a>
                
                </li>
              
                
                <li><a
                  href='#textrenderer'
                  class=" toggle-sibling">
                  TextRenderer
                  <span class='icon'>▸</span>
                </a>
                
                <div class='toggle-target display-none'>
                  
                  <ul class='list-reset py1-ul pl1'>
                    <li class='h5'><span>Static members</span></li>
                    
                      <li><a
                        href='#textrendererlinebegin'
                        class='regular pre-open'>
                        .lineBegin
                      </a></li>
                    
                      <li><a
                        href='#textrendererlineend'
                        class='regular pre-open'>
                        .lineEnd
                      </a></li>
                    
                      <li><a
                        href='#textrenderersanitize'
                        class='regular pre-open'>
                        .sanitize
                      </a></li>
                    
                    </ul>
                  
                  
                  
                  
                </div>
                
                </li>
              
                
                <li><a
                  href='#localizer'
                  class=" toggle-sibling">
                  Localizer
                  <span class='icon'>▸</span>
                </a>
                
                <div class='toggle-target display-none'>
                  
                  <ul class='list-reset py1-ul pl1'>
                    <li class='h5'><span>Static members</span></li>
                    
                      <li><a
                        href='#localizerresolve'
                        class='regular pre-open'>
                        .resolve
                      </a></li>
                    
                      <li><a
                        href='#localizersetprimarylocale'
                        class='regular pre-open'>
                        .setPrimaryLocale
                      </a></li>
                    
                      <li><a
                        href='#localizersetfallbacklocale'
                        class='regular pre-open'>
                        .setFallbackLocale
                      </a></li>
                    
                      <li><a
                        href='#localizergetlocalekey'
                        class='regular pre-open'>
                        .getLocaleKey
                      </a></li>
                    
                      <li><a
                        href='#localizergetbrowserlanguages'
                        class='regular pre-open'>
                        .getBrowserLanguages
                      </a></li>
                    
                    </ul>
                  
                  
                  
                  
                </div>
                
                </li>
              
                
                <li><a
                  href='#localizeroptions'
                  class="">
                  Localizer.Options
                  
                </a>
                
                </li>
              
                
                <li><a
                  href='#applicationplugin'
                  class=" toggle-sibling">
                  ApplicationPlugin
                  <span class='icon'>▸</span>
                </a>
                
                <div class='toggle-target display-none'>
                  
                  
                    <ul class='list-reset py1-ul pl1'>
                      <li class='h5'><span>Instance members</span></li>
                      
                      <li><a
                        href='#applicationpluginpreload'
                        class='regular pre-open'>
                        #preload
                      </a></li>
                      
                      <li><a
                        href='#applicationplugininit'
                        class='regular pre-open'>
                        #init
                      </a></li>
                      
                      <li><a
                        href='#applicationpluginstart'
                        class='regular pre-open'>
                        #start
                      </a></li>
                      
                    </ul>
                  
                  
                  
                </div>
                
                </li>
              
            </ul>
          </div>
          <div class='mt1 h6 quiet'>
            <a href='https://documentation.js.org/reading-documentation.html'>Need help reading this?</a>
          </div>
        </div>
      </div>
      <div id='split-right' class='relative overflow-auto height-viewport-100'>
        
          
          <section class='p2 mb2 clearfix bg-white minishadow'>

  
  <div class='clearfix'>
    
    <h3 class='fl m0' id='idletimer'>
      IdleTimer
    </h3>
    
    
  </div>
  

  
    <div class='pre p1 fill-light mt0'>new IdleTimer()</div>
  
  

  
  
  
  
  
  

  

  

  

  

  

  

  

  
    <div class='py1 quiet mt1 prose-big'>Instance Members</div>
    <div class="clearfix">
  
    <div class='border-bottom' id='idletimerstart'>
      <div class="clearfix small pointer toggle-sibling">
        <div class="py1 contain">
            <a class='icon pin-right py1 dark-link caret-right'>▸</a>
            <span class='code strong strong truncate'>start(time)</span>
        </div>
      </div>
      <div class="clearfix display-none toggle-target">
        <section class='p2 mb2 clearfix bg-white minishadow'>

  

  
    <div class='pre p1 fill-light mt0'>start(time: <a href="https://developer.mozilla.org/docs/Web/JavaScript/Reference/Global_Objects/Number">Number</a>): void</div>
  
  

  
  
  
  
  
  

  
    <div class='py1 quiet mt1 prose-big'>Parameters</div>
    <div class='prose'>
      
        <div class='space-bottom0'>
          <div>
            <span class='code bold'>time</span> <code class='quiet'>(<a href="https://developer.mozilla.org/docs/Web/JavaScript/Reference/Global_Objects/Number">Number</a>
            = <code>15000</code>)</code>
	    time in milliseconds

          </div>
          
        </div>
      
    </div>
  

  

  
    
      <div class='py1 quiet mt1 prose-big'>Returns</div>
      <code>void</code>:
        @memberof IdleTimer

      
    
  

  

  

  

  

  

  

  
</section>

      </div>
    </div>
  
    <div class='border-bottom' id='idletimerreset'>
      <div class="clearfix small pointer toggle-sibling">
        <div class="py1 contain">
            <a class='icon pin-right py1 dark-link caret-right'>▸</a>
            <span class='code strong strong truncate'>reset()</span>
        </div>
      </div>
      <div class="clearfix display-none toggle-target">
        <section class='p2 mb2 clearfix bg-white minishadow'>

  

  <p>resets the timer, does not call subscribed functions</p>

    <div class='pre p1 fill-light mt0'>reset(): void</div>
  
  

  
  
  
  
  
  

  

  

  
    
      <div class='py1 quiet mt1 prose-big'>Returns</div>
      <code>void</code>:
        @memberof IdleTimer

      
    
  

  

  

  

  

  

  

  
</section>

      </div>
    </div>
  
    <div class='border-bottom' id='idletimerstop'>
      <div class="clearfix small pointer toggle-sibling">
        <div class="py1 contain">
            <a class='icon pin-right py1 dark-link caret-right'>▸</a>
            <span class='code strong strong truncate'>stop()</span>
        </div>
      </div>
      <div class="clearfix display-none toggle-target">
        <section class='p2 mb2 clearfix bg-white minishadow'>

  

  
    <div class='pre p1 fill-light mt0'>stop(): void</div>
  
  

  
  
  
  
  
  

  

  

  
    
      <div class='py1 quiet mt1 prose-big'>Returns</div>
      <code>void</code>:
        @memberof IdleTimer

      
    
  

  

  

  

  

  

  

  
</section>

      </div>
    </div>
  
    <div class='border-bottom' id='idletimerdispatch'>
      <div class="clearfix small pointer toggle-sibling">
        <div class="py1 contain">
            <a class='icon pin-right py1 dark-link caret-right'>▸</a>
            <span class='code strong strong truncate'>dispatch()</span>
        </div>
      </div>
      <div class="clearfix display-none toggle-target">
        <section class='p2 mb2 clearfix bg-white minishadow'>

  

  <p>Calls all subscribed functions, and resets the timer.</p>

    <div class='pre p1 fill-light mt0'>dispatch(): void</div>
  
  

  
  
  
  
  
  

  

  

  
    
      <div class='py1 quiet mt1 prose-big'>Returns</div>
      <code>void</code>:
        @memberof IdleTimer

      
    
  

  

  

  

  

  

  

  
</section>

      </div>
    </div>
  
    <div class='border-bottom' id='idletimersubscribe'>
      <div class="clearfix small pointer toggle-sibling">
        <div class="py1 contain">
            <a class='icon pin-right py1 dark-link caret-right'>▸</a>
            <span class='code strong strong truncate'>subscribe(callback)</span>
        </div>
      </div>
      <div class="clearfix display-none toggle-target">
        <section class='p2 mb2 clearfix bg-white minishadow'>

  

  <p>Adds a function to be called when timer is dispatched</p>

    <div class='pre p1 fill-light mt0'>subscribe(callback: any): void</div>
  
  

  
  
  
  
  
  

  
    <div class='py1 quiet mt1 prose-big'>Parameters</div>
    <div class='prose'>
      
        <div class='space-bottom0'>
          <div>
            <span class='code bold'>callback</span> <code class='quiet'>(any)</code>
	    
          </div>
          
        </div>
      
    </div>
  

  

  
    
      <div class='py1 quiet mt1 prose-big'>Returns</div>
      <code>void</code>:
        @memberof IdleTimer

      
    
  

  

  

  

  

  

  

  
</section>

      </div>
    </div>
  
    <div class='border-bottom' id='idletimerunsubscribe'>
      <div class="clearfix small pointer toggle-sibling">
        <div class="py1 contain">
            <a class='icon pin-right py1 dark-link caret-right'>▸</a>
            <span class='code strong strong truncate'>unsubscribe(callback)</span>
        </div>
      </div>
      <div class="clearfix display-none toggle-target">
        <section class='p2 mb2 clearfix bg-white minishadow'>

  

  <p>Removes a function from being called when timer is dispatched</p>

    <div class='pre p1 fill-light mt0'>unsubscribe(callback: any): void</div>
  
  

  
  
  
  
  
  

  
    <div class='py1 quiet mt1 prose-big'>Parameters</div>
    <div class='prose'>
      
        <div class='space-bottom0'>
          <div>
            <span class='code bold'>callback</span> <code class='quiet'>(any)</code>
	    
          </div>
          
        </div>
      
    </div>
  

  

  
    
      <div class='py1 quiet mt1 prose-big'>Returns</div>
      <code>void</code>:
        @memberof IdleTimer

      
    
  

  

  

  

  

  

  

  
</section>

      </div>
    </div>
  
</div>

  

  

  
</section>

          
        
          
          <section class='p2 mb2 clearfix bg-white minishadow'>

  
  <div class='clearfix'>
    
    <h3 class='fl m0' id='ihintplayer'>
      IHintPlayer
    </h3>
    
    
  </div>
  

  <p>Hint Player interface to help enforce minimum requirements for hint players</p>

    <div class='pre p1 fill-light mt0'>new IHintPlayer()</div>
  
  

  
  
  
  
  
  

  

  
    <div class='py1 quiet mt1 prose-big'>Properties</div>
    <div>
      
        <div class='space-bottom0'>
          <span class='code bold'>play</span> <code class='quiet'>(<a href="https://developer.mozilla.org/docs/Web/JavaScript/Reference/Statements/function">function</a>)</code>
          : called by application to

          
        </div>
      
    </div>
  

  

  

  

  

  

  

  

  
</section>

          
        
          
          <section class='p2 mb2 clearfix bg-white minishadow'>

  
  <div class='clearfix'>
    
    <h3 class='fl m0' id='userdata'>
      UserData
    </h3>
    
    
  </div>
  

  <p>Manages data between SpringRoll Container and SpringRoll</p>

    <div class='pre p1 fill-light mt0'>new UserData()</div>
  
  

  
  
  
  
  
  

  

  

  

  

  

  

  
    <div class='py1 quiet mt1 prose-big'>Static Members</div>
    <div class="clearfix">
  
    <div class='border-bottom' id='userdataread'>
      <div class="clearfix small pointer toggle-sibling">
        <div class="py1 contain">
            <a class='icon pin-right py1 dark-link caret-right'>▸</a>
            <span class='code strong strong truncate'>read(name)</span>
        </div>
      </div>
      <div class="clearfix display-none toggle-target">
        <section class='p2 mb2 clearfix bg-white minishadow'>

  

  <p>Gets data from SpringRoll Container</p>

    <div class='pre p1 fill-light mt0'>read(name: <a href="https://developer.mozilla.org/docs/Web/JavaScript/Reference/Global_Objects/String">string</a>): <a href="https://developer.mozilla.org/docs/Web/JavaScript/Reference/Global_Objects/Promise">Promise</a></div>
  
  

  
  
  
  
  
  

  
    <div class='py1 quiet mt1 prose-big'>Parameters</div>
    <div class='prose'>
      
        <div class='space-bottom0'>
          <div>
            <span class='code bold'>name</span> <code class='quiet'>(<a href="https://developer.mozilla.org/docs/Web/JavaScript/Reference/Global_Objects/String">string</a>)</code>
	    
          </div>
          
        </div>
      
    </div>
  

  

  
    
      <div class='py1 quiet mt1 prose-big'>Returns</div>
      <code><a href="https://developer.mozilla.org/docs/Web/JavaScript/Reference/Global_Objects/Promise">Promise</a></code>:
        

      
    
  

  

  

  

  

  

  

  
</section>

      </div>
    </div>
  
    <div class='border-bottom' id='userdatawrite'>
      <div class="clearfix small pointer toggle-sibling">
        <div class="py1 contain">
            <a class='icon pin-right py1 dark-link caret-right'>▸</a>
            <span class='code strong strong truncate'>write(name, value)</span>
        </div>
      </div>
      <div class="clearfix display-none toggle-target">
        <section class='p2 mb2 clearfix bg-white minishadow'>

  

  <p>Sends data to SpringRoll Container</p>

    <div class='pre p1 fill-light mt0'>write(name: <a href="https://developer.mozilla.org/docs/Web/JavaScript/Reference/Global_Objects/String">string</a>, value: any): <a href="https://developer.mozilla.org/docs/Web/JavaScript/Reference/Global_Objects/Promise">Promise</a></div>
  
  

  
  
  
  
  
  

  
    <div class='py1 quiet mt1 prose-big'>Parameters</div>
    <div class='prose'>
      
        <div class='space-bottom0'>
          <div>
            <span class='code bold'>name</span> <code class='quiet'>(<a href="https://developer.mozilla.org/docs/Web/JavaScript/Reference/Global_Objects/String">string</a>)</code>
	    
          </div>
          
        </div>
      
        <div class='space-bottom0'>
          <div>
            <span class='code bold'>value</span> <code class='quiet'>(any)</code>
	    
          </div>
          
        </div>
      
    </div>
  

  

  
    
      <div class='py1 quiet mt1 prose-big'>Returns</div>
      <code><a href="https://developer.mozilla.org/docs/Web/JavaScript/Reference/Global_Objects/Promise">Promise</a></code>:
        

      
    
  

  

  

  

  

  

  

  
</section>

      </div>
    </div>
  
    <div class='border-bottom' id='userdatadelete'>
      <div class="clearfix small pointer toggle-sibling">
        <div class="py1 contain">
            <a class='icon pin-right py1 dark-link caret-right'>▸</a>
            <span class='code strong strong truncate'>delete(name)</span>
        </div>
      </div>
      <div class="clearfix display-none toggle-target">
        <section class='p2 mb2 clearfix bg-white minishadow'>

  

  <p>Removes data from SpringRoll Container</p>

    <div class='pre p1 fill-light mt0'>delete(name: <a href="https://developer.mozilla.org/docs/Web/JavaScript/Reference/Global_Objects/String">string</a>)</div>
  
  

  
  
  
  
  
  

  
    <div class='py1 quiet mt1 prose-big'>Parameters</div>
    <div class='prose'>
      
        <div class='space-bottom0'>
          <div>
            <span class='code bold'>name</span> <code class='quiet'>(<a href="https://developer.mozilla.org/docs/Web/JavaScript/Reference/Global_Objects/String">string</a>)</code>
	    
          </div>
          
        </div>
      
    </div>
  

  

  

  

  

  

  

  

  

  
</section>

      </div>
    </div>
  
</div>

  

  

  

  
</section>

          
        
          
          <section class='p2 mb2 clearfix bg-white minishadow'>

  
  <div class='clearfix'>
    
    <h3 class='fl m0' id='point'>
      Point
    </h3>
    
    
  </div>
  

  
    <div class='pre p1 fill-light mt0'>Point</div>
  
    <p>
      Type:
      {x: <a href="https://developer.mozilla.org/docs/Web/JavaScript/Reference/Global_Objects/Number">Number</a>, y: <a href="https://developer.mozilla.org/docs/Web/JavaScript/Reference/Global_Objects/Number">Number</a>}
    </p>
  
  

  
  
  
  
  
  

  

  

  

  

  

  

  

  

  
</section>

          
        
          
          <section class='p2 mb2 clearfix bg-white minishadow'>

  
  <div class='clearfix'>
    
    <h3 class='fl m0' id='point'>
      Point
    </h3>
    
    
  </div>
  

  
    <div class='pre p1 fill-light mt0'>Point</div>
  
    <p>
      Type:
      {x: <a href="https://developer.mozilla.org/docs/Web/JavaScript/Reference/Global_Objects/Number">Number</a>, y: <a href="https://developer.mozilla.org/docs/Web/JavaScript/Reference/Global_Objects/Number">Number</a>}
    </p>
  
  

  
  
  
  
  
  

  

  

  

  

  

  

  

  

  
</section>

          
        
          
          <section class='p2 mb2 clearfix bg-white minishadow'>

  
  <div class='clearfix'>
    
    <h3 class='fl m0' id='anchor'>
      Anchor
    </h3>
    
    
  </div>
  

  <p>Used to fix positions to a relative point in the viewport.</p>

    <div class='pre p1 fill-light mt0'>new Anchor()</div>
  
  

  
  
  
  
  
  

  

  

  

  

  

  

  

  
    <div class='py1 quiet mt1 prose-big'>Instance Members</div>
    <div class="clearfix">
  
    <div class='border-bottom' id='anchoronresize'>
      <div class="clearfix small pointer toggle-sibling">
        <div class="py1 contain">
            <a class='icon pin-right py1 dark-link caret-right'>▸</a>
            <span class='code strong strong truncate'>onResize(param)</span>
        </div>
      </div>
      <div class="clearfix display-none toggle-target">
        <section class='p2 mb2 clearfix bg-white minishadow'>

  

  
    <div class='pre p1 fill-light mt0'>onResize(param: <a href="https://developer.mozilla.org/docs/Web/JavaScript/Reference/Global_Objects/Object">object</a>): void</div>
  
  

  
  
  
  
  
  

  
    <div class='py1 quiet mt1 prose-big'>Parameters</div>
    <div class='prose'>
      
        <div class='space-bottom0'>
          <div>
            <span class='code bold'>param</span> <code class='quiet'>(<a href="https://developer.mozilla.org/docs/Web/JavaScript/Reference/Global_Objects/Object">object</a>)</code>
	    
          </div>
          
          <table class='mt1 mb2 fixed-table h5 col-12'>
            <colgroup>
              <col width='30%' />
              <col width='70%' />
            </colgroup>
            <thead>
              <tr class='bold fill-light'>
                <th>Name</th>
                <th>Description</th>
              </tr>
            </thead>
            <tbody class='mt1'>
              
                <tr>
  <td class='break-word'><span class='code bold'>param.viewArea</span> <code class='quiet'><a href="#point">Point</a></code>
  </td>
  <td class='break-word'><span></span></td>
</tr>


              
            </tbody>
          </table>
          
        </div>
      
    </div>
  

  

  
    
      <div class='py1 quiet mt1 prose-big'>Returns</div>
      <code>void</code>:
        @memberof Anchor

      
    
  

  

  

  

  

  

  

  
</section>

      </div>
    </div>
  
</div>

  

  

  
</section>

          
        
          
          <section class='p2 mb2 clearfix bg-white minishadow'>

  
  <div class='clearfix'>
    
    <h3 class='fl m0' id='point'>
      Point
    </h3>
    
    
  </div>
  

  
    <div class='pre p1 fill-light mt0'>Point</div>
  
    <p>
      Type:
      {x: <a href="https://developer.mozilla.org/docs/Web/JavaScript/Reference/Global_Objects/Number">Number</a>, y: <a href="https://developer.mozilla.org/docs/Web/JavaScript/Reference/Global_Objects/Number">Number</a>}
    </p>
  
  

  
  
  
  
  
  

  

  

  

  

  

  

  

  

  

  
</section>

          
        
          
          <section class='p2 mb2 clearfix bg-white minishadow'>

  
  <div class='clearfix'>
    
    <h3 class='fl m0' id='scalecallback'>
      ScaleCallback
    </h3>
    
    
  </div>
  

  <p>callback to used scale game and canvas</p>

    <div class='pre p1 fill-light mt0'>ScaleCallback(width: <a href="https://developer.mozilla.org/docs/Web/JavaScript/Reference/Global_Objects/Number">Number</a>, height: <a href="https://developer.mozilla.org/docs/Web/JavaScript/Reference/Global_Objects/Number">Number</a>, scale: <a href="#point">Point</a>, scaleRatio: <a href="https://developer.mozilla.org/docs/Web/JavaScript/Reference/Global_Objects/Number">Number</a>, viewArea: <a href="https://developer.mozilla.org/docs/Web/JavaScript/Reference/Global_Objects/Object">Object</a>)</div>
  
    <p>
      Type:
      <a href="https://developer.mozilla.org/docs/Web/JavaScript/Reference/Statements/function">Function</a>
    </p>
  
  

  
  
  
  
  
  

  
    <div class='py1 quiet mt1 prose-big'>Parameters</div>
    <div class='prose'>
      
        <div class='space-bottom0'>
          <div>
            <span class='code bold'>width</span> <code class='quiet'>(<a href="https://developer.mozilla.org/docs/Web/JavaScript/Reference/Global_Objects/Number">Number</a>)</code>
	    width canvas should be

          </div>
          
        </div>
      
        <div class='space-bottom0'>
          <div>
            <span class='code bold'>height</span> <code class='quiet'>(<a href="https://developer.mozilla.org/docs/Web/JavaScript/Reference/Global_Objects/Number">Number</a>)</code>
	    height canvas should be

          </div>
          
        </div>
      
        <div class='space-bottom0'>
          <div>
            <span class='code bold'>scale</span> <code class='quiet'>(<a href="#point">Point</a>)</code>
	    x/y scale values

          </div>
          
        </div>
      
        <div class='space-bottom0'>
          <div>
            <span class='code bold'>scaleRatio</span> <code class='quiet'>(<a href="https://developer.mozilla.org/docs/Web/JavaScript/Reference/Global_Objects/Number">Number</a>)</code>
	    minimum aspect ratio that fit's in the screen.

<<<<<<< HEAD
          </div>
          
        </div>
      
        <div class='space-bottom0'>
          <div>
            <span class='code bold'>viewArea</span> <code class='quiet'>(<a href="https://developer.mozilla.org/docs/Web/JavaScript/Reference/Global_Objects/Object">Object</a>)</code>
	    Rectangle defining the total viewable area of game content.
=======
  

  

  

  

  
</section>

          
        
          
          <section class='p2 mb2 clearfix bg-white minishadow'>

  
  <div class='clearfix'>
    
    <h3 class='fl m0' id='positioncallback'>
      PositionCallback
    </h3>
    
    
  </div>
  

  <p>callback to used move game entities</p>

    <div class='pre p1 fill-light mt0'>PositionCallback(position: <a href="#point">Point</a>)</div>
  
    <p>
      Type:
      <a href="https://developer.mozilla.org/docs/Web/JavaScript/Reference/Statements/function">Function</a>
    </p>
  
  

  
  
  
  
  
  
>>>>>>> 3c534a1a

          </div>
          
        </div>
      
    </div>
  
    <div class='py1 quiet mt1 prose-big'>Parameters</div>
    <div class='prose'>
      
        <div class='space-bottom0'>
          <div>
            <span class='code bold'>position</span> <code class='quiet'>(<a href="#point">Point</a>)</code>
	    position relative to anchor direction

          </div>
          
        </div>
      
    </div>
  

  

  

  

  

  

  

  

  

  
</section>

          
        
          
          <section class='p2 mb2 clearfix bg-white minishadow'>

  
  <div class='clearfix'>
    
    <h3 class='fl m0' id='safescalemanager'>
      SafeScaleManager
    </h3>
    
    
  </div>
  

  <p>Handles scaling the game</p>

    <div class='pre p1 fill-light mt0'>new SafeScaleManager($0: <a href="https://developer.mozilla.org/docs/Web/JavaScript/Reference/Global_Objects/Object">Object</a>, param: <a href="https://developer.mozilla.org/docs/Web/JavaScript/Reference/Global_Objects/Object">object</a>)</div>
  
  

  
  
  
  
  
  

  
    <div class='py1 quiet mt1 prose-big'>Parameters</div>
    <div class='prose'>
      
        <div class='space-bottom0'>
          <div>
            <span class='code bold'>$0</span> <code class='quiet'>(<a href="https://developer.mozilla.org/docs/Web/JavaScript/Reference/Global_Objects/Object">Object</a>)</code>
	    
          </div>
          
          <table class='mt1 mb2 fixed-table h5 col-12'>
            <colgroup>
              <col width='30%' />
              <col width='70%' />
            </colgroup>
            <thead>
              <tr class='bold fill-light'>
                <th>Name</th>
                <th>Description</th>
              </tr>
            </thead>
            <tbody class='mt1'>
              
                <tr>
  <td class='break-word'><span class='code bold'>$0.width</span> <code class='quiet'>any</code>
  </td>
  <td class='break-word'><span></span></td>
</tr>


              
                <tr>
  <td class='break-word'><span class='code bold'>$0.height</span> <code class='quiet'>any</code>
  </td>
  <td class='break-word'><span></span></td>
</tr>


              
                <tr>
  <td class='break-word'><span class='code bold'>$0.safeWidth</span> <code class='quiet'>any</code>
  
    (default <code>Infinity</code>)
  </td>
  <td class='break-word'><span></span></td>
</tr>


              
                <tr>
  <td class='break-word'><span class='code bold'>$0.safeHeight</span> <code class='quiet'>any</code>
  
    (default <code>Infinity</code>)
  </td>
  <td class='break-word'><span></span></td>
</tr>


              
                <tr>
  <td class='break-word'><span class='code bold'>$0.callback</span> <code class='quiet'>any</code>
  
    (default <code>()=&gt;{}</code>)
  </td>
  <td class='break-word'><span></span></td>
</tr>


              
            </tbody>
          </table>
          
        </div>
      
        <div class='space-bottom0'>
          <div>
            <span class='code bold'>param</span> <code class='quiet'>(<a href="https://developer.mozilla.org/docs/Web/JavaScript/Reference/Global_Objects/Object">object</a>)</code>
	    
          </div>
          
        </div>
      
    </div>
  

  

  

  

  

  

  
    <div class='py1 quiet mt1 prose-big'>Static Members</div>
    <div class="clearfix">
  
    <div class='border-bottom' id='safescalemanagercalcoffset'>
      <div class="clearfix small pointer toggle-sibling">
        <div class="py1 contain">
            <a class='icon pin-right py1 dark-link caret-right'>▸</a>
            <span class='code strong strong truncate'>calcOffset(scale)</span>
        </div>
      </div>
      <div class="clearfix display-none toggle-target">
        <section class='p2 mb2 clearfix bg-white minishadow'>

  

  <p>Calculates the offset for anchors.</p>

    <div class='pre p1 fill-light mt0'>calcOffset(scale: <a href="#point">Point</a>): <a href="#point">Point</a></div>
  
  

  
  
  
  
  
  

  
    <div class='py1 quiet mt1 prose-big'>Parameters</div>
    <div class='prose'>
      
        <div class='space-bottom0'>
          <div>
            <span class='code bold'>scale</span> <code class='quiet'>(<a href="#point">Point</a>)</code>
	    scale value

          </div>
          
        </div>
      
    </div>
  

  

  
    
      <div class='py1 quiet mt1 prose-big'>Returns</div>
      <code><a href="#point">Point</a></code>:
        

      
    
  

  

  

  

  

  

  

  
</section>

      </div>
    </div>
  
    <div class='border-bottom' id='safescalemanageraddentity'>
      <div class="clearfix small pointer toggle-sibling">
        <div class="py1 contain">
            <a class='icon pin-right py1 dark-link caret-right'>▸</a>
            <span class='code strong strong truncate'>addEntity(entity)</span>
        </div>
      </div>
      <div class="clearfix display-none toggle-target">
        <section class='p2 mb2 clearfix bg-white minishadow'>

  

  <p>Adds and anchor to be updated during resize</p>

    <div class='pre p1 fill-light mt0'>addEntity(entity: (<a href="#scaledentity">ScaledEntity</a> | <a href="https://developer.mozilla.org/docs/Web/JavaScript/Reference/Global_Objects/Array">Array</a>&#x3C;<a href="#scaledentity">ScaledEntity</a>>))</div>
  
  

  
  
  
  
  
  

  
    <div class='py1 quiet mt1 prose-big'>Parameters</div>
    <div class='prose'>
      
        <div class='space-bottom0'>
          <div>
            <span class='code bold'>entity</span> <code class='quiet'>((<a href="#scaledentity">ScaledEntity</a> | <a href="https://developer.mozilla.org/docs/Web/JavaScript/Reference/Global_Objects/Array">Array</a>&#x3C;<a href="#scaledentity">ScaledEntity</a>>))</code>
	    
          </div>
          
        </div>
      
    </div>
  

  

  

  

  

  

  

  

  

  
</section>

      </div>
    </div>
  
</div>

  

  
    <div class='py1 quiet mt1 prose-big'>Instance Members</div>
    <div class="clearfix">
  
    <div class='border-bottom' id='safescalemanagerentities'>
      <div class="clearfix small pointer toggle-sibling">
        <div class="py1 contain">
            <a class='icon pin-right py1 dark-link caret-right'>▸</a>
            <span class='code strong strong truncate'>entities</span>
        </div>
      </div>
      <div class="clearfix display-none toggle-target">
        <section class='p2 mb2 clearfix bg-white minishadow'>

  

  
    <div class='pre p1 fill-light mt0'>entities</div>
  
    <p>
      Type:
      <a href="https://developer.mozilla.org/docs/Web/JavaScript/Reference/Global_Objects/Array">Array</a>&#x3C;<a href="#scaledentity">ScaledEntity</a>>
    </p>
  
  

  
  
  
  
  
  

  

  

  

  

  

  

  

  

  

  
</section>

      </div>
    </div>
  
    <div class='border-bottom' id='safescalemanagerresizeeventdata'>
      <div class="clearfix small pointer toggle-sibling">
        <div class="py1 contain">
            <a class='icon pin-right py1 dark-link caret-right'>▸</a>
            <span class='code strong strong truncate'>resizeEventData</span>
        </div>
      </div>
      <div class="clearfix display-none toggle-target">
        <section class='p2 mb2 clearfix bg-white minishadow'>

  

  
    <div class='pre p1 fill-light mt0'>resizeEventData</div>
  
    <p>
      Type:
      <a href="#entityresizeevent">EntityResizeEvent</a>
    </p>
  
  

  
  
  
  
  
  

  

  

  

  

  

  

  

  

  

  
</section>

      </div>
    </div>
  
    <div class='border-bottom' id='safescalemanagerremoveentity'>
      <div class="clearfix small pointer toggle-sibling">
        <div class="py1 contain">
            <a class='icon pin-right py1 dark-link caret-right'>▸</a>
            <span class='code strong strong truncate'>removeEntity(entity)</span>
        </div>
      </div>
      <div class="clearfix display-none toggle-target">
        <section class='p2 mb2 clearfix bg-white minishadow'>

  

  <p>Removes an anchor</p>

    <div class='pre p1 fill-light mt0'>removeEntity(entity: <a href="#scaledentity">ScaledEntity</a>): void</div>
  
  

  
  
  
  
  
  

  
    <div class='py1 quiet mt1 prose-big'>Parameters</div>
    <div class='prose'>
      
        <div class='space-bottom0'>
          <div>
            <span class='code bold'>entity</span> <code class='quiet'>(<a href="#scaledentity">ScaledEntity</a>)</code>
	    
          </div>
          
        </div>
      
    </div>
  

  

  
    
      <div class='py1 quiet mt1 prose-big'>Returns</div>
      <code>void</code>:
        @memberof SafeScaleManager

      
    
  

  

  

  

  

  

  

  
</section>

      </div>
    </div>
  
    <div class='border-bottom' id='safescalemanagerenable'>
      <div class="clearfix small pointer toggle-sibling">
        <div class="py1 contain">
            <a class='icon pin-right py1 dark-link caret-right'>▸</a>
            <span class='code strong strong truncate'>enable(callback)</span>
        </div>
      </div>
      <div class="clearfix display-none toggle-target">
        <section class='p2 mb2 clearfix bg-white minishadow'>

  

  <p>Enables the scale manager listener. Will not be enabled if a callback is not supplied.</p>

    <div class='pre p1 fill-light mt0'>enable(callback: <a href="#scalecallback">ScaleCallback</a>)</div>
  
  

  
  
  
  
  
  

  
    <div class='py1 quiet mt1 prose-big'>Parameters</div>
    <div class='prose'>
      
        <div class='space-bottom0'>
          <div>
            <span class='code bold'>callback</span> <code class='quiet'>(<a href="#scalecallback">ScaleCallback</a>)</code>
	    The function to be called on resize events.

          </div>
          
        </div>
      
    </div>
  

  

  

  

  

  

  

  

  

  
</section>

      </div>
    </div>
  
    <div class='border-bottom' id='safescalemanagerdisable'>
      <div class="clearfix small pointer toggle-sibling">
        <div class="py1 contain">
            <a class='icon pin-right py1 dark-link caret-right'>▸</a>
            <span class='code strong strong truncate'>disable()</span>
        </div>
      </div>
      <div class="clearfix display-none toggle-target">
        <section class='p2 mb2 clearfix bg-white minishadow'>

  

  <p>Disables the scale manager.</p>

    <div class='pre p1 fill-light mt0'>disable()</div>
  
  

  
  
  
  
  
  

  

  

  

  

  

  

  

  

  

  
</section>

      </div>
    </div>
  
</div>

  

  

  
</section>

          
        
          
          <section class='p2 mb2 clearfix bg-white minishadow'>

  
  <div class='clearfix'>
    
    <h3 class='fl m0' id='scaledentity'>
      ScaledEntity
    </h3>
    
    
  </div>
  

  
    <div class='pre p1 fill-light mt0'>ScaledEntity</div>
  
  

  
  
  
  
  
  

  

  

  

  

  

  

  
    <div class='py1 quiet mt1 prose-big'>Instance Members</div>
    <div class="clearfix">
  
    <div class='border-bottom' id='scaledentityonresize'>
      <div class="clearfix small pointer toggle-sibling">
        <div class="py1 contain">
            <a class='icon pin-right py1 dark-link caret-right'>▸</a>
            <span class='code strong strong truncate'>onResize(event)</span>
        </div>
      </div>
      <div class="clearfix display-none toggle-target">
        <section class='p2 mb2 clearfix bg-white minishadow'>

  

  
<<<<<<< HEAD
    <div class='pre p1 fill-light mt0'>onResize(event: <a href="#entityresizeevent">EntityResizeEvent</a>): void</div>
=======

  
</section>

          
        
          
          <section class='p2 mb2 clearfix bg-white minishadow'>

>>>>>>> 3c534a1a
  
  

  
  
  
  
  
  

  
    <div class='py1 quiet mt1 prose-big'>Parameters</div>
    <div class='prose'>
      
        <div class='space-bottom0'>
          <div>
            <span class='code bold'>event</span> <code class='quiet'>(<a href="#entityresizeevent">EntityResizeEvent</a>)</code>
	    
          </div>
          
        </div>
      
    </div>
  

  

  
    
      <div class='py1 quiet mt1 prose-big'>Returns</div>
      <code>void</code>:
        @memberof ScaledEntity

      
    
  

  

  

  

  

  

  
</section>

      </div>
    </div>
  
</div>

  

  

  

  
</section>

          
        
          
          <section class='p2 mb2 clearfix bg-white minishadow'>

  
  <div class='clearfix'>
    
    <h3 class='fl m0' id='entityresizeevent'>
      EntityResizeEvent
    </h3>
    
    
  </div>
  

  
<<<<<<< HEAD
    <div class='pre p1 fill-light mt0'>EntityResizeEvent</div>
=======
    <div class='pre p1 fill-light mt0'>ScaledEntity</div>
  
  

  
  
  
  
  
  

  

  

  

  

  

  

  

  
    <div class='py1 quiet mt1 prose-big'>Instance Members</div>
    <div class="clearfix">
  
    <div class='border-bottom' id='scaledentityonresize'>
      <div class="clearfix small pointer toggle-sibling">
        <div class="py1 contain">
            <a class='icon pin-right py1 dark-link caret-right'>▸</a>
            <span class='code strong strong truncate'>onResize(event)</span>
        </div>
      </div>
      <div class="clearfix display-none toggle-target">
        <section class='p2 mb2 clearfix bg-white minishadow'>

  

  
    <div class='pre p1 fill-light mt0'>onResize(event: <a href="#entityresizeevent">EntityResizeEvent</a>): void</div>
  
  

  
  
  
>>>>>>> 3c534a1a
  
    <p>
      Type:
      {offset: <a href="#point">Point</a>, gameSize: <a href="#point">Point</a>, scale: <a href="#point">Point</a>}
    </p>
  
  

  
  
  
  
  
  

  

  

  

  

  
<<<<<<< HEAD
=======

  
</section>
>>>>>>> 3c534a1a

  

  

  

  
</section>

          
        
          
          <section class='p2 mb2 clearfix bg-white minishadow'>

  
  <div class='clearfix'>
    
    <h3 class='fl m0' id='scalemanager'>
      ScaleManager
    </h3>
    
    
  </div>
  

  <p>[Deprecated]</p>
<p>Simplifies listening to resize events by passing the relevant data to a provided callback.</p>

    <div class='pre p1 fill-light mt0'>new ScaleManager(callback: <a href="https://developer.mozilla.org/docs/Web/JavaScript/Reference/Statements/function">Function</a>)</div>
  
  

  
  
  
  
  
  

  
    <div class='py1 quiet mt1 prose-big'>Parameters</div>
    <div class='prose'>
      
        <div class='space-bottom0'>
          <div>
            <span class='code bold'>callback</span> <code class='quiet'>(<a href="https://developer.mozilla.org/docs/Web/JavaScript/Reference/Statements/function">Function</a>
            = <code>undefined</code>)</code>
	    
          </div>
          
        </div>
      
    </div>
  

  
    <div class='py1 quiet mt1 prose-big'>Properties</div>
    <div>
      
        <div class='space-bottom0'>
          <span class='code bold'>callback</span> <code class='quiet'>(<a href="https://developer.mozilla.org/docs/Web/JavaScript/Reference/Statements/function">Function</a>?)</code>
          
          
        </div>
      
    </div>
  

  

  

  

  

  

  
    <div class='py1 quiet mt1 prose-big'>Instance Members</div>
    <div class="clearfix">
  
    <div class='border-bottom' id='scalemanagerenable'>
      <div class="clearfix small pointer toggle-sibling">
        <div class="py1 contain">
            <a class='icon pin-right py1 dark-link caret-right'>▸</a>
            <span class='code strong strong truncate'>enable(callback)</span>
        </div>
      </div>
      <div class="clearfix display-none toggle-target">
        <section class='p2 mb2 clearfix bg-white minishadow'>

  

  <p>Enables the scale manager listener. Will not be enabled if a callback is not supplied.</p>

    <div class='pre p1 fill-light mt0'>enable(callback: <a href="https://developer.mozilla.org/docs/Web/JavaScript/Reference/Statements/function">Function</a>)</div>
  
  

  
  
  
  
  
  

  
    <div class='py1 quiet mt1 prose-big'>Parameters</div>
    <div class='prose'>
      
        <div class='space-bottom0'>
          <div>
            <span class='code bold'>callback</span> <code class='quiet'>(<a href="https://developer.mozilla.org/docs/Web/JavaScript/Reference/Statements/function">Function</a>)</code>
	    The function to be called on resize events.

          </div>
          
        </div>
      
    </div>
  

  

  

  

  

  

  

  

  

  
</section>

      </div>
    </div>
  
    <div class='border-bottom' id='scalemanagerdisable'>
      <div class="clearfix small pointer toggle-sibling">
        <div class="py1 contain">
            <a class='icon pin-right py1 dark-link caret-right'>▸</a>
            <span class='code strong strong truncate'>disable()</span>
        </div>
      </div>
      <div class="clearfix display-none toggle-target">
        <section class='p2 mb2 clearfix bg-white minishadow'>

  

  <p>Disables the scale manager.</p>

    <div class='pre p1 fill-light mt0'>disable()</div>
  
  

  
  
  
  
  
  

  

  

  

  

  

  

  

  

  

  
</section>

      </div>
    </div>
  
</div>

  

  

  
</section>

          
        
          
          <section class='p2 mb2 clearfix bg-white minishadow'>

  
  <div class='clearfix'>
    
    <h3 class='fl m0' id='resizehelper'>
      ResizeHelper
    </h3>
    
    
  </div>
  

  <p>Utility class that handles resize events for ScaleManager and SafeScaleManager.</p>

    <div class='pre p1 fill-light mt0'>new ResizeHelper(resizeCallback: <a href="https://developer.mozilla.org/docs/Web/JavaScript/Reference/Statements/function">function</a>)</div>
  
  

  
  
  
  
  
  

  
    <div class='py1 quiet mt1 prose-big'>Parameters</div>
    <div class='prose'>
      
        <div class='space-bottom0'>
          <div>
            <span class='code bold'>resizeCallback</span> <code class='quiet'>(<a href="https://developer.mozilla.org/docs/Web/JavaScript/Reference/Statements/function">function</a>)</code>
	    
          </div>
          
        </div>
      
    </div>
  

  

  

  

  

  

  
    <div class='py1 quiet mt1 prose-big'>Static Members</div>
    <div class="clearfix">
  
    <div class='border-bottom' id='resizehelperios'>
      <div class="clearfix small pointer toggle-sibling">
        <div class="py1 contain">
            <a class='icon pin-right py1 dark-link caret-right'>▸</a>
            <span class='code strong strong truncate'>iOS</span>
        </div>
      </div>
      <div class="clearfix display-none toggle-target">
        <section class='p2 mb2 clearfix bg-white minishadow'>

  

  <p>Whether or not the application is running on an iOS device.</p>

    <div class='pre p1 fill-light mt0'>iOS</div>
  
  

  
  
  
  
  
  

  

  

  

  

  

  

  

  

  

  
</section>

      </div>
    </div>
  
    <div class='border-bottom' id='resizehelperenabled'>
      <div class="clearfix small pointer toggle-sibling">
        <div class="py1 contain">
            <a class='icon pin-right py1 dark-link caret-right'>▸</a>
            <span class='code strong strong truncate'>enabled</span>
        </div>
      </div>
      <div class="clearfix display-none toggle-target">
        <section class='p2 mb2 clearfix bg-white minishadow'>

  

  <p>Returns the enabled state of the ResizeHelper.</p>

    <div class='pre p1 fill-light mt0'>enabled</div>
  
  

  
  
  
  
  
  

  

  

  

  

  

  

  

  

  

  
</section>

      </div>
    </div>
  
    <div class='border-bottom' id='resizehelperenabled'>
      <div class="clearfix small pointer toggle-sibling">
        <div class="py1 contain">
            <a class='icon pin-right py1 dark-link caret-right'>▸</a>
            <span class='code strong strong truncate'>enabled</span>
        </div>
      </div>
      <div class="clearfix display-none toggle-target">
        <section class='p2 mb2 clearfix bg-white minishadow'>

  

  <p>Sets the enabled state of the ResizeHelper.
Forces a resize event.</p>

    <div class='pre p1 fill-light mt0'>enabled</div>
  
  

  
  
  
  
  
  

  
    <div class='py1 quiet mt1 prose-big'>Parameters</div>
    <div class='prose'>
      
        <div class='space-bottom0'>
          <div>
            <span class='code bold'>value</span> <code class='quiet'>(any)</code>
	    
          </div>
          
        </div>
      
    </div>
  

  

  

  

  

  

  

  

  

  
</section>

      </div>
    </div>
  
    <div class='border-bottom' id='resizehelperonwindowresize'>
      <div class="clearfix small pointer toggle-sibling">
        <div class="py1 contain">
            <a class='icon pin-right py1 dark-link caret-right'>▸</a>
            <span class='code strong strong truncate'>onWindowResize()</span>
        </div>
      </div>
      <div class="clearfix display-none toggle-target">
        <section class='p2 mb2 clearfix bg-white minishadow'>

  

  <p>Handler for window resize events. Forwards this event to the scale manager if enabled.</p>

    <div class='pre p1 fill-light mt0'>onWindowResize()</div>
  
  

  
  
  
  
  
  

  

  

  

  

  

  

  

  

  

  
</section>

      </div>
    </div>
  
    <div class='border-bottom' id='resizehelpergetwindowresolution'>
      <div class="clearfix small pointer toggle-sibling">
        <div class="py1 contain">
            <a class='icon pin-right py1 dark-link caret-right'>▸</a>
            <span class='code strong strong truncate'>getWindowResolution()</span>
        </div>
      </div>
      <div class="clearfix display-none toggle-target">
        <section class='p2 mb2 clearfix bg-white minishadow'>

  

  <p>Sets the window width and window height values of the ResizeHelper.</p>

    <div class='pre p1 fill-light mt0'>getWindowResolution()</div>
  
  

  
  
  
  
  
  

  

  

  

  

  

  

  

  

  

  
</section>

      </div>
    </div>
  
</div>

  

  

  

  
</section>

          
        
          
          <section class='p2 mb2 clearfix bg-white minishadow'>

  
  <div class='clearfix'>
    
    <h3 class='fl m0' id='speechsynth'>
      SpeechSynth
    </h3>
    
    
  </div>
  

  <p>SpeechSync makes it easy to convert text to speech.
Note: This is not supported on IE11 and below because of the underlying APIs are not implemented in those browsers</p>

    <div class='pre p1 fill-light mt0'>new SpeechSynth(params: <a href="https://developer.mozilla.org/docs/Web/JavaScript/Reference/Global_Objects/Object">object</a>)</div>
  
  

  
  
  
  
  
  

  
    <div class='py1 quiet mt1 prose-big'>Parameters</div>
    <div class='prose'>
      
        <div class='space-bottom0'>
          <div>
            <span class='code bold'>params</span> <code class='quiet'>(<a href="https://developer.mozilla.org/docs/Web/JavaScript/Reference/Global_Objects/Object">object</a>)</code>
	    
          </div>
          
          <table class='mt1 mb2 fixed-table h5 col-12'>
            <colgroup>
              <col width='30%' />
              <col width='70%' />
            </colgroup>
            <thead>
              <tr class='bold fill-light'>
                <th>Name</th>
                <th>Description</th>
              </tr>
            </thead>
            <tbody class='mt1'>
              
                <tr>
  <td class='break-word'><span class='code bold'>params.voice</span> <code class='quiet'><a href="https://developer.mozilla.org/docs/Web/JavaScript/Reference/Global_Objects/Number">number</a></code>
  
    (default <code>0</code>)
  </td>
  <td class='break-word'><span>Indicates what voice to use.
</span></td>
</tr>


              
                <tr>
  <td class='break-word'><span class='code bold'>params.rate</span> <code class='quiet'><a href="https://developer.mozilla.org/docs/Web/JavaScript/Reference/Global_Objects/Number">number</a></code>
  
    (default <code>1</code>)
  </td>
  <td class='break-word'><span>The rate at which the text is said. Supports a range from 0.1 to 10.
</span></td>
</tr>


              
                <tr>
  <td class='break-word'><span class='code bold'>params.pitch</span> <code class='quiet'><a href="https://developer.mozilla.org/docs/Web/JavaScript/Reference/Global_Objects/Number">number</a></code>
  
    (default <code>0</code>)
  </td>
  <td class='break-word'><span>Voice Pitch. Supports a pitch from 0 to 2.
</span></td>
</tr>


              
                <tr>
  <td class='break-word'><span class='code bold'>params.volume</span> <code class='quiet'><a href="https://developer.mozilla.org/docs/Web/JavaScript/Reference/Global_Objects/Number">number</a></code>
  
    (default <code>1</code>)
  </td>
  <td class='break-word'><span>Volume. Supports 0 to 1.
</span></td>
</tr>


              
            </tbody>
          </table>
          
        </div>
      
    </div>
  

  
    <div class='py1 quiet mt1 prose-big'>Properties</div>
    <div>
      
        <div class='space-bottom0'>
          <span class='code bold'>voicesLoaded</span> <code class='quiet'>(<a href="https://developer.mozilla.org/docs/Web/JavaScript/Reference/Global_Objects/Boolean">boolean</a>)</code>
          : voices are loaded async. This is will be set to true when they are loaded.

          
        </div>
      
    </div>
  

  

  

  

  

  

  
    <div class='py1 quiet mt1 prose-big'>Instance Members</div>
    <div class="clearfix">
  
    <div class='border-bottom' id='speechsynthpause'>
      <div class="clearfix small pointer toggle-sibling">
        <div class="py1 contain">
            <a class='icon pin-right py1 dark-link caret-right'>▸</a>
            <span class='code strong strong truncate'>pause()</span>
        </div>
      </div>
      <div class="clearfix display-none toggle-target">
        <section class='p2 mb2 clearfix bg-white minishadow'>

  

  <p>Pauses the announcer.</p>

    <div class='pre p1 fill-light mt0'>pause()</div>
  
  

  
  
  
  
  
  

  

  

  

  

  

  

  

  

  

  
</section>

      </div>
    </div>
  
    <div class='border-bottom' id='speechsynthresume'>
      <div class="clearfix small pointer toggle-sibling">
        <div class="py1 contain">
            <a class='icon pin-right py1 dark-link caret-right'>▸</a>
            <span class='code strong strong truncate'>resume()</span>
        </div>
      </div>
      <div class="clearfix display-none toggle-target">
        <section class='p2 mb2 clearfix bg-white minishadow'>

  

  <p>Resumes the announcer.</p>

    <div class='pre p1 fill-light mt0'>resume()</div>
  
  

  
  
  
  
  
  

  

  

  

  

  

  

  

  

  

  
</section>

      </div>
    </div>
  
    <div class='border-bottom' id='speechsynthcancel'>
      <div class="clearfix small pointer toggle-sibling">
        <div class="py1 contain">
            <a class='icon pin-right py1 dark-link caret-right'>▸</a>
            <span class='code strong strong truncate'>cancel()</span>
        </div>
      </div>
      <div class="clearfix display-none toggle-target">
        <section class='p2 mb2 clearfix bg-white minishadow'>

  

  <p>Pauses the announcer and clears the queue.</p>

    <div class='pre p1 fill-light mt0'>cancel()</div>
  
  

  
  
  
  
  
  

  

  

  

  

  

  

  

  

  

  
</section>

      </div>
    </div>
  
    <div class='border-bottom' id='speechsynthsay'>
      <div class="clearfix small pointer toggle-sibling">
        <div class="py1 contain">
            <a class='icon pin-right py1 dark-link caret-right'>▸</a>
            <span class='code strong strong truncate'>say(message)</span>
        </div>
      </div>
      <div class="clearfix display-none toggle-target">
        <section class='p2 mb2 clearfix bg-white minishadow'>

  

  <p>Causes the announcer to say whatever message is passed to it.
If the announcer is already saying something then it will be added to a queue.</p>

    <div class='pre p1 fill-light mt0'>say(message: <a href="https://developer.mozilla.org/docs/Web/JavaScript/Reference/Global_Objects/String">string</a>)</div>
  
  

  
  
  
  
  
  

  
    <div class='py1 quiet mt1 prose-big'>Parameters</div>
    <div class='prose'>
      
        <div class='space-bottom0'>
          <div>
            <span class='code bold'>message</span> <code class='quiet'>(<a href="https://developer.mozilla.org/docs/Web/JavaScript/Reference/Global_Objects/String">string</a>)</code>
	    
          </div>
          
        </div>
      
    </div>
  

  

  

  

  

  

  

  

  

  
</section>

      </div>
    </div>
  
    <div class='border-bottom' id='speechsynthsetvoice'>
      <div class="clearfix small pointer toggle-sibling">
        <div class="py1 contain">
            <a class='icon pin-right py1 dark-link caret-right'>▸</a>
            <span class='code strong strong truncate'>setVoice(index)</span>
        </div>
      </div>
      <div class="clearfix display-none toggle-target">
        <section class='p2 mb2 clearfix bg-white minishadow'>

  

  <p>Sets the voice by array index.</p>

    <div class='pre p1 fill-light mt0'>setVoice(index: <a href="https://developer.mozilla.org/docs/Web/JavaScript/Reference/Global_Objects/Number">number</a>)</div>
  
  

  
  
  
  
  
  

  
    <div class='py1 quiet mt1 prose-big'>Parameters</div>
    <div class='prose'>
      
        <div class='space-bottom0'>
          <div>
            <span class='code bold'>index</span> <code class='quiet'>(<a href="https://developer.mozilla.org/docs/Web/JavaScript/Reference/Global_Objects/Number">number</a>)</code>
	    
          </div>
          
        </div>
      
    </div>
  

  

  

  

  

  

  

  

  

  
</section>

      </div>
    </div>
  
    <div class='border-bottom' id='speechsynthgetvoice'>
      <div class="clearfix small pointer toggle-sibling">
        <div class="py1 contain">
            <a class='icon pin-right py1 dark-link caret-right'>▸</a>
            <span class='code strong strong truncate'>getVoice()</span>
        </div>
      </div>
      <div class="clearfix display-none toggle-target">
        <section class='p2 mb2 clearfix bg-white minishadow'>

  

  <p>Returns the voice object.</p>

    <div class='pre p1 fill-light mt0'>getVoice(): (<a href="https://developer.mozilla.org/docs/Web/JavaScript/Reference/Global_Objects/Object">object</a> | null)</div>
  
  

  
  
  
  
  
  

  

  

  
    
      <div class='py1 quiet mt1 prose-big'>Returns</div>
      <code>(<a href="https://developer.mozilla.org/docs/Web/JavaScript/Reference/Global_Objects/Object">object</a> | null)</code>:
        

      
    
  

  

  

  

  

  

  

  
</section>

      </div>
    </div>
  
    <div class='border-bottom' id='speechsynthrate'>
      <div class="clearfix small pointer toggle-sibling">
        <div class="py1 contain">
            <a class='icon pin-right py1 dark-link caret-right'>▸</a>
            <span class='code strong strong truncate'>rate</span>
        </div>
      </div>
      <div class="clearfix display-none toggle-target">
        <section class='p2 mb2 clearfix bg-white minishadow'>

  

  <p>Rate at which text is spoken.</p>

    <div class='pre p1 fill-light mt0'>rate</div>
  
  

  
  
  
  
  
  

  
    <div class='py1 quiet mt1 prose-big'>Parameters</div>
    <div class='prose'>
      
        <div class='space-bottom0'>
          <div>
            <span class='code bold'>rate</span> <code class='quiet'>(<a href="https://developer.mozilla.org/docs/Web/JavaScript/Reference/Global_Objects/Number">number</a>)</code>
	    
          </div>
          
        </div>
      
    </div>
  

  

  

  

  

  

  

  

  

  
</section>

      </div>
    </div>
  
    <div class='border-bottom' id='speechsynthrate'>
      <div class="clearfix small pointer toggle-sibling">
        <div class="py1 contain">
            <a class='icon pin-right py1 dark-link caret-right'>▸</a>
            <span class='code strong strong truncate'>rate</span>
        </div>
      </div>
      <div class="clearfix display-none toggle-target">
        <section class='p2 mb2 clearfix bg-white minishadow'>

  

  <p>Returns rate which text is spoken.</p>

    <div class='pre p1 fill-light mt0'>rate</div>
  
  

  
  
  
  
  
  

  

  

  
    
      <div class='py1 quiet mt1 prose-big'>Returns</div>
      <code><a href="https://developer.mozilla.org/docs/Web/JavaScript/Reference/Global_Objects/Number">number</a></code>:
        

      
    
  

  

  

  

  

  

  

  
</section>

      </div>
    </div>
  
    <div class='border-bottom' id='speechsynthpitch'>
      <div class="clearfix small pointer toggle-sibling">
        <div class="py1 contain">
            <a class='icon pin-right py1 dark-link caret-right'>▸</a>
            <span class='code strong strong truncate'>pitch</span>
        </div>
      </div>
      <div class="clearfix display-none toggle-target">
        <section class='p2 mb2 clearfix bg-white minishadow'>

  

  <p>Sets the pitch at which text is spoken.</p>

    <div class='pre p1 fill-light mt0'>pitch</div>
  
  

  
  
  
  
  
  

  
    <div class='py1 quiet mt1 prose-big'>Parameters</div>
    <div class='prose'>
      
        <div class='space-bottom0'>
          <div>
            <span class='code bold'>pitch</span> <code class='quiet'>(<a href="https://developer.mozilla.org/docs/Web/JavaScript/Reference/Global_Objects/Number">number</a>)</code>
	    
          </div>
          
        </div>
      
    </div>
  

  

  

  

  

  

  

  

  

  
</section>

      </div>
    </div>
  
    <div class='border-bottom' id='speechsynthpitch'>
      <div class="clearfix small pointer toggle-sibling">
        <div class="py1 contain">
            <a class='icon pin-right py1 dark-link caret-right'>▸</a>
            <span class='code strong strong truncate'>pitch</span>
        </div>
      </div>
      <div class="clearfix display-none toggle-target">
        <section class='p2 mb2 clearfix bg-white minishadow'>

  

  <p>Returns the pitch at which text is spoken.</p>

    <div class='pre p1 fill-light mt0'>pitch</div>
  
  

  
  
  
  
  
  

  

  

  
    
      <div class='py1 quiet mt1 prose-big'>Returns</div>
      <code><a href="https://developer.mozilla.org/docs/Web/JavaScript/Reference/Global_Objects/Number">number</a></code>:
        

      
    
  

  

  

  

  

  

  

  
</section>

      </div>
    </div>
  
    <div class='border-bottom' id='speechsynthvolume'>
      <div class="clearfix small pointer toggle-sibling">
        <div class="py1 contain">
            <a class='icon pin-right py1 dark-link caret-right'>▸</a>
            <span class='code strong strong truncate'>volume</span>
        </div>
      </div>
      <div class="clearfix display-none toggle-target">
        <section class='p2 mb2 clearfix bg-white minishadow'>

  

  <p>Sets the current volume of the announcer.</p>

    <div class='pre p1 fill-light mt0'>volume</div>
  
  

  
  
  
  
  
  

  
    <div class='py1 quiet mt1 prose-big'>Parameters</div>
    <div class='prose'>
      
        <div class='space-bottom0'>
          <div>
            <span class='code bold'>volume</span> <code class='quiet'>(<a href="https://developer.mozilla.org/docs/Web/JavaScript/Reference/Global_Objects/Number">number</a>)</code>
	    
          </div>
          
        </div>
      
    </div>
  

  

  

  

  

  

  

  

  

  
</section>

      </div>
    </div>
  
    <div class='border-bottom' id='speechsynthvolume'>
      <div class="clearfix small pointer toggle-sibling">
        <div class="py1 contain">
            <a class='icon pin-right py1 dark-link caret-right'>▸</a>
            <span class='code strong strong truncate'>volume</span>
        </div>
      </div>
      <div class="clearfix display-none toggle-target">
        <section class='p2 mb2 clearfix bg-white minishadow'>

  

  <p>Returns the current volume of the announcer.</p>

    <div class='pre p1 fill-light mt0'>volume</div>
  
  

  
  
  
  
  
  

  

  

  
    
      <div class='py1 quiet mt1 prose-big'>Returns</div>
      <code><a href="https://developer.mozilla.org/docs/Web/JavaScript/Reference/Global_Objects/Number">number</a></code>:
        

      
    
  

  

  

  

  

  

  

  
</section>

      </div>
    </div>
  
</div>

  

  

  
</section>

          
        
          
          <section class='p2 mb2 clearfix bg-white minishadow'>

  
  <div class='clearfix'>
    
    <h3 class='fl m0' id='filtertype'>
      filterType
    </h3>
    
    
  </div>
  

  
    <div class='pre p1 fill-light mt0'>filterType</div>
  
    <p>
      Type:
      (<code>"protanopia"</code> | <code>"protanomaly"</code> | <code>"deuteranopia"</code> | <code>"deuteranomaly"</code> | <code>"tritanopia"</code> | <code>"tritanomaly"</code> | <code>"achromatopsia"</code> | <code>"achromatomaly"</code>)
    </p>
  
  

  
  
  
  
  
  

  

  

  

  

  

  

  

  

  
</section>

          
        
          
          <section class='p2 mb2 clearfix bg-white minishadow'>

  
  <div class='clearfix'>
    
    <h3 class='fl m0' id='colorfilter'>
      ColorFilter
    </h3>
    
    
  </div>
  

  <p>The Color filter allows you to simulate colorblindness.</p>

    <div class='pre p1 fill-light mt0'>new ColorFilter()</div>
  
  

  
  
  
  
  
  

  

  

  

  

  

  

  
    <div class='py1 quiet mt1 prose-big'>Static Members</div>
    <div class="clearfix">
  
    <div class='border-bottom' id='colorfilterapplyfilter'>
      <div class="clearfix small pointer toggle-sibling">
        <div class="py1 contain">
            <a class='icon pin-right py1 dark-link caret-right'>▸</a>
            <span class='code strong strong truncate'>applyFilter(element, type)</span>
        </div>
      </div>
      <div class="clearfix display-none toggle-target">
        <section class='p2 mb2 clearfix bg-white minishadow'>

  

  <p>Applies the specified filter to the element.</p>

    <div class='pre p1 fill-light mt0'>applyFilter(element: <a href="https://developer.mozilla.org/docs/Web/HTML/Element">HTMLElement</a>, type: <a href="#filtertype">filterType</a>)</div>
  
  

  
  
  
  
  
  

  
    <div class='py1 quiet mt1 prose-big'>Parameters</div>
    <div class='prose'>
      
        <div class='space-bottom0'>
          <div>
            <span class='code bold'>element</span> <code class='quiet'>(<a href="https://developer.mozilla.org/docs/Web/HTML/Element">HTMLElement</a>)</code>
	    
          </div>
          
        </div>
      
        <div class='space-bottom0'>
          <div>
            <span class='code bold'>type</span> <code class='quiet'>(<a href="#filtertype">filterType</a>)</code>
	    
          </div>
          
        </div>
      
    </div>
  

  

  

  

  

  

  

  

  

  
</section>

      </div>
    </div>
  
    <div class='border-bottom' id='colorfilterchangefilter'>
      <div class="clearfix small pointer toggle-sibling">
        <div class="py1 contain">
            <a class='icon pin-right py1 dark-link caret-right'>▸</a>
            <span class='code strong strong truncate'>changeFilter(type)</span>
        </div>
      </div>
      <div class="clearfix display-none toggle-target">
        <section class='p2 mb2 clearfix bg-white minishadow'>

  

  <p>Changes the currently applied filter to the element if the color filter has it.</p>

    <div class='pre p1 fill-light mt0'>changeFilter(type: <a href="#filtertype">filterType</a>): any</div>
  
  

  
  
  
  
  
  

  
    <div class='py1 quiet mt1 prose-big'>Parameters</div>
    <div class='prose'>
      
        <div class='space-bottom0'>
          <div>
            <span class='code bold'>type</span> <code class='quiet'>(<a href="#filtertype">filterType</a>)</code>
	    
          </div>
          
        </div>
      
    </div>
  

  

  
    
      <div class='py1 quiet mt1 prose-big'>Returns</div>
      <code>any</code>:
        

      
    
  

  

  

  

  

  

  

  
</section>

      </div>
    </div>
  
    <div class='border-bottom' id='colorfilterremovefilter'>
      <div class="clearfix small pointer toggle-sibling">
        <div class="py1 contain">
            <a class='icon pin-right py1 dark-link caret-right'>▸</a>
            <span class='code strong strong truncate'>removeFilter()</span>
        </div>
      </div>
      <div class="clearfix display-none toggle-target">
        <section class='p2 mb2 clearfix bg-white minishadow'>

  

  <p>Removes the filter from the element.</p>

    <div class='pre p1 fill-light mt0'>removeFilter()</div>
  
  

  
  
  
  
  
  

  

  

  

  

  

  

  

  

  

  
</section>

      </div>
    </div>
  
    <div class='border-bottom' id='colorfiltertypes'>
      <div class="clearfix small pointer toggle-sibling">
        <div class="py1 contain">
            <a class='icon pin-right py1 dark-link caret-right'>▸</a>
            <span class='code strong strong truncate'>types</span>
        </div>
      </div>
      <div class="clearfix display-none toggle-target">
        <section class='p2 mb2 clearfix bg-white minishadow'>

  

  <p>Supported filter types.</p>

    <div class='pre p1 fill-light mt0'>types</div>
  
<<<<<<< HEAD
=======
  

  
  
  
  
  
  

  

  

  
    
      <div class='py1 quiet mt1 prose-big'>Returns</div>
      <code><a href="https://developer.mozilla.org/docs/Web/JavaScript/Reference/Global_Objects/Object">object</a></code>:
        Returns an object { name, value } with the colorblindness type:
(Protanopia, Protanomaly, Deuteranopia, Deuteranomaly, Tritanopia, Tritanomaly, Achromatopsia, Achromatomaly)

      
    
  

  

  

  

  

  

  

  
</section>

      </div>
    </div>
  
</div>

  

  

  

  
</section>

          
        
          
          <section class='p2 mb2 clearfix bg-white minishadow'>

  
  <div class='clearfix'>
    
    <h3 class='fl m0' id='filtertype'>
      filterType
    </h3>
    
    
  </div>
>>>>>>> 3c534a1a
  

  
  
  
  
  
  

  

  

  
    
      <div class='py1 quiet mt1 prose-big'>Returns</div>
      <code><a href="https://developer.mozilla.org/docs/Web/JavaScript/Reference/Global_Objects/Object">object</a></code>:
        Returns an object { name, value } with the colorblindness type:
(Protanopia, Protanomaly, Deuteranopia, Deuteranomaly, Tritanopia, Tritanomaly, Achromatopsia, Achromatomaly)

      
    
  

  

  

  

  

  

  
</section>

      </div>
    </div>
  
</div>

  

  

  

  

  
</section>

          
        
          
          <section class='p2 mb2 clearfix bg-white minishadow'>

  
  <div class='clearfix'>
    
    <h3 class='fl m0' id='controller'>
      Controller
    </h3>
    
    
  </div>
  

  <p>Controller interface class to simplify working with key presses.</p>

    <div class='pre p1 fill-light mt0'>new Controller(buttons: <a href="https://developer.mozilla.org/docs/Web/JavaScript/Reference/Global_Objects/Array">Array</a>&#x3C;KeyTemplate>)</div>
  
  

  
  
  
  
  
  

  
    <div class='py1 quiet mt1 prose-big'>Parameters</div>
    <div class='prose'>
      
        <div class='space-bottom0'>
          <div>
            <span class='code bold'>buttons</span> <code class='quiet'>(<a href="https://developer.mozilla.org/docs/Web/JavaScript/Reference/Global_Objects/Array">Array</a>&#x3C;KeyTemplate>
            = <code>[]</code>)</code>
	    An object containing all keys you want to watch and their functions. e.g. {enter: () => {}}. See 
<a href="https://developer.mozilla.org/en-US/docs/Web/API/KeyboardEvent/key/Key_Values">https://developer.mozilla.org/en-US/docs/Web/API/KeyboardEvent/key/Key_Values</a>
 for potential values.

          </div>
          
        </div>
      
    </div>
  

  

  

  

  

  

  
    <div class='py1 quiet mt1 prose-big'>Static Members</div>
    <div class="clearfix">
  
    <div class='border-bottom' id='controllerupdate'>
      <div class="clearfix small pointer toggle-sibling">
        <div class="py1 contain">
            <a class='icon pin-right py1 dark-link caret-right'>▸</a>
            <span class='code strong strong truncate'>update()</span>
        </div>
      </div>
      <div class="clearfix display-none toggle-target">
        <section class='p2 mb2 clearfix bg-white minishadow'>

  

  <p>Calls all functions for buttons that are currently set to enabled.</p>

    <div class='pre p1 fill-light mt0'>update()</div>
  
  

  
  
  
  
  
  

  

  

  

  

  

  

  

  

  

  
</section>

      </div>
    </div>
  
    <div class='border-bottom' id='controlleronkeydown'>
      <div class="clearfix small pointer toggle-sibling">
        <div class="py1 contain">
            <a class='icon pin-right py1 dark-link caret-right'>▸</a>
            <span class='code strong strong truncate'>onKeyDown(e)</span>
        </div>
      </div>
      <div class="clearfix display-none toggle-target">
        <section class='p2 mb2 clearfix bg-white minishadow'>

  

  <p>Called on keyup. Sets flag to 1 if key is being watched.</p>

    <div class='pre p1 fill-light mt0'>onKeyDown(e: <a href="https://developer.mozilla.org/docs/Web/API/KeyboardEvent">KeyboardEvent</a>)</div>
  
  

  
  
  
  
  
  

  
    <div class='py1 quiet mt1 prose-big'>Parameters</div>
    <div class='prose'>
      
        <div class='space-bottom0'>
          <div>
            <span class='code bold'>e</span> <code class='quiet'>(<a href="https://developer.mozilla.org/docs/Web/API/KeyboardEvent">KeyboardEvent</a>)</code>
	    
          </div>
          
        </div>
      
    </div>
  

  

  

  

  

  

  

  

  

  
</section>

      </div>
    </div>
  
    <div class='border-bottom' id='controlleronkeyup'>
      <div class="clearfix small pointer toggle-sibling">
        <div class="py1 contain">
            <a class='icon pin-right py1 dark-link caret-right'>▸</a>
            <span class='code strong strong truncate'>onKeyUp(e)</span>
        </div>
      </div>
      <div class="clearfix display-none toggle-target">
        <section class='p2 mb2 clearfix bg-white minishadow'>

  

  <p>Called on keyup. Sets flag to 2 if key is being watched.</p>

    <div class='pre p1 fill-light mt0'>onKeyUp(e: <a href="https://developer.mozilla.org/docs/Web/API/KeyboardEvent">KeyboardEvent</a>)</div>
  
  

  
  
  
  
  
  

  
    <div class='py1 quiet mt1 prose-big'>Parameters</div>
    <div class='prose'>
      
        <div class='space-bottom0'>
          <div>
            <span class='code bold'>e</span> <code class='quiet'>(<a href="https://developer.mozilla.org/docs/Web/API/KeyboardEvent">KeyboardEvent</a>)</code>
	    
          </div>
          
        </div>
      
    </div>
  

  

  

  

  

  

  

  

  

  
</section>

      </div>
    </div>
  
    <div class='border-bottom' id='controllerassignbuttons'>
      <div class="clearfix small pointer toggle-sibling">
        <div class="py1 contain">
            <a class='icon pin-right py1 dark-link caret-right'>▸</a>
            <span class='code strong strong truncate'>assignButtons(keys)</span>
        </div>
      </div>
      <div class="clearfix display-none toggle-target">
        <section class='p2 mb2 clearfix bg-white minishadow'>

  

  <p>Sets an object of button functions to the controller to be called.</p>

    <div class='pre p1 fill-light mt0'>assignButtons(keys: <a href="https://developer.mozilla.org/docs/Web/JavaScript/Reference/Global_Objects/Array">Array</a>&#x3C;KeyTemplate>)</div>
  
  

  
  
  
  
  
  

  
    <div class='py1 quiet mt1 prose-big'>Parameters</div>
    <div class='prose'>
      
        <div class='space-bottom0'>
          <div>
            <span class='code bold'>keys</span> <code class='quiet'>(<a href="https://developer.mozilla.org/docs/Web/JavaScript/Reference/Global_Objects/Array">Array</a>&#x3C;KeyTemplate>)</code>
	    
          </div>
          
        </div>
      
    </div>
  

  

  

  

  

  

  

  

  

  
</section>

      </div>
    </div>
  
</div>

  

  
    <div class='py1 quiet mt1 prose-big'>Instance Members</div>
    <div class="clearfix">
  
    <div class='border-bottom' id='controlleronwindowblur'>
      <div class="clearfix small pointer toggle-sibling">
        <div class="py1 contain">
            <a class='icon pin-right py1 dark-link caret-right'>▸</a>
            <span class='code strong strong truncate'>onWindowBlur()</span>
        </div>
      </div>
      <div class="clearfix display-none toggle-target">
        <section class='p2 mb2 clearfix bg-white minishadow'>

  

  <p>Called on window blur, sets button state to up if button was down;</p>

    <div class='pre p1 fill-light mt0'>onWindowBlur(): void</div>
  
  

  
  
  
  
  
  

  

  

  
    
      <div class='py1 quiet mt1 prose-big'>Returns</div>
      <code>void</code>:
        @memberof Controller

      
    
  

  

  

  

  

  

  

  
</section>

      </div>
    </div>
  
</div>

  

  

  
</section>

          
        
          
          <section class='p2 mb2 clearfix bg-white minishadow'>

  
  <div class='clearfix'>
    
    <h3 class='fl m0' id='keystate'>
      KeyState
    </h3>
    
    
  </div>
  

  
    <div class='pre p1 fill-light mt0'>KeyState</div>
  
    <p>
      Type:
      (<code>0</code> | <code>1</code> | <code>2</code>)
    </p>
  
  

  
  
  
  
  
  

  

  
    <div class='py1 quiet mt1 prose-big'>Properties</div>
    <div>
      
        <div class='space-bottom0'>
          <span class='code bold'>down</span> <code class='quiet'>(<a href="https://developer.mozilla.org/docs/Web/JavaScript/Reference/Statements/function">Function</a>)</code>
          
          
        </div>
      
        <div class='space-bottom0'>
          <span class='code bold'>up</span> <code class='quiet'>(<a href="https://developer.mozilla.org/docs/Web/JavaScript/Reference/Statements/function">Function</a>)</code>
          
          
        </div>
      
        <div class='space-bottom0'>
          <span class='code bold'>key</span> <code class='quiet'>(<a href="https://developer.mozilla.org/docs/Web/JavaScript/Reference/Global_Objects/String">string</a>)</code>
          
          
        </div>
      
    </div>
  

  

  

  

  

  

  

  

  
</section>

          
        
          
          <section class='p2 mb2 clearfix bg-white minishadow'>

  
  <div class='clearfix'>
    
    <h3 class='fl m0' id='key'>
      Key
    </h3>
    
    
  </div>
  

  <p>Represents a single key on the keyboard and the functions related to it.</p>

    <div class='pre p1 fill-light mt0'>new Key(key: <a href="https://developer.mozilla.org/docs/Web/JavaScript/Reference/Global_Objects/String">string</a>, down: <a href="https://developer.mozilla.org/docs/Web/JavaScript/Reference/Statements/function">Function</a>, up: <a href="https://developer.mozilla.org/docs/Web/JavaScript/Reference/Statements/function">Function</a>)</div>
  
  

  
  
  
  
  
  

  
    <div class='py1 quiet mt1 prose-big'>Parameters</div>
    <div class='prose'>
      
        <div class='space-bottom0'>
          <div>
            <span class='code bold'>key</span> <code class='quiet'>(<a href="https://developer.mozilla.org/docs/Web/JavaScript/Reference/Global_Objects/String">string</a>)</code>
	    What this object represents.

          </div>
          
        </div>
      
        <div class='space-bottom0'>
          <div>
            <span class='code bold'>down</span> <code class='quiet'>(<a href="https://developer.mozilla.org/docs/Web/JavaScript/Reference/Statements/function">Function</a>
            = <code>()=&gt;{}</code>)</code>
	    Function to be called while the key is held down.

          </div>
          
        </div>
      
        <div class='space-bottom0'>
          <div>
            <span class='code bold'>up</span> <code class='quiet'>(<a href="https://developer.mozilla.org/docs/Web/JavaScript/Reference/Statements/function">Function</a>
            = <code>()=&gt;{}</code>)</code>
	    Function to be called when the key is lifted up.

          </div>
          
        </div>
      
    </div>
  

  
    <div class='py1 quiet mt1 prose-big'>Properties</div>
    <div>
      
        <div class='space-bottom0'>
          <span class='code bold'>state</span> <code class='quiet'>((<code>0</code> | <code>1</code> | <code>2</code>))</code>
          : The current state of the key. 0 = inactive, 1 = active, 2 = to be set to inactive.

          
        </div>
      
        <div class='space-bottom0'>
          <span class='code bold'>key</span> <code class='quiet'>(<a href="https://developer.mozilla.org/docs/Web/JavaScript/Reference/Global_Objects/String">string</a>)</code>
          : The name of the key we are targeting.

          
        </div>
      
        <div class='space-bottom0'>
          <span class='code bold'>actions</span> <code class='quiet'>(<a href="https://developer.mozilla.org/docs/Web/JavaScript/Reference/Global_Objects/Object">object</a>)</code>
          
          
            <ul>
              
                <li><code>actions.down</code> <a href="https://developer.mozilla.org/docs/Web/JavaScript/Reference/Statements/function">function</a>
                  
                  <p>Function to be called while the key is held down.</p>
</li>
              
                <li><code>actions.up</code> <a href="https://developer.mozilla.org/docs/Web/JavaScript/Reference/Statements/function">function</a>
                  
                  <p>Function to be called when the key is lifted up.</p>
</li>
              
            </ul>
          
        </div>
      
    </div>
  

  

  

  

  

  
    <div class='py1 quiet mt1 prose-big'>Static Members</div>
    <div class="clearfix">
  
    <div class='border-bottom' id='keyupdatestate'>
      <div class="clearfix small pointer toggle-sibling">
        <div class="py1 contain">
            <a class='icon pin-right py1 dark-link caret-right'>▸</a>
            <span class='code strong strong truncate'>updateState(state)</span>
        </div>
      </div>
      <div class="clearfix display-none toggle-target">
        <section class='p2 mb2 clearfix bg-white minishadow'>

  

  <p>Updates the internal state of the key. Accepts a range between 0-2. Will set key state to 0 if nothing is passed.</p>

    <div class='pre p1 fill-light mt0'>updateState(state: (<code>0</code> | <code>1</code> | <code>2</code>))</div>
  
  

  
  
  
  
  
  

  
    <div class='py1 quiet mt1 prose-big'>Parameters</div>
    <div class='prose'>
      
        <div class='space-bottom0'>
          <div>
            <span class='code bold'>state</span> <code class='quiet'>((<code>0</code> | <code>1</code> | <code>2</code>)
            = <code>0</code>)</code>
	    
          </div>
          
        </div>
      
    </div>
  

  

  

  

  

  

  

  

  

  
</section>

      </div>
    </div>
  
    <div class='border-bottom' id='keyaction'>
      <div class="clearfix small pointer toggle-sibling">
        <div class="py1 contain">
            <a class='icon pin-right py1 dark-link caret-right'>▸</a>
            <span class='code strong strong truncate'>action()</span>
        </div>
      </div>
      <div class="clearfix display-none toggle-target">
        <section class='p2 mb2 clearfix bg-white minishadow'>

  

  <p>Calls the relevant action for the current state of the key.</p>

    <div class='pre p1 fill-light mt0'>action()</div>
  
  

  
  
  
  
  
  

  

  

  

  

  

  

  

  

  

  
</section>

      </div>
    </div>
  
    <div class='border-bottom' id='keystate'>
      <div class="clearfix small pointer toggle-sibling">
        <div class="py1 contain">
            <a class='icon pin-right py1 dark-link caret-right'>▸</a>
            <span class='code strong strong truncate'>state</span>
        </div>
      </div>
      <div class="clearfix display-none toggle-target">
        <section class='p2 mb2 clearfix bg-white minishadow'>

  

  <p>Returns the current state of the key.</p>

    <div class='pre p1 fill-light mt0'>state</div>
  
  

  
  
  
  
  
  

  

  

  
    
      <div class='py1 quiet mt1 prose-big'>Returns</div>
      <code><a href="https://developer.mozilla.org/docs/Web/JavaScript/Reference/Global_Objects/Number">number</a></code>:
        

      
    
  

  

  

  

  

  

  

  
</section>

      </div>
    </div>
  
</div>

  

  

  

  
</section>

          
        
          
          <section class='p2 mb2 clearfix bg-white minishadow'>

  
  <div class='clearfix'>
    
    <h3 class='fl m0' id='application'>
      Application
    </h3>
    
    
  </div>
  

  <p>Main entry point for a game. Provides a single focal point for plugins and functionality to attach.</p>

    <div class='pre p1 fill-light mt0'>new Application()</div>
  
  

  
  
  
  
  
  

  

  
    <div class='py1 quiet mt1 prose-big'>Properties</div>
    <div>
      
        <div class='space-bottom0'>
          <span class='code bold'>features</span> <code class='quiet'>(<a href="https://developer.mozilla.org/docs/Web/JavaScript/Reference/Global_Objects/Object">object</a>)</code>
          : A configuration object denoting which features are enabled for this application

          
            <ul>
              
                <li><code>features.captions</code> <a href="https://developer.mozilla.org/docs/Web/JavaScript/Reference/Global_Objects/Boolean">boolean</a>?
                  
                  <p>A boolean value denoting that this game supports captions</p>
</li>
              
                <li><code>features.sound</code> <a href="https://developer.mozilla.org/docs/Web/JavaScript/Reference/Global_Objects/Boolean">boolean</a>?
                  
                  <p>A boolean value denoting that this game has some audio in it</p>
</li>
              
                <li><code>features.vo</code> <a href="https://developer.mozilla.org/docs/Web/JavaScript/Reference/Global_Objects/Boolean">boolean</a>?
                  
                  <p>A boolean denoting that this game has mutable voice-over audio in it</p>
</li>
              
                <li><code>features.music</code> <a href="https://developer.mozilla.org/docs/Web/JavaScript/Reference/Global_Objects/Boolean">boolean</a>?
                  
                  <p>A boolean denoting that this game has mutable music in it</p>
</li>
              
                <li><code>features.sfx</code> <a href="https://developer.mozilla.org/docs/Web/JavaScript/Reference/Global_Objects/Boolean">boolean</a>?
                  
                  <p>A boolean denoting that this game has mutable sound effects in it</p>
</li>
              
                <li><code>features.soundVolume</code> <a href="https://developer.mozilla.org/docs/Web/JavaScript/Reference/Global_Objects/Boolean">boolean</a>?
                  
                  <p>A boolean denoting that this game has adjustable sound volume in it</p>
</li>
              
                <li><code>features.musicVolume</code> <a href="https://developer.mozilla.org/docs/Web/JavaScript/Reference/Global_Objects/Boolean">boolean</a>?
                  
                  <p>A boolean denoting that this game has adjustable music volume in it</p>
</li>
              
                <li><code>features.voVolume</code> <a href="https://developer.mozilla.org/docs/Web/JavaScript/Reference/Global_Objects/Boolean">boolean</a>?
                  
                  <p>A boolean denoting that this game has adjustable voice-over volume in it</p>
</li>
              
                <li><code>features.sfxVolume</code> <a href="https://developer.mozilla.org/docs/Web/JavaScript/Reference/Global_Objects/Boolean">boolean</a>?
                  
                  <p>A boolean denoting that this game has adjustable sound effects volume in it</p>
</li>
              
                <li><code>features.pointerSize</code> <a href="https://developer.mozilla.org/docs/Web/JavaScript/Reference/Global_Objects/Boolean">boolean</a>?
                  
                  <p>A boolean denoting that this game has adjustable pointer size in it</p>
</li>
              
                <li><code>features.controlSensitivity</code> <a href="https://developer.mozilla.org/docs/Web/JavaScript/Reference/Global_Objects/Boolean">boolean</a>?
                  
                  <p>A boolean denoting that this game has adjustable control sensitivity in it</p>
</li>
              
                <li><code>features.buttonSize</code> <a href="https://developer.mozilla.org/docs/Web/JavaScript/Reference/Global_Objects/Boolean">boolean</a>?
                  
                  <p>A boolean denoting that this game has adjustable button sizes in it</p>
</li>
              
                <li><code>features.removableLayers</code> <a href="https://developer.mozilla.org/docs/Web/JavaScript/Reference/Global_Objects/Boolean">boolean</a>?
                  
                  <p>A boolean denoting that this game has removable game layers in it</p>
</li>
              
                <li><code>features.hudPosition</code> <a href="https://developer.mozilla.org/docs/Web/JavaScript/Reference/Global_Objects/Boolean">boolean</a>?
                  
                  <p>A boolean denoting that this game has custom HUD positions.</p>
</li>
              
                <li><code>features.hitAreaScale</code> <a href="https://developer.mozilla.org/docs/Web/JavaScript/Reference/Global_Objects/Boolean">boolean</a>?
                  
                  <p>A boolean denoting that this game has adjustable hit areas.</p>
</li>
              
                <li><code>features.dragThresholdScale</code> <a href="https://developer.mozilla.org/docs/Web/JavaScript/Reference/Global_Objects/Boolean">boolean</a>?
                  
                  <p>A boolean denoting that this game has adjustable drag thresholds.</p>
</li>
              
                <li><code>features.health</code> <a href="https://developer.mozilla.org/docs/Web/JavaScript/Reference/Global_Objects/Boolean">boolean</a>?
                  
                  <p>A boolean denoting that this game has adjustable health.</p>
</li>
              
                <li><code>features.objectCount</code> <a href="https://developer.mozilla.org/docs/Web/JavaScript/Reference/Global_Objects/Boolean">boolean</a>?
                  
                  <p>A boolean denoting that this game has adjustable object count requirements.</p>
</li>
              
                <li><code>features.completionPercentage</code> <a href="https://developer.mozilla.org/docs/Web/JavaScript/Reference/Global_Objects/Boolean">boolean</a>?
                  
                  <p>A boolean denoting that this game has adjustable completion percentage requirements.</p>
</li>
              
                <li><code>features.speedScale</code> <a href="https://developer.mozilla.org/docs/Web/JavaScript/Reference/Global_Objects/Boolean">boolean</a>?
                  
                  <p>A boolean denoting that this game has adjustable speed.</p>
</li>
              
                <li><code>features.timersScale</code> <a href="https://developer.mozilla.org/docs/Web/JavaScript/Reference/Global_Objects/Boolean">boolean</a>?
                  
                  <p>A boolean denoting that this game has adjustable timers.</p>
</li>
              
                <li><code>features.inputCount</code> <a href="https://developer.mozilla.org/docs/Web/JavaScript/Reference/Global_Objects/Boolean">boolean</a>?
                  
                  <p>A boolean denoting that this game has adjustable input count requirements.</p>
</li>
              
                <li><code>features.keyBinding</code> <a href="https://developer.mozilla.org/docs/Web/JavaScript/Reference/Global_Objects/Boolean">boolean</a>?
                  
                  <p>A boolean denoting that this game has re-mappable key bindings.</p>
</li>
              
                <li><code>features.colorVision</code> <a href="https://developer.mozilla.org/docs/Web/JavaScript/Reference/Global_Objects/Boolean">boolean</a>?
                  
                  <p>A boolean denoting that this game has color blindess filters</p>
</li>
              
                <li><code>features.fullScreen</code> <a href="https://developer.mozilla.org/docs/Web/JavaScript/Reference/Global_Objects/Boolean">boolean</a>?
                  
                  <p>A boolean denoting that this game has fullScreen capabilities</p>
</li>
              
            </ul>
          
        </div>
      
    </div>
  

  

  

  

  

  
    <div class='py1 quiet mt1 prose-big'>Static Members</div>
    <div class="clearfix">
  
    <div class='border-bottom' id='applicationsetupplugins'>
      <div class="clearfix small pointer toggle-sibling">
        <div class="py1 contain">
            <a class='icon pin-right py1 dark-link caret-right'>▸</a>
            <span class='code strong strong truncate'>setupPlugins()</span>
        </div>
      </div>
      <div class="clearfix display-none toggle-target">
        <section class='p2 mb2 clearfix bg-white minishadow'>

  

  <p>preloads, initializes and starts plugins.</p>

    <div class='pre p1 fill-light mt0'>setupPlugins(): <a href="https://developer.mozilla.org/docs/Web/JavaScript/Reference/Global_Objects/Promise">Promise</a>&#x3C;void></div>
  
  

  
  
  
  
  
  

  

  

  
    
      <div class='py1 quiet mt1 prose-big'>Returns</div>
      <code><a href="https://developer.mozilla.org/docs/Web/JavaScript/Reference/Global_Objects/Promise">Promise</a>&#x3C;void></code>:
        

      
    
  

  

  

  

  

  

  

  
</section>

      </div>
    </div>
  
    <div class='border-bottom' id='application_plugins'>
      <div class="clearfix small pointer toggle-sibling">
        <div class="py1 contain">
            <a class='icon pin-right py1 dark-link caret-right'>▸</a>
            <span class='code strong strong truncate'>_plugins</span>
        </div>
      </div>
      <div class="clearfix display-none toggle-target">
        <section class='p2 mb2 clearfix bg-white minishadow'>

  

  <p>The list of plugins that are currently registered to run on Applications.</p>

    <div class='pre p1 fill-light mt0'>_plugins</div>
  
  

  
  
  
  
  
  

  

  

  

  

  

  

  

  

  

  
</section>

      </div>
    </div>
  
    <div class='border-bottom' id='applicationuses'>
      <div class="clearfix small pointer toggle-sibling">
        <div class="py1 contain">
            <a class='icon pin-right py1 dark-link caret-right'>▸</a>
            <span class='code strong strong truncate'>uses(plugin)</span>
        </div>
      </div>
      <div class="clearfix display-none toggle-target">
        <section class='p2 mb2 clearfix bg-white minishadow'>

  

  <p>Registers a plugin to be used by applications, sorting it by priority order.</p>

    <div class='pre p1 fill-light mt0'>uses(plugin: SpringRoll.ApplicationPlugin)</div>
  
  

  
  
  
  
  
  

  
    <div class='py1 quiet mt1 prose-big'>Parameters</div>
    <div class='prose'>
      
        <div class='space-bottom0'>
          <div>
            <span class='code bold'>plugin</span> <code class='quiet'>(SpringRoll.ApplicationPlugin)</code>
	    The plugin to register.

          </div>
          
        </div>
      
    </div>
  

  

  

  

  

  

  

  

  

  
</section>

      </div>
    </div>
  
    <div class='border-bottom' id='applicationgetplugin'>
      <div class="clearfix small pointer toggle-sibling">
        <div class="py1 contain">
            <a class='icon pin-right py1 dark-link caret-right'>▸</a>
            <span class='code strong strong truncate'>getPlugin(name)</span>
        </div>
      </div>
      <div class="clearfix display-none toggle-target">
        <section class='p2 mb2 clearfix bg-white minishadow'>

  

  <p>Finds a plugin by name.</p>

    <div class='pre p1 fill-light mt0'>getPlugin(name: <a href="https://developer.mozilla.org/docs/Web/JavaScript/Reference/Global_Objects/String">string</a>): (SpringRoll.ApplicationPlugin | <a href="https://developer.mozilla.org/docs/Web/JavaScript/Reference/Global_Objects/undefined">undefined</a>)</div>
  
  

  
  
  
  
  
  

  
    <div class='py1 quiet mt1 prose-big'>Parameters</div>
    <div class='prose'>
      
        <div class='space-bottom0'>
          <div>
            <span class='code bold'>name</span> <code class='quiet'>(<a href="https://developer.mozilla.org/docs/Web/JavaScript/Reference/Global_Objects/String">string</a>)</code>
	    The name of the plugin.

          </div>
          
        </div>
      
    </div>
  

  

  
    
      <div class='py1 quiet mt1 prose-big'>Returns</div>
      <code>(SpringRoll.ApplicationPlugin | <a href="https://developer.mozilla.org/docs/Web/JavaScript/Reference/Global_Objects/undefined">undefined</a>)</code>:
        

      
    
  

  

  

  

  

  

  

  
</section>

      </div>
    </div>
  
</div>

  

  
    <div class='py1 quiet mt1 prose-big'>Instance Members</div>
    <div class="clearfix">
  
    <div class='border-bottom' id='applicationgetplugin'>
      <div class="clearfix small pointer toggle-sibling">
        <div class="py1 contain">
            <a class='icon pin-right py1 dark-link caret-right'>▸</a>
            <span class='code strong strong truncate'>getPlugin(name)</span>
        </div>
      </div>
      <div class="clearfix display-none toggle-target">
        <section class='p2 mb2 clearfix bg-white minishadow'>

  

  <p>returns instance of a plugin.</p>

    <div class='pre p1 fill-light mt0'>getPlugin(name: <a href="https://developer.mozilla.org/docs/Web/JavaScript/Reference/Global_Objects/String">string</a>): (SpringRoll.ApplicationPlugin | <a href="https://developer.mozilla.org/docs/Web/JavaScript/Reference/Global_Objects/undefined">undefined</a>)</div>
  
  

  
  
  
  
  
  

  
    <div class='py1 quiet mt1 prose-big'>Parameters</div>
    <div class='prose'>
      
        <div class='space-bottom0'>
          <div>
            <span class='code bold'>name</span> <code class='quiet'>(<a href="https://developer.mozilla.org/docs/Web/JavaScript/Reference/Global_Objects/String">string</a>)</code>
	    
          </div>
          
        </div>
      
    </div>
  

  

  
    
      <div class='py1 quiet mt1 prose-big'>Returns</div>
      <code>(SpringRoll.ApplicationPlugin | <a href="https://developer.mozilla.org/docs/Web/JavaScript/Reference/Global_Objects/undefined">undefined</a>)</code>:
        

      
    
  

  

  

  

  

  

  

  
</section>

      </div>
    </div>
  
    <div class='border-bottom' id='applicationvalidatelisteners'>
      <div class="clearfix small pointer toggle-sibling">
        <div class="py1 contain">
            <a class='icon pin-right py1 dark-link caret-right'>▸</a>
            <span class='code strong strong truncate'>validateListeners()</span>
        </div>
      </div>
      <div class="clearfix display-none toggle-target">
        <section class='p2 mb2 clearfix bg-white minishadow'>

  

  <p>Validates that appropriate listeners are added for the features that were enabled in the constructor</p>

    <div class='pre p1 fill-light mt0'>validateListeners()</div>
  
  

  
  
  
  
  
  

  

  

  

  

  
    <div class='py1 quiet mt1 prose-big'>Throws</div>
    <ul>
      
        <li>any: Error
</li>
      
    </ul>
  

  

  

  

  

  
</section>

      </div>
    </div>
  
    <div class='border-bottom' id='applicationsetstatedefaults'>
      <div class="clearfix small pointer toggle-sibling">
        <div class="py1 contain">
            <a class='icon pin-right py1 dark-link caret-right'>▸</a>
            <span class='code strong strong truncate'>setStateDefaults()</span>
        </div>
      </div>
      <div class="clearfix display-none toggle-target">
        <section class='p2 mb2 clearfix bg-white minishadow'>

  

  <p>Sets default values of application state properties.</p>

    <div class='pre p1 fill-light mt0'>setStateDefaults()</div>
  
  

  
  
  
  
  
  

  

  

  

  

  

  

  

  

  

  
</section>

      </div>
    </div>
  
</div>

  

  

  
</section>

          
        
          
          <section class='p2 mb2 clearfix bg-white minishadow'>

  
  <div class='clearfix'>
    
    <h3 class='fl m0' id='debugger'>
      Debugger
    </h3>
    
    
  </div>
  

  
    <div class='pre p1 fill-light mt0'>new Debugger(params: <a href="https://developer.mozilla.org/docs/Web/JavaScript/Reference/Global_Objects/Object">Object</a>)</div>
  
    <p>
      Type:
      <a href="https://developer.mozilla.org/docs/Web/JavaScript/Reference/Global_Objects/Object">object</a>
    </p>
  
  

  
  
  
  
  
  

  
    <div class='py1 quiet mt1 prose-big'>Parameters</div>
    <div class='prose'>
      
        <div class='space-bottom0'>
          <div>
            <span class='code bold'>params</span> <code class='quiet'>(<a href="https://developer.mozilla.org/docs/Web/JavaScript/Reference/Global_Objects/Object">Object</a>)</code>
	    Options

          </div>
          
          <table class='mt1 mb2 fixed-table h5 col-12'>
            <colgroup>
              <col width='30%' />
              <col width='70%' />
            </colgroup>
            <thead>
              <tr class='bold fill-light'>
                <th>Name</th>
                <th>Description</th>
              </tr>
            </thead>
            <tbody class='mt1'>
              
                <tr>
  <td class='break-word'><span class='code bold'>params.emitEnabled</span> <code class='quiet'><a href="https://developer.mozilla.org/docs/Web/JavaScript/Reference/Global_Objects/Boolean">boolean</a></code>
  
    (default <code>false</code>)
  </td>
  <td class='break-word'><span>If this should emit events to the window.
</span></td>
</tr>


              
                <tr>
  <td class='break-word'><span class='code bold'>params.minLevel</span> <code class='quiet'>(<code>"GENERAL"</code> | <code>"DEBUG"</code> | <code>"INFO"</code> | <code>"WARN"</code> | <code>"ERROR"</code>)</code>
  
    (default <code>&#39;GENERAL&#39;</code>)
  </td>
  <td class='break-word'><span>The starting log level for the logger.
</span></td>
</tr>


              
            </tbody>
          </table>
          
        </div>
      
    </div>
  

  
    <div class='py1 quiet mt1 prose-big'>Properties</div>
    <div>
      
        <div class='space-bottom0'>
          <span class='code bold'>emitEnabled</span> <code class='quiet'>(<a href="https://developer.mozilla.org/docs/Web/JavaScript/Reference/Global_Objects/Boolean">boolean</a>)</code>
          
          
        </div>
      
        <div class='space-bottom0'>
          <span class='code bold'>enabled</span> <code class='quiet'>(<a href="https://developer.mozilla.org/docs/Web/JavaScript/Reference/Global_Objects/Boolean">boolean</a>)</code>
          
          
        </div>
      
        <div class='space-bottom0'>
          <span class='code bold'>minLevel</span> <code class='quiet'>(<a href="https://developer.mozilla.org/docs/Web/JavaScript/Reference/Global_Objects/Number">number</a>)</code>
          
          
        </div>
      
    </div>
  

  

  

  

  

  
    <div class='py1 quiet mt1 prose-big'>Static Members</div>
    <div class="clearfix">
  
    <div class='border-bottom' id='debuggerparams'>
      <div class="clearfix small pointer toggle-sibling">
        <div class="py1 contain">
            <a class='icon pin-right py1 dark-link caret-right'>▸</a>
            <span class='code strong strong truncate'>params</span>
        </div>
      </div>
      <div class="clearfix display-none toggle-target">
        <section class='p2 mb2 clearfix bg-white minishadow'>

  

  <p>Returns the params of the debugger.</p>

    <div class='pre p1 fill-light mt0'>params</div>
  
  

  
  
  
  
  
  

  

  

  
    
      <div class='py1 quiet mt1 prose-big'>Returns</div>
      <code>DebuggerParams</code>:
        

      
    
  

  

  

  

  

  

  

  
</section>

      </div>
    </div>
  
    <div class='border-bottom' id='debuggerminlevel'>
      <div class="clearfix small pointer toggle-sibling">
        <div class="py1 contain">
            <a class='icon pin-right py1 dark-link caret-right'>▸</a>
            <span class='code strong strong truncate'>minLevel(level)</span>
        </div>
      </div>
      <div class="clearfix display-none toggle-target">
        <section class='p2 mb2 clearfix bg-white minishadow'>

  

  <p>Sets the logging level of the debugger.</p>

    <div class='pre p1 fill-light mt0'>minLevel(level: (<a href="https://developer.mozilla.org/docs/Web/JavaScript/Reference/Global_Objects/String">string</a> | <a href="https://developer.mozilla.org/docs/Web/JavaScript/Reference/Global_Objects/Number">number</a>)): void</div>
  
  

  
  
  
  
  
  

  
    <div class='py1 quiet mt1 prose-big'>Parameters</div>
    <div class='prose'>
      
        <div class='space-bottom0'>
          <div>
            <span class='code bold'>level</span> <code class='quiet'>((<a href="https://developer.mozilla.org/docs/Web/JavaScript/Reference/Global_Objects/String">string</a> | <a href="https://developer.mozilla.org/docs/Web/JavaScript/Reference/Global_Objects/Number">number</a>))</code>
	    The name of the level.

          </div>
          
        </div>
      
    </div>
  

  

  
    
      <div class='py1 quiet mt1 prose-big'>Returns</div>
      <code>void</code>:
        

      
    
  

  

  

  

  

  

  

  
</section>

      </div>
    </div>
  
    <div class='border-bottom' id='debuggeremit'>
      <div class="clearfix small pointer toggle-sibling">
        <div class="py1 contain">
            <a class='icon pin-right py1 dark-link caret-right'>▸</a>
            <span class='code strong strong truncate'>emit(eventName)</span>
        </div>
      </div>
      <div class="clearfix display-none toggle-target">
        <section class='p2 mb2 clearfix bg-white minishadow'>

  

  <p>If emitting is enabled for this instance, then it will dispatch an event on the window.</p>

    <div class='pre p1 fill-light mt0'>emit(eventName: <a href="https://developer.mozilla.org/docs/Web/JavaScript/Reference/Global_Objects/String">string</a>)</div>
  
  

  
  
  
  
  
  

  
    <div class='py1 quiet mt1 prose-big'>Parameters</div>
    <div class='prose'>
      
        <div class='space-bottom0'>
          <div>
            <span class='code bold'>eventName</span> <code class='quiet'>(<a href="https://developer.mozilla.org/docs/Web/JavaScript/Reference/Global_Objects/String">string</a>
            = <code>&#39;Debugger&#39;</code>)</code>
	    Name of the event

          </div>
          
        </div>
      
    </div>
  

  

  

  

  

  

  

  

  

  
</section>

      </div>
    </div>
  
    <div class='border-bottom' id='debuggerlevel'>
      <div class="clearfix small pointer toggle-sibling">
        <div class="py1 contain">
            <a class='icon pin-right py1 dark-link caret-right'>▸</a>
            <span class='code strong strong truncate'>LEVEL</span>
        </div>
      </div>
      <div class="clearfix display-none toggle-target">
        <section class='p2 mb2 clearfix bg-white minishadow'>

  

  <p>Returns logging levels.</p>

    <div class='pre p1 fill-light mt0'>LEVEL</div>
  
  

  
  
  
  
  
  

  

  

  
    
      <div class='py1 quiet mt1 prose-big'>Returns</div>
      <code><a href="https://developer.mozilla.org/docs/Web/JavaScript/Reference/Global_Objects/Object">object</a></code>:
        

      
    
  

  

  

  

  

  

  

  
</section>

      </div>
    </div>
  
    <div class='border-bottom' id='debuggerlog'>
      <div class="clearfix small pointer toggle-sibling">
        <div class="py1 contain">
            <a class='icon pin-right py1 dark-link caret-right'>▸</a>
            <span class='code strong strong truncate'>log(type, args)</span>
        </div>
      </div>
      <div class="clearfix display-none toggle-target">
        <section class='p2 mb2 clearfix bg-white minishadow'>

  

  <p>Console logs all supplied arguments if the log level is low enough for them to be logged.</p>

    <div class='pre p1 fill-light mt0'>log(type: (<code>"log"</code> | <code>"general"</code> | <code>"warn"</code> | <code>"error"</code> | <code>"debug"</code> | <code>"info"</code>), args: <a href="https://developer.mozilla.org/docs/Web/JavaScript/Reference/Global_Objects/Array">Array</a>&#x3C;any>)</div>
  
  

  
  
  
  
  
  

  
    <div class='py1 quiet mt1 prose-big'>Parameters</div>
    <div class='prose'>
      
        <div class='space-bottom0'>
          <div>
            <span class='code bold'>type</span> <code class='quiet'>((<code>"log"</code> | <code>"general"</code> | <code>"warn"</code> | <code>"error"</code> | <code>"debug"</code> | <code>"info"</code>)
            = <code>&#39;log&#39;</code>)</code>
	    minimum level for this log to run at

          </div>
          
        </div>
      
        <div class='space-bottom0'>
          <div>
            <span class='code bold'>args</span> <code class='quiet'>(<a href="https://developer.mozilla.org/docs/Web/JavaScript/Reference/Global_Objects/Array">Array</a>&#x3C;any>)</code>
	    Arguments you wish to log.

          </div>
          
        </div>
      
    </div>
  

  

  

  

  

  

  

  

  

  
</section>

      </div>
    </div>
  
    <div class='border-bottom' id='debuggerassert'>
      <div class="clearfix small pointer toggle-sibling">
        <div class="py1 contain">
            <a class='icon pin-right py1 dark-link caret-right'>▸</a>
            <span class='code strong strong truncate'>assert(isTrue)</span>
        </div>
      </div>
      <div class="clearfix display-none toggle-target">
        <section class='p2 mb2 clearfix bg-white minishadow'>

  

  <p>Will throw if statement is false.</p>

    <div class='pre p1 fill-light mt0'>assert(isTrue: <a href="https://developer.mozilla.org/docs/Web/JavaScript/Reference/Global_Objects/Boolean">boolean</a>)</div>
  
  

  
  
  
  
  
  

  
    <div class='py1 quiet mt1 prose-big'>Parameters</div>
    <div class='prose'>
      
        <div class='space-bottom0'>
          <div>
            <span class='code bold'>isTrue</span> <code class='quiet'>(<a href="https://developer.mozilla.org/docs/Web/JavaScript/Reference/Global_Objects/Boolean">boolean</a>)</code>
	    The expression to evaluate.

          </div>
          
        </div>
      
    </div>
  

  

  

  

  

  

  

  

  

  
</section>

      </div>
    </div>
  
    <div class='border-bottom' id='debuggerisenabled'>
      <div class="clearfix small pointer toggle-sibling">
        <div class="py1 contain">
            <a class='icon pin-right py1 dark-link caret-right'>▸</a>
            <span class='code strong strong truncate'>isEnabled()</span>
        </div>
      </div>
      <div class="clearfix display-none toggle-target">
        <section class='p2 mb2 clearfix bg-white minishadow'>

  

  <p>Returns a boolean indicating if the debugger has been enabled or not.</p>

    <div class='pre p1 fill-light mt0'>isEnabled(): <a href="https://developer.mozilla.org/docs/Web/JavaScript/Reference/Global_Objects/Boolean">boolean</a></div>
  
  

  
  
  
  
  
  

  

  

  
    
      <div class='py1 quiet mt1 prose-big'>Returns</div>
      <code><a href="https://developer.mozilla.org/docs/Web/JavaScript/Reference/Global_Objects/Boolean">boolean</a></code>:
        

      
    
  

  

  

  

  

  

  

  
</section>

      </div>
    </div>
  
    <div class='border-bottom' id='debuggerenable'>
      <div class="clearfix small pointer toggle-sibling">
        <div class="py1 contain">
            <a class='icon pin-right py1 dark-link caret-right'>▸</a>
            <span class='code strong strong truncate'>enable(flag)</span>
        </div>
      </div>
      <div class="clearfix display-none toggle-target">
        <section class='p2 mb2 clearfix bg-white minishadow'>

  

  <p>Disables or enables all debugger instances.
TODO: Remove the parameter here, and add a disable method as well</p>

    <div class='pre p1 fill-light mt0'>enable(flag: <a href="https://developer.mozilla.org/docs/Web/JavaScript/Reference/Global_Objects/Boolean">boolean</a>): void</div>
  
  

  
  
  
  
  
  

  
    <div class='py1 quiet mt1 prose-big'>Parameters</div>
    <div class='prose'>
      
        <div class='space-bottom0'>
          <div>
            <span class='code bold'>flag</span> <code class='quiet'>(<a href="https://developer.mozilla.org/docs/Web/JavaScript/Reference/Global_Objects/Boolean">boolean</a>)</code>
	    
          </div>
          
        </div>
      
    </div>
  

  

  
    
      <div class='py1 quiet mt1 prose-big'>Returns</div>
      <code>void</code>:
        

      
    
  

  

  

  

  

  

  

  
</section>

      </div>
    </div>
  
    <div class='border-bottom' id='debuggerparamkey'>
      <div class="clearfix small pointer toggle-sibling">
        <div class="py1 contain">
            <a class='icon pin-right py1 dark-link caret-right'>▸</a>
            <span class='code strong strong truncate'>paramKey</span>
        </div>
      </div>
      <div class="clearfix display-none toggle-target">
        <section class='p2 mb2 clearfix bg-white minishadow'>

  

  <p>Returns the global params key.</p>

    <div class='pre p1 fill-light mt0'>paramKey</div>
  
  

  
  
  
  
  
  

  

  

  

  

  

  

  

  

  

  
</section>

      </div>
    </div>
  
</div>

  

  

  

  
</section>

          
        
          
          <section class='p2 mb2 clearfix bg-white minishadow'>

  
  <div class='clearfix'>
    
    <h3 class='fl m0' id='hintsequenceplayer'>
      HintSequencePlayer
    </h3>
    
    
  </div>
  

  
    <div class='pre p1 fill-light mt0'>new HintSequencePlayer()</div>
  
  

  
  
  
  
  
  

  

  

  

  

  

  

  

  
    <div class='py1 quiet mt1 prose-big'>Instance Members</div>
    <div class="clearfix">
  
    <div class='border-bottom' id='hintsequenceplayerplay'>
      <div class="clearfix small pointer toggle-sibling">
        <div class="py1 contain">
            <a class='icon pin-right py1 dark-link caret-right'>▸</a>
            <span class='code strong strong truncate'>play()</span>
        </div>
      </div>
      <div class="clearfix display-none toggle-target">
        <section class='p2 mb2 clearfix bg-white minishadow'>

  

  <p>invokes the next hint</p>

    <div class='pre p1 fill-light mt0'>play(): void</div>
  
  

  
  
  
  
  
  

  

  

  
    
      <div class='py1 quiet mt1 prose-big'>Returns</div>
      <code>void</code>:
        @memberof HintSequencePlayer

      
    
  

  

  

  

  

  

  

  
</section>

      </div>
    </div>
  
    <div class='border-bottom' id='hintsequenceplayerclear'>
      <div class="clearfix small pointer toggle-sibling">
        <div class="py1 contain">
            <a class='icon pin-right py1 dark-link caret-right'>▸</a>
            <span class='code strong strong truncate'>clear()</span>
        </div>
      </div>
      <div class="clearfix display-none toggle-target">
        <section class='p2 mb2 clearfix bg-white minishadow'>

  

  <p>removes all hints</p>

    <div class='pre p1 fill-light mt0'>clear(): void</div>
  
  

  
  
  
  
  
  

  

  

  
    
      <div class='py1 quiet mt1 prose-big'>Returns</div>
      <code>void</code>:
        @memberof HintSequencePlayer

      
    
  

  

  

  

  

  

  

  
</section>

      </div>
    </div>
  
    <div class='border-bottom' id='hintsequenceplayeradd'>
      <div class="clearfix small pointer toggle-sibling">
        <div class="py1 contain">
            <a class='icon pin-right py1 dark-link caret-right'>▸</a>
            <span class='code strong strong truncate'>add(callbacks)</span>
        </div>
      </div>
      <div class="clearfix display-none toggle-target">
        <section class='p2 mb2 clearfix bg-white minishadow'>

  

  
    <div class='pre p1 fill-light mt0'>add(callbacks: <a href="https://developer.mozilla.org/docs/Web/JavaScript/Reference/Global_Objects/Array">Array</a>&#x3C;function ()>): void</div>
  
  

  
  
  
  
  
  

  
    <div class='py1 quiet mt1 prose-big'>Parameters</div>
    <div class='prose'>
      
        <div class='space-bottom0'>
          <div>
            <span class='code bold'>callbacks</span> <code class='quiet'>(<a href="https://developer.mozilla.org/docs/Web/JavaScript/Reference/Global_Objects/Array">Array</a>&#x3C;function ()>)</code>
	    
          </div>
          
        </div>
      
    </div>
  

  

  
    
      <div class='py1 quiet mt1 prose-big'>Returns</div>
      <code>void</code>:
        @memberof HintSequencePlayer

      
    
  

  

  

  

  

  

  

  
</section>

      </div>
    </div>
  
    <div class='border-bottom' id='hintsequenceplayerremove'>
      <div class="clearfix small pointer toggle-sibling">
        <div class="py1 contain">
            <a class='icon pin-right py1 dark-link caret-right'>▸</a>
            <span class='code strong strong truncate'>remove(callbacks)</span>
        </div>
      </div>
      <div class="clearfix display-none toggle-target">
        <section class='p2 mb2 clearfix bg-white minishadow'>

  

  
    <div class='pre p1 fill-light mt0'>remove(callbacks: <a href="https://developer.mozilla.org/docs/Web/JavaScript/Reference/Global_Objects/Array">Array</a>&#x3C;function ()>): void</div>
  
  

  
  
  
  
  
  

  
    <div class='py1 quiet mt1 prose-big'>Parameters</div>
    <div class='prose'>
      
        <div class='space-bottom0'>
          <div>
            <span class='code bold'>callbacks</span> <code class='quiet'>(<a href="https://developer.mozilla.org/docs/Web/JavaScript/Reference/Global_Objects/Array">Array</a>&#x3C;function ()>)</code>
	    
          </div>
          
        </div>
      
    </div>
  

  

  
    
      <div class='py1 quiet mt1 prose-big'>Returns</div>
      <code>void</code>:
        @memberof HintSequencePlayer

      
    
  

  

  

  

  

  

  

  
</section>

      </div>
    </div>
  
</div>

  

  

  
</section>

          
        
          
          <section class='p2 mb2 clearfix bg-white minishadow'>

  
  <div class='clearfix'>
    
    <h3 class='fl m0' id='property'>
      Property
    </h3>
    
    
  </div>
  

  <p>A class for representing changeable/subscribable properties.</p>

    <div class='pre p1 fill-light mt0'>new Property()</div>
  
  

  
  
  
  
  
  

  

  
    <div class='py1 quiet mt1 prose-big'>Properties</div>
    <div>
      
        <div class='space-bottom0'>
          <span class='code bold'>_value</span> <code class='quiet'>(any)</code>
          : the value of the property

          
        </div>
      
        <div class='space-bottom0'>
          <span class='code bold'>listeners</span> <code class='quiet'>([])</code>
          : all the objects listening to this property

          
        </div>
      
    </div>
  

  

  

  

  

  

  
    <div class='py1 quiet mt1 prose-big'>Instance Members</div>
    <div class="clearfix">
  
    <div class='border-bottom' id='propertyvalue'>
      <div class="clearfix small pointer toggle-sibling">
        <div class="py1 contain">
            <a class='icon pin-right py1 dark-link caret-right'>▸</a>
            <span class='code strong strong truncate'>value</span>
        </div>
      </div>
      <div class="clearfix display-none toggle-target">
        <section class='p2 mb2 clearfix bg-white minishadow'>

  

  <p>The current value of the property</p>

    <div class='pre p1 fill-light mt0'>value</div>
  
    <p>
      Type:
      any
    </p>
  
  

  
  
  
  
  
  

  

  

  

  

  

  

  

  

  

  
</section>

      </div>
    </div>
  
    <div class='border-bottom' id='propertyvalue'>
      <div class="clearfix small pointer toggle-sibling">
        <div class="py1 contain">
            <a class='icon pin-right py1 dark-link caret-right'>▸</a>
            <span class='code strong strong truncate'>value</span>
        </div>
      </div>
      <div class="clearfix display-none toggle-target">
        <section class='p2 mb2 clearfix bg-white minishadow'>

  

  <p>Setting this value notifies all listeners of the change.</p>

    <div class='pre p1 fill-light mt0'>value</div>
  
    <p>
      Type:
      any
    </p>
  
  

  
  
  
  
  
  

  
    <div class='py1 quiet mt1 prose-big'>Parameters</div>
    <div class='prose'>
      
        <div class='space-bottom0'>
          <div>
            <span class='code bold'>value</span> <code class='quiet'>(any)</code>
	    
          </div>
          
        </div>
      
    </div>
  

  

  

  

  

  

  

  

  

  
</section>

      </div>
    </div>
  
    <div class='border-bottom' id='propertysubscribe'>
      <div class="clearfix small pointer toggle-sibling">
        <div class="py1 contain">
            <a class='icon pin-right py1 dark-link caret-right'>▸</a>
            <span class='code strong strong truncate'>subscribe(callback)</span>
        </div>
      </div>
      <div class="clearfix display-none toggle-target">
        <section class='p2 mb2 clearfix bg-white minishadow'>

  

  <p>Adds a subscriber to this property.</p>

    <div class='pre p1 fill-light mt0'>subscribe(callback: <a href="https://developer.mozilla.org/docs/Web/JavaScript/Reference/Statements/function">function</a>)</div>
  
  

  
  
  
  
  
  

  
    <div class='py1 quiet mt1 prose-big'>Parameters</div>
    <div class='prose'>
      
        <div class='space-bottom0'>
          <div>
            <span class='code bold'>callback</span> <code class='quiet'>(<a href="https://developer.mozilla.org/docs/Web/JavaScript/Reference/Statements/function">function</a>)</code>
	    The callback to call whenever the property changes.

          </div>
          
        </div>
      
    </div>
  

  

  

  

  

  

  

  

  

  
</section>

      </div>
    </div>
  
    <div class='border-bottom' id='propertyunsubscribe'>
      <div class="clearfix small pointer toggle-sibling">
        <div class="py1 contain">
            <a class='icon pin-right py1 dark-link caret-right'>▸</a>
            <span class='code strong strong truncate'>unsubscribe(callback)</span>
        </div>
      </div>
      <div class="clearfix display-none toggle-target">
        <section class='p2 mb2 clearfix bg-white minishadow'>

  

  <p>Unsubscribes a listener from this property.</p>

    <div class='pre p1 fill-light mt0'>unsubscribe(callback: <a href="https://developer.mozilla.org/docs/Web/JavaScript/Reference/Statements/function">function</a>)</div>
  
  

  
  
  
  
  
  

  
    <div class='py1 quiet mt1 prose-big'>Parameters</div>
    <div class='prose'>
      
        <div class='space-bottom0'>
          <div>
            <span class='code bold'>callback</span> <code class='quiet'>(<a href="https://developer.mozilla.org/docs/Web/JavaScript/Reference/Statements/function">function</a>)</code>
	    The callback to unsubscribe.

          </div>
          
        </div>
      
    </div>
  

  

  

  

  

  

  

  

  

  
</section>

      </div>
    </div>
  
    <div class='border-bottom' id='propertyhaslisteners'>
      <div class="clearfix small pointer toggle-sibling">
        <div class="py1 contain">
            <a class='icon pin-right py1 dark-link caret-right'>▸</a>
            <span class='code strong strong truncate'>hasListeners</span>
        </div>
      </div>
      <div class="clearfix display-none toggle-target">
        <section class='p2 mb2 clearfix bg-white minishadow'>

  

  <p>Whether or not this property has any subscribed listeners</p>

    <div class='pre p1 fill-light mt0'>hasListeners</div>
  
    <p>
      Type:
      <a href="https://developer.mozilla.org/docs/Web/JavaScript/Reference/Global_Objects/Boolean">Boolean</a>
    </p>
  
  

  
  
  
  
  
  

  

  

  

  

  

  

  

  

  

  
</section>

      </div>
    </div>
  
</div>

  

  

  
</section>

          
        
          
          <section class='p2 mb2 clearfix bg-white minishadow'>

  
  <div class='clearfix'>
    
    <h3 class='fl m0' id='caption'>
      Caption
    </h3>
    
    
  </div>
  

  
    <div class='pre p1 fill-light mt0'>new Caption()</div>
  
  

  
  
  
  
  
  

  

  
    <div class='py1 quiet mt1 prose-big'>Properties</div>
    <div>
      
        <div class='space-bottom0'>
          <span class='code bold'>lines</span> <code class='quiet'>(<a href="https://developer.mozilla.org/docs/Web/JavaScript/Reference/Global_Objects/Array">Array</a>&#x3C;<a href="#timedline">TimedLine</a>>)</code>
          
          
        </div>
      
        <div class='space-bottom0'>
          <span class='code bold'>time</span> <code class='quiet'>(<a href="https://developer.mozilla.org/docs/Web/JavaScript/Reference/Global_Objects/Number">number</a>)</code>
          
          
        </div>
      
        <div class='space-bottom0'>
          <span class='code bold'>lineIndex</span> <code class='quiet'>(<a href="https://developer.mozilla.org/docs/Web/JavaScript/Reference/Global_Objects/Number">number</a>)</code>
          
          
        </div>
      
        <div class='space-bottom0'>
          <span class='code bold'>renderer</span> <code class='quiet'>(<a href="#irender">IRender</a>)</code>
          
          
        </div>
      
    </div>
  

  

  

  

  
    <div class='py1 quiet mt1 prose-big'>Static Members</div>
    <div class="clearfix">
  
    <div class='border-bottom' id='captionupdate'>
      <div class="clearfix small pointer toggle-sibling">
        <div class="py1 contain">
            <a class='icon pin-right py1 dark-link caret-right'>▸</a>
            <span class='code strong strong truncate'>update(deltaTime)</span>
        </div>
      </div>
      <div class="clearfix display-none toggle-target">
        <section class='p2 mb2 clearfix bg-white minishadow'>

  

  <p>Updates content based on time passed.
This ~should~ be called every frame that the caption is active.</p>

    <div class='pre p1 fill-light mt0'>update(deltaTime: <a href="https://developer.mozilla.org/docs/Web/JavaScript/Reference/Global_Objects/Number">Number</a>)</div>
  
  

  
  
  
  
  
  

  
    <div class='py1 quiet mt1 prose-big'>Parameters</div>
    <div class='prose'>
      
        <div class='space-bottom0'>
          <div>
            <span class='code bold'>deltaTime</span> <code class='quiet'>(<a href="https://developer.mozilla.org/docs/Web/JavaScript/Reference/Global_Objects/Number">Number</a>)</code>
	    Time in seconds since last frame.

          </div>
          
        </div>
      
    </div>
  

  

  

  

  

  

  

  

  

  
</section>

      </div>
    </div>
  
    <div class='border-bottom' id='captionupdatestate'>
      <div class="clearfix small pointer toggle-sibling">
        <div class="py1 contain">
            <a class='icon pin-right py1 dark-link caret-right'>▸</a>
            <span class='code strong strong truncate'>updateState(currentTime, lastTime)</span>
        </div>
      </div>
      <div class="clearfix display-none toggle-target">
        <section class='p2 mb2 clearfix bg-white minishadow'>

  

  <p>Handles calling callbacks and updating caption's current state.</p>

    <div class='pre p1 fill-light mt0'>updateState(currentTime: <a href="https://developer.mozilla.org/docs/Web/JavaScript/Reference/Global_Objects/Number">Number</a>, lastTime: <a href="https://developer.mozilla.org/docs/Web/JavaScript/Reference/Global_Objects/Number">Number</a>)</div>
  
  

  
  
  
  
  
  

  
    <div class='py1 quiet mt1 prose-big'>Parameters</div>
    <div class='prose'>
      
        <div class='space-bottom0'>
          <div>
            <span class='code bold'>currentTime</span> <code class='quiet'>(<a href="https://developer.mozilla.org/docs/Web/JavaScript/Reference/Global_Objects/Number">Number</a>)</code>
	    
          </div>
          
        </div>
      
        <div class='space-bottom0'>
          <div>
            <span class='code bold'>lastTime</span> <code class='quiet'>(<a href="https://developer.mozilla.org/docs/Web/JavaScript/Reference/Global_Objects/Number">Number</a>)</code>
	    
          </div>
          
        </div>
      
    </div>
  

  

  

  

  

  

  

  

  

  
</section>

      </div>
    </div>
  
    <div class='border-bottom' id='captionisfinished'>
      <div class="clearfix small pointer toggle-sibling">
        <div class="py1 contain">
            <a class='icon pin-right py1 dark-link caret-right'>▸</a>
            <span class='code strong strong truncate'>isFinished()</span>
        </div>
      </div>
      <div class="clearfix display-none toggle-target">
        <section class='p2 mb2 clearfix bg-white minishadow'>

  

  <p>Checks if caption has completed.</p>

    <div class='pre p1 fill-light mt0'>isFinished(): <a href="https://developer.mozilla.org/docs/Web/JavaScript/Reference/Global_Objects/Boolean">Boolean</a></div>
  
  

  
  
  
  
  
  

  

  

  
    
      <div class='py1 quiet mt1 prose-big'>Returns</div>
      <code><a href="https://developer.mozilla.org/docs/Web/JavaScript/Reference/Global_Objects/Boolean">Boolean</a></code>:
        

      
    
  

  

  

  

  

  

  

  
</section>

      </div>
    </div>
  
    <div class='border-bottom' id='captionstart'>
      <div class="clearfix small pointer toggle-sibling">
        <div class="py1 contain">
            <a class='icon pin-right py1 dark-link caret-right'>▸</a>
            <span class='code strong strong truncate'>start(time, renderer)</span>
        </div>
      </div>
      <div class="clearfix display-none toggle-target">
        <section class='p2 mb2 clearfix bg-white minishadow'>

  

  <p>Sets time and line index of caption.</p>

    <div class='pre p1 fill-light mt0'>start(time: <a href="https://developer.mozilla.org/docs/Web/JavaScript/Reference/Global_Objects/Number">Number</a>, renderer: any)</div>
  
  

  
  
  
  
  
  

  
    <div class='py1 quiet mt1 prose-big'>Parameters</div>
    <div class='prose'>
      
        <div class='space-bottom0'>
          <div>
            <span class='code bold'>time</span> <code class='quiet'>(<a href="https://developer.mozilla.org/docs/Web/JavaScript/Reference/Global_Objects/Number">Number</a>
            = <code>0</code>)</code>
	    Time in milliseconds.

          </div>
          
        </div>
      
        <div class='space-bottom0'>
          <div>
            <span class='code bold'>renderer</span> <code class='quiet'>(any
            = <code>{lineBegin:()=&gt;{},lineEnd:()=&gt;{}}</code>)</code>
	    
          </div>
          
        </div>
      
    </div>
  

  

  

  

  

  

  

  

  

  
</section>

      </div>
    </div>
  
    <div class='border-bottom' id='captionupdatetimeindex'>
      <div class="clearfix small pointer toggle-sibling">
        <div class="py1 contain">
            <a class='icon pin-right py1 dark-link caret-right'>▸</a>
            <span class='code strong strong truncate'>updateTimeIndex(time)</span>
        </div>
      </div>
      <div class="clearfix display-none toggle-target">
        <section class='p2 mb2 clearfix bg-white minishadow'>

  

  <p>Updates the current time and index of the caption instance</p>

    <div class='pre p1 fill-light mt0'>updateTimeIndex(time: <a href="https://developer.mozilla.org/docs/Web/JavaScript/Reference/Global_Objects/Number">Number</a>)</div>
  
  

  
  
  
  
  
  

  
    <div class='py1 quiet mt1 prose-big'>Parameters</div>
    <div class='prose'>
      
        <div class='space-bottom0'>
          <div>
            <span class='code bold'>time</span> <code class='quiet'>(<a href="https://developer.mozilla.org/docs/Web/JavaScript/Reference/Global_Objects/Number">Number</a>
            = <code>0</code>)</code>
	    
          </div>
          
        </div>
      
    </div>
  

  

  

  

  

  

  

  

  

  
</section>

      </div>
    </div>
  
</div>

  

  

  

  
</section>

          
        
          
          <section class='p2 mb2 clearfix bg-white minishadow'>

  
  <div class='clearfix'>
    
    <h3 class='fl m0' id='caption'>
      Caption
    </h3>
    
    
  </div>
  

  
    <div class='pre p1 fill-light mt0'>new Caption(lines: any)</div>
  
  

  
  
  
  
  
  

  
    <div class='py1 quiet mt1 prose-big'>Parameters</div>
    <div class='prose'>
      
        <div class='space-bottom0'>
          <div>
            <span class='code bold'>lines</span> <code class='quiet'>(any)</code>
	    
          </div>
          
        </div>
      
    </div>
  

  

  

  

  

  
<<<<<<< HEAD
=======

  
>>>>>>> 3c534a1a
    <div class='py1 quiet mt1 prose-big'>Static Members</div>
    <div class="clearfix">
  
    <div class='border-bottom' id='captionupdate'>
      <div class="clearfix small pointer toggle-sibling">
        <div class="py1 contain">
            <a class='icon pin-right py1 dark-link caret-right'>▸</a>
            <span class='code strong strong truncate'>update(deltaTime)</span>
        </div>
      </div>
      <div class="clearfix display-none toggle-target">
        <section class='p2 mb2 clearfix bg-white minishadow'>

  

  <p>Updates content based on time passed.
This ~should~ be called every frame that the caption is active.</p>

    <div class='pre p1 fill-light mt0'>update(deltaTime: <a href="https://developer.mozilla.org/docs/Web/JavaScript/Reference/Global_Objects/Number">Number</a>)</div>
  
  

  
  
  
  
  
  

  
    <div class='py1 quiet mt1 prose-big'>Parameters</div>
    <div class='prose'>
      
        <div class='space-bottom0'>
          <div>
            <span class='code bold'>deltaTime</span> <code class='quiet'>(<a href="https://developer.mozilla.org/docs/Web/JavaScript/Reference/Global_Objects/Number">Number</a>)</code>
	    Time in seconds since last frame.

          </div>
          
        </div>
      
    </div>
  

  

  

  

  

  

  

  

  

  
</section>

      </div>
    </div>
  
    <div class='border-bottom' id='captionupdatestate'>
      <div class="clearfix small pointer toggle-sibling">
        <div class="py1 contain">
            <a class='icon pin-right py1 dark-link caret-right'>▸</a>
            <span class='code strong strong truncate'>updateState(currentTime, lastTime)</span>
        </div>
      </div>
      <div class="clearfix display-none toggle-target">
        <section class='p2 mb2 clearfix bg-white minishadow'>

  

  <p>Handles calling callbacks and updating caption's current state.</p>

    <div class='pre p1 fill-light mt0'>updateState(currentTime: <a href="https://developer.mozilla.org/docs/Web/JavaScript/Reference/Global_Objects/Number">Number</a>, lastTime: <a href="https://developer.mozilla.org/docs/Web/JavaScript/Reference/Global_Objects/Number">Number</a>)</div>
  
  

  
  
  
  
  
  

  
    <div class='py1 quiet mt1 prose-big'>Parameters</div>
    <div class='prose'>
      
        <div class='space-bottom0'>
          <div>
            <span class='code bold'>currentTime</span> <code class='quiet'>(<a href="https://developer.mozilla.org/docs/Web/JavaScript/Reference/Global_Objects/Number">Number</a>)</code>
	    
          </div>
          
        </div>
      
        <div class='space-bottom0'>
          <div>
            <span class='code bold'>lastTime</span> <code class='quiet'>(<a href="https://developer.mozilla.org/docs/Web/JavaScript/Reference/Global_Objects/Number">Number</a>)</code>
	    
          </div>
          
        </div>
      
    </div>
  

  

  

  

  

  

  

  

  

  
</section>

      </div>
    </div>
  
    <div class='border-bottom' id='captionisfinished'>
      <div class="clearfix small pointer toggle-sibling">
        <div class="py1 contain">
            <a class='icon pin-right py1 dark-link caret-right'>▸</a>
            <span class='code strong strong truncate'>isFinished()</span>
        </div>
      </div>
      <div class="clearfix display-none toggle-target">
        <section class='p2 mb2 clearfix bg-white minishadow'>

  

  <p>Checks if caption has completed.</p>

    <div class='pre p1 fill-light mt0'>isFinished(): <a href="https://developer.mozilla.org/docs/Web/JavaScript/Reference/Global_Objects/Boolean">Boolean</a></div>
  
  

  
  
  
  
  
  

  

  

  
    
      <div class='py1 quiet mt1 prose-big'>Returns</div>
      <code><a href="https://developer.mozilla.org/docs/Web/JavaScript/Reference/Global_Objects/Boolean">Boolean</a></code>:
        

      
    
  

  

  

  

  

  

  

  
</section>

      </div>
    </div>
  
    <div class='border-bottom' id='captionstart'>
      <div class="clearfix small pointer toggle-sibling">
        <div class="py1 contain">
            <a class='icon pin-right py1 dark-link caret-right'>▸</a>
            <span class='code strong strong truncate'>start(time, renderer)</span>
        </div>
      </div>
      <div class="clearfix display-none toggle-target">
        <section class='p2 mb2 clearfix bg-white minishadow'>

  

  <p>Sets time and line index of caption.</p>

    <div class='pre p1 fill-light mt0'>start(time: <a href="https://developer.mozilla.org/docs/Web/JavaScript/Reference/Global_Objects/Number">Number</a>, renderer: any)</div>
  
  

  
  
  
  
  
  

  
    <div class='py1 quiet mt1 prose-big'>Parameters</div>
    <div class='prose'>
      
        <div class='space-bottom0'>
          <div>
            <span class='code bold'>time</span> <code class='quiet'>(<a href="https://developer.mozilla.org/docs/Web/JavaScript/Reference/Global_Objects/Number">Number</a>
            = <code>0</code>)</code>
	    Time in milliseconds.

          </div>
          
        </div>
      
        <div class='space-bottom0'>
          <div>
            <span class='code bold'>renderer</span> <code class='quiet'>(any
            = <code>{lineBegin:()=&gt;{},lineEnd:()=&gt;{}}</code>)</code>
	    
          </div>
          
        </div>
      
    </div>
  

  

  

  

  

  

  

  

  

  
</section>

      </div>
    </div>
  
    <div class='border-bottom' id='captionupdatetimeindex'>
      <div class="clearfix small pointer toggle-sibling">
        <div class="py1 contain">
            <a class='icon pin-right py1 dark-link caret-right'>▸</a>
            <span class='code strong strong truncate'>updateTimeIndex(time)</span>
        </div>
      </div>
      <div class="clearfix display-none toggle-target">
        <section class='p2 mb2 clearfix bg-white minishadow'>

  

  <p>Updates the current time and index of the caption instance</p>

    <div class='pre p1 fill-light mt0'>updateTimeIndex(time: <a href="https://developer.mozilla.org/docs/Web/JavaScript/Reference/Global_Objects/Number">Number</a>)</div>
  
  

  
  
  
  
  
  

  
    <div class='py1 quiet mt1 prose-big'>Parameters</div>
    <div class='prose'>
      
        <div class='space-bottom0'>
          <div>
            <span class='code bold'>time</span> <code class='quiet'>(<a href="https://developer.mozilla.org/docs/Web/JavaScript/Reference/Global_Objects/Number">Number</a>
            = <code>0</code>)</code>
	    
          </div>
          
        </div>
      
    </div>
  

  

  

  

  

  

  

  

  

  
</section>

      </div>
    </div>
  
</div>

  

  

  

  
</section>

          
        
          
          <section class='p2 mb2 clearfix bg-white minishadow'>

  
  <div class='clearfix'>
    
    <h3 class='fl m0' id='captionfactory'>
      CaptionFactory
    </h3>
    
    
  </div>
  

  <p>Collection of functions for creating Captions</p>

    <div class='pre p1 fill-light mt0'>new CaptionFactory()</div>
  
  

  
  
  
  
  
  

  

  

  

  

  

  

  
    <div class='py1 quiet mt1 prose-big'>Static Members</div>
    <div class="clearfix">
  
    <div class='border-bottom' id='captionfactorycreatecaptionmap'>
      <div class="clearfix small pointer toggle-sibling">
        <div class="py1 contain">
            <a class='icon pin-right py1 dark-link caret-right'>▸</a>
            <span class='code strong strong truncate'>createCaptionMap(data)</span>
        </div>
      </div>
      <div class="clearfix display-none toggle-target">
        <section class='p2 mb2 clearfix bg-white minishadow'>

  

  <p>Creates a new Object&#x3C;String, Caption>.</p>

    <div class='pre p1 fill-light mt0'>createCaptionMap(data: <a href="https://developer.mozilla.org/docs/Web/JavaScript/Reference/Global_Objects/JSON">JSON</a>): <a href="https://developer.mozilla.org/docs/Web/JavaScript/Reference/Global_Objects/Object">Object</a></div>
  
  

  
  
  
  
  
  

  
    <div class='py1 quiet mt1 prose-big'>Parameters</div>
    <div class='prose'>
      
        <div class='space-bottom0'>
          <div>
            <span class='code bold'>data</span> <code class='quiet'>(<a href="https://developer.mozilla.org/docs/Web/JavaScript/Reference/Global_Objects/JSON">JSON</a>)</code>
	    
          </div>
          
        </div>
      
    </div>
  

  

  
    
      <div class='py1 quiet mt1 prose-big'>Returns</div>
      <code><a href="https://developer.mozilla.org/docs/Web/JavaScript/Reference/Global_Objects/Object">Object</a></code>:
        

      
    
  

  

  

  

  

  

  

  
</section>

      </div>
    </div>
  
    <div class='border-bottom' id='captionfactorycreatecaption'>
      <div class="clearfix small pointer toggle-sibling">
        <div class="py1 contain">
            <a class='icon pin-right py1 dark-link caret-right'>▸</a>
            <span class='code strong strong truncate'>createCaption(captionData)</span>
        </div>
      </div>
      <div class="clearfix display-none toggle-target">
        <section class='p2 mb2 clearfix bg-white minishadow'>

  

  <p>Creates a new Caption from JSON data.</p>

    <div class='pre p1 fill-light mt0'>createCaption(captionData: any): <a href="#caption">Caption</a></div>
  
  

  
  
  
  
  
  

  
    <div class='py1 quiet mt1 prose-big'>Parameters</div>
    <div class='prose'>
      
        <div class='space-bottom0'>
          <div>
            <span class='code bold'>captionData</span> <code class='quiet'>(any)</code>
	    
          </div>
          
        </div>
      
    </div>
  

  

  
    
      <div class='py1 quiet mt1 prose-big'>Returns</div>
      <code><a href="#caption">Caption</a></code>:
        new Caption

      
    
  

  

  

  

  

  

  

  
</section>

      </div>
    </div>
  
    <div class='border-bottom' id='captionfactorycreateline'>
      <div class="clearfix small pointer toggle-sibling">
        <div class="py1 contain">
            <a class='icon pin-right py1 dark-link caret-right'>▸</a>
            <span class='code strong strong truncate'>createLine(lineData)</span>
        </div>
      </div>
      <div class="clearfix display-none toggle-target">
        <section class='p2 mb2 clearfix bg-white minishadow'>

  

  <p>Creates a new TimedLine from JSON data.</p>

    <div class='pre p1 fill-light mt0'>createLine(lineData: any): <a href="#timedline">TimedLine</a></div>
  
  

  
  
  
  
  
  

  
    <div class='py1 quiet mt1 prose-big'>Parameters</div>
    <div class='prose'>
      
        <div class='space-bottom0'>
          <div>
            <span class='code bold'>lineData</span> <code class='quiet'>(any)</code>
	    
          </div>
          
        </div>
      
    </div>
  

  

  
    
      <div class='py1 quiet mt1 prose-big'>Returns</div>
      <code><a href="#timedline">TimedLine</a></code>:
        new TimedLine;

      
    
  

  

  

  

  

  

  

  
</section>

      </div>
    </div>
  
</div>

  

  

  

  
</section>

          
        
          
          <section class='p2 mb2 clearfix bg-white minishadow'>

  
  <div class='clearfix'>
    
    <h3 class='fl m0' id='captionplayer'>
      CaptionPlayer
    </h3>
    
    
  </div>
  

  
    <div class='pre p1 fill-light mt0'>new CaptionPlayer(captions: any, renderer: any)</div>
  
  

  
  
  
  
  
  

  
    <div class='py1 quiet mt1 prose-big'>Parameters</div>
    <div class='prose'>
      
        <div class='space-bottom0'>
          <div>
            <span class='code bold'>captions</span> <code class='quiet'>(any)</code>
	    
          </div>
          
        </div>
      
        <div class='space-bottom0'>
          <div>
            <span class='code bold'>renderer</span> <code class='quiet'>(any)</code>
	    
          </div>
          
        </div>
      
    </div>
  

  

  

  

  

  

  
    <div class='py1 quiet mt1 prose-big'>Static Members</div>
    <div class="clearfix">
  
    <div class='border-bottom' id='captionplayerupdate'>
      <div class="clearfix small pointer toggle-sibling">
        <div class="py1 contain">
            <a class='icon pin-right py1 dark-link caret-right'>▸</a>
            <span class='code strong strong truncate'>update(deltaTime)</span>
        </div>
      </div>
      <div class="clearfix display-none toggle-target">
        <section class='p2 mb2 clearfix bg-white minishadow'>

  

  <p>Updates any currently playing caption.
This ~should~ be called every frame.</p>

    <div class='pre p1 fill-light mt0'>update(deltaTime: <a href="https://developer.mozilla.org/docs/Web/JavaScript/Reference/Global_Objects/Number">Number</a>)</div>
  
  

  
  
  
  
  
  

  
    <div class='py1 quiet mt1 prose-big'>Parameters</div>
    <div class='prose'>
      
        <div class='space-bottom0'>
          <div>
            <span class='code bold'>deltaTime</span> <code class='quiet'>(<a href="https://developer.mozilla.org/docs/Web/JavaScript/Reference/Global_Objects/Number">Number</a>)</code>
	    Time passed in seconds since last update call.

          </div>
          
        </div>
      
    </div>
  

  

  

  

  

  

  

  

  

  
</section>

      </div>
    </div>
  
    <div class='border-bottom' id='captionplayerstart'>
      <div class="clearfix small pointer toggle-sibling">
        <div class="py1 contain">
            <a class='icon pin-right py1 dark-link caret-right'>▸</a>
            <span class='code strong strong truncate'>start(name, time, args)</span>
        </div>
      </div>
      <div class="clearfix display-none toggle-target">
        <section class='p2 mb2 clearfix bg-white minishadow'>

  

  <p>Starts playing a caption.</p>

    <div class='pre p1 fill-light mt0'>start(name: <a href="https://developer.mozilla.org/docs/Web/JavaScript/Reference/Global_Objects/String">String</a>, time: <a href="https://developer.mozilla.org/docs/Web/JavaScript/Reference/Global_Objects/Number">number</a>, args: <a href="https://developer.mozilla.org/docs/Web/JavaScript/Reference/Global_Objects/Object">object</a>)</div>
  
  

  
  
  
  
  
  

  
    <div class='py1 quiet mt1 prose-big'>Parameters</div>
    <div class='prose'>
      
        <div class='space-bottom0'>
          <div>
            <span class='code bold'>name</span> <code class='quiet'>(<a href="https://developer.mozilla.org/docs/Web/JavaScript/Reference/Global_Objects/String">String</a>)</code>
	    Name of caption.

          </div>
          
        </div>
      
        <div class='space-bottom0'>
          <div>
            <span class='code bold'>time</span> <code class='quiet'>(<a href="https://developer.mozilla.org/docs/Web/JavaScript/Reference/Global_Objects/Number">number</a>
            = <code>0</code>)</code>
	    Atart time in milliseconds.

          </div>
          
        </div>
      
        <div class='space-bottom0'>
          <div>
            <span class='code bold'>args</span> <code class='quiet'>(<a href="https://developer.mozilla.org/docs/Web/JavaScript/Reference/Global_Objects/Object">object</a>
            = <code>{}</code>)</code>
	    Arguments that will get passed to the renderer

          </div>
          
        </div>
      
    </div>
  

  

  

  

  

  

  

  

  

  
</section>

      </div>
    </div>
  
    <div class='border-bottom' id='captionplayerstop'>
      <div class="clearfix small pointer toggle-sibling">
        <div class="py1 contain">
            <a class='icon pin-right py1 dark-link caret-right'>▸</a>
            <span class='code strong strong truncate'>stop()</span>
        </div>
      </div>
      <div class="clearfix display-none toggle-target">
        <section class='p2 mb2 clearfix bg-white minishadow'>

  

  <p>Stops any caption currently playing.</p>

    <div class='pre p1 fill-light mt0'>stop()</div>
  
  

  
  
  
  
  
  

  

  

  

  

  

  

  

  

  

  
</section>

      </div>
    </div>
  
</div>

  

  

  

  
</section>

          
        
          
          <section class='p2 mb2 clearfix bg-white minishadow'>

  
  <div class='clearfix'>
    
    <h3 class='fl m0' id='captionplayer'>
      CaptionPlayer
    </h3>
    
    
  </div>
  

  <p>CaptionPlayer is used to start, stop and update captions.
It applies the content of an active caption to a given CaptionRenderer.</p>

    <div class='pre p1 fill-light mt0'>new CaptionPlayer()</div>
  
  

  
  
  
  
  
  

  

  

  

  

  

  

  
    <div class='py1 quiet mt1 prose-big'>Static Members</div>
    <div class="clearfix">
  
    <div class='border-bottom' id='captionplayerupdate'>
      <div class="clearfix small pointer toggle-sibling">
        <div class="py1 contain">
            <a class='icon pin-right py1 dark-link caret-right'>▸</a>
            <span class='code strong strong truncate'>update(deltaTime)</span>
        </div>
      </div>
      <div class="clearfix display-none toggle-target">
        <section class='p2 mb2 clearfix bg-white minishadow'>

  

  <p>Updates any currently playing caption.
This ~should~ be called every frame.</p>

    <div class='pre p1 fill-light mt0'>update(deltaTime: <a href="https://developer.mozilla.org/docs/Web/JavaScript/Reference/Global_Objects/Number">Number</a>)</div>
  
  

  
  
  
  
  
  

  
    <div class='py1 quiet mt1 prose-big'>Parameters</div>
    <div class='prose'>
      
        <div class='space-bottom0'>
          <div>
            <span class='code bold'>deltaTime</span> <code class='quiet'>(<a href="https://developer.mozilla.org/docs/Web/JavaScript/Reference/Global_Objects/Number">Number</a>)</code>
	    Time passed in seconds since last update call.

          </div>
          
        </div>
      
    </div>
  

  

  

  

  

  

  

  

  

  
</section>

      </div>
    </div>
  
    <div class='border-bottom' id='captionplayerstart'>
      <div class="clearfix small pointer toggle-sibling">
        <div class="py1 contain">
            <a class='icon pin-right py1 dark-link caret-right'>▸</a>
            <span class='code strong strong truncate'>start(name, time, args)</span>
        </div>
      </div>
      <div class="clearfix display-none toggle-target">
        <section class='p2 mb2 clearfix bg-white minishadow'>

  

  <p>Starts playing a caption.</p>

    <div class='pre p1 fill-light mt0'>start(name: <a href="https://developer.mozilla.org/docs/Web/JavaScript/Reference/Global_Objects/String">String</a>, time: <a href="https://developer.mozilla.org/docs/Web/JavaScript/Reference/Global_Objects/Number">number</a>, args: <a href="https://developer.mozilla.org/docs/Web/JavaScript/Reference/Global_Objects/Object">object</a>)</div>
  
  

  
  
  
  
  
  

  
    <div class='py1 quiet mt1 prose-big'>Parameters</div>
    <div class='prose'>
      
        <div class='space-bottom0'>
          <div>
            <span class='code bold'>name</span> <code class='quiet'>(<a href="https://developer.mozilla.org/docs/Web/JavaScript/Reference/Global_Objects/String">String</a>)</code>
	    Name of caption.

          </div>
          
        </div>
      
        <div class='space-bottom0'>
          <div>
            <span class='code bold'>time</span> <code class='quiet'>(<a href="https://developer.mozilla.org/docs/Web/JavaScript/Reference/Global_Objects/Number">number</a>
            = <code>0</code>)</code>
	    Atart time in milliseconds.

          </div>
          
        </div>
      
        <div class='space-bottom0'>
          <div>
            <span class='code bold'>args</span> <code class='quiet'>(<a href="https://developer.mozilla.org/docs/Web/JavaScript/Reference/Global_Objects/Object">object</a>
            = <code>{}</code>)</code>
	    Arguments that will get passed to the renderer

          </div>
          
        </div>
      
    </div>
  

  

  

  

  

  

  

  

  

  
</section>

      </div>
    </div>
  
    <div class='border-bottom' id='captionplayerstop'>
      <div class="clearfix small pointer toggle-sibling">
        <div class="py1 contain">
            <a class='icon pin-right py1 dark-link caret-right'>▸</a>
            <span class='code strong strong truncate'>stop()</span>
        </div>
      </div>
      <div class="clearfix display-none toggle-target">
        <section class='p2 mb2 clearfix bg-white minishadow'>

  

  <p>Stops any caption currently playing.</p>

    <div class='pre p1 fill-light mt0'>stop()</div>
  
  

  
  
  
  
  
  

  

  

  

  

  

  

  

  

  

  
</section>

      </div>
    </div>
  
</div>

  

  

  

  
</section>

          
        
          
          <section class='p2 mb2 clearfix bg-white minishadow'>

  
  <div class='clearfix'>
    
    <h3 class='fl m0' id='timedline'>
      TimedLine
    </h3>
    
    
  </div>
  

  
    <div class='pre p1 fill-light mt0'>new TimedLine()</div>
  
  

  
  
  
  
  
  

  

  
    <div class='py1 quiet mt1 prose-big'>Properties</div>
    <div>
      
        <div class='space-bottom0'>
          <span class='code bold'>startTime</span> <code class='quiet'>(<a href="https://developer.mozilla.org/docs/Web/JavaScript/Reference/Global_Objects/Number">number</a>)</code>
          
          
        </div>
      
        <div class='space-bottom0'>
          <span class='code bold'>endTime</span> <code class='quiet'>(<a href="https://developer.mozilla.org/docs/Web/JavaScript/Reference/Global_Objects/Number">number</a>)</code>
          
          
        </div>
      
        <div class='space-bottom0'>
          <span class='code bold'>content</span> <code class='quiet'>(<a href="https://developer.mozilla.org/docs/Web/JavaScript/Reference/Global_Objects/String">string</a>)</code>
          
          
        </div>
      
    </div>
  

  

  

  

  

  

  
    <div class='py1 quiet mt1 prose-big'>Instance Members</div>
    <div class="clearfix">
  
    <div class='border-bottom' id='timedlinesetcontent'>
      <div class="clearfix small pointer toggle-sibling">
        <div class="py1 contain">
            <a class='icon pin-right py1 dark-link caret-right'>▸</a>
            <span class='code strong strong truncate'>setContent(content)</span>
        </div>
      </div>
      <div class="clearfix display-none toggle-target">
        <section class='p2 mb2 clearfix bg-white minishadow'>

  

  <p>Sets line's content. Removes HTML formatting for text.</p>

    <div class='pre p1 fill-light mt0'>setContent(content: any): void</div>
  
  

  
  
  
  
  
  

  
    <div class='py1 quiet mt1 prose-big'>Parameters</div>
    <div class='prose'>
      
        <div class='space-bottom0'>
          <div>
            <span class='code bold'>content</span> <code class='quiet'>(any)</code>
	    
          </div>
          
        </div>
      
    </div>
  

  

  
    
      <div class='py1 quiet mt1 prose-big'>Returns</div>
      <code>void</code>:
        @memberof TimedLine

      
    
  

  

  

  

  

  

  

  
</section>

      </div>
    </div>
  
</div>

  

  

  
</section>

          
        
          
          <section class='p2 mb2 clearfix bg-white minishadow'>

  
  <div class='clearfix'>
    
    <h3 class='fl m0' id='irender'>
      IRender
    </h3>
    
    
  </div>
  

  <p>Render interface to help enforce minimum requirements for caption renderers</p>

    <div class='pre p1 fill-light mt0'>new IRender()</div>
  
  

  
  
  
  
  
  

  

  
    <div class='py1 quiet mt1 prose-big'>Properties</div>
    <div>
      
        <div class='space-bottom0'>
          <span class='code bold'>start</span> <code class='quiet'>(<a href="https://developer.mozilla.org/docs/Web/JavaScript/Reference/Statements/function">function</a>)</code>
          : called when the Caption Player starts playing captions

          
        </div>
      
        <div class='space-bottom0'>
          <span class='code bold'>stop</span> <code class='quiet'>(<a href="https://developer.mozilla.org/docs/Web/JavaScript/Reference/Statements/function">function</a>)</code>
          : called when the Caption Player stops playing captions

          
        </div>
      
        <div class='space-bottom0'>
          <span class='code bold'>lineBegin</span> <code class='quiet'>(<a href="https://developer.mozilla.org/docs/Web/JavaScript/Reference/Statements/function">function</a>)</code>
          : called when rendering a new line of text

          
        </div>
      
        <div class='space-bottom0'>
          <span class='code bold'>lineEnd</span> <code class='quiet'>(<a href="https://developer.mozilla.org/docs/Web/JavaScript/Reference/Statements/function">function</a>)</code>
          : called when finished rendering a new of text

          
        </div>
      
    </div>
  

  

  

  

  

  

  

  

  
</section>

          
        
          
          <section class='p2 mb2 clearfix bg-white minishadow'>

  
  <div class='clearfix'>
    
    <h3 class='fl m0' id='domrenderer'>
      DOMRenderer
    </h3>
    
    
  </div>
  

  <p>DOMRender is a incomplete renderer that is intended to supply just the basic start and stop functions</p>

    <div class='pre p1 fill-light mt0'>new DOMRenderer(element: <a href="https://developer.mozilla.org/docs/Web/HTML/Element">HTMLElement</a>, templateVariables: <a href="https://developer.mozilla.org/docs/Web/JavaScript/Reference/Global_Objects/Object">Object</a>)</div>
  
  

  
  
  
  
  
  

  
    <div class='py1 quiet mt1 prose-big'>Parameters</div>
    <div class='prose'>
      
        <div class='space-bottom0'>
          <div>
            <span class='code bold'>element</span> <code class='quiet'>(<a href="https://developer.mozilla.org/docs/Web/HTML/Element">HTMLElement</a>)</code>
	    
          </div>
          
        </div>
      
        <div class='space-bottom0'>
          <div>
            <span class='code bold'>templateVariables</span> <code class='quiet'>(<a href="https://developer.mozilla.org/docs/Web/JavaScript/Reference/Global_Objects/Object">Object</a>)</code>
	    
          </div>
          
        </div>
      
    </div>
  

  

  

  

  

  

  
    <div class='py1 quiet mt1 prose-big'>Static Members</div>
    <div class="clearfix">
  
    <div class='border-bottom' id='domrendererstart'>
      <div class="clearfix small pointer toggle-sibling">
        <div class="py1 contain">
            <a class='icon pin-right py1 dark-link caret-right'>▸</a>
            <span class='code strong strong truncate'>start(templateVariables)</span>
        </div>
      </div>
      <div class="clearfix display-none toggle-target">
        <section class='p2 mb2 clearfix bg-white minishadow'>

  

  <p>Makes target element visible and ready to present captions</p>

    <div class='pre p1 fill-light mt0'>start(templateVariables: <a href="https://developer.mozilla.org/docs/Web/JavaScript/Reference/Global_Objects/Object">object</a>)</div>
  
  

  
  
  
  
  
  

  
    <div class='py1 quiet mt1 prose-big'>Parameters</div>
    <div class='prose'>
      
        <div class='space-bottom0'>
          <div>
            <span class='code bold'>templateVariables</span> <code class='quiet'>(<a href="https://developer.mozilla.org/docs/Web/JavaScript/Reference/Global_Objects/Object">object</a>
            = <code>{}</code>)</code>
	    Variables that can used during caption play time

          </div>
          
        </div>
      
    </div>
  

  

  

  

  

  

  

  

  

  
</section>

      </div>
    </div>
  
    <div class='border-bottom' id='domrendererstop'>
      <div class="clearfix small pointer toggle-sibling">
        <div class="py1 contain">
            <a class='icon pin-right py1 dark-link caret-right'>▸</a>
            <span class='code strong strong truncate'>stop()</span>
        </div>
      </div>
      <div class="clearfix display-none toggle-target">
        <section class='p2 mb2 clearfix bg-white minishadow'>

  

  <p>H</p>

    <div class='pre p1 fill-light mt0'>stop()</div>
  
  

  
  
  
  
  
  

  

  

  

  

  

  

  

  

  

  
</section>

      </div>
    </div>
  
</div>

  

  

  

  
</section>

          
        
          
          <section class='p2 mb2 clearfix bg-white minishadow'>

  
  <div class='clearfix'>
    
    <h3 class='fl m0' id='htmlrenderer'>
      HtmlRenderer
    </h3>
    
    
  </div>
  

  <p>HTML Renderer is intended for rendering raw html in the use case of wanting to display styled captions</p>

    <div class='pre p1 fill-light mt0'>new HtmlRenderer()</div>
  
  

  
  
  
  
  
  

  

  

  

  

  

  

  
    <div class='py1 quiet mt1 prose-big'>Static Members</div>
    <div class="clearfix">
  
    <div class='border-bottom' id='htmlrendererlinebegin'>
      <div class="clearfix small pointer toggle-sibling">
        <div class="py1 contain">
            <a class='icon pin-right py1 dark-link caret-right'>▸</a>
            <span class='code strong strong truncate'>lineBegin(line)</span>
        </div>
      </div>
      <div class="clearfix display-none toggle-target">
        <section class='p2 mb2 clearfix bg-white minishadow'>

  

  <p>Called by Caption Player when a new line needs to be displayed</p>

    <div class='pre p1 fill-light mt0'>lineBegin(line: any)</div>
  
  

  
  
  
  
  
  

  
    <div class='py1 quiet mt1 prose-big'>Parameters</div>
    <div class='prose'>
      
        <div class='space-bottom0'>
          <div>
            <span class='code bold'>line</span> <code class='quiet'>(any)</code>
	    
          </div>
          
        </div>
      
    </div>
  

  

  

  

  

  

  

  

  

  
</section>

      </div>
    </div>
  
    <div class='border-bottom' id='htmlrendererlineend'>
      <div class="clearfix small pointer toggle-sibling">
        <div class="py1 contain">
            <a class='icon pin-right py1 dark-link caret-right'>▸</a>
            <span class='code strong strong truncate'>lineEnd()</span>
        </div>
      </div>
      <div class="clearfix display-none toggle-target">
        <section class='p2 mb2 clearfix bg-white minishadow'>

  

  <p>Called by Caption Player when a line is complete</p>

    <div class='pre p1 fill-light mt0'>lineEnd()</div>
  
  

  
  
  
  
  
  

  

  

  

  

  

  

  

  

  

  
</section>

      </div>
    </div>
  
</div>

  

  

  

  
</section>

          
        
          
          <section class='p2 mb2 clearfix bg-white minishadow'>

  
  <div class='clearfix'>
    
    <h3 class='fl m0' id='templaterenderer'>
      TemplateRenderer
    </h3>
    
    
  </div>
  

  <p>TemplateRenderer accepts a string template e.g.<code>The ball is {{color}}</code> and a args object e.g. <code>{color: 'red'}</code>
and swaps out the placeholder inside the double brackets with the matching key inside the args object</p>

    <div class='pre p1 fill-light mt0'>new TemplateRenderer(template: <a href="https://developer.mozilla.org/docs/Web/JavaScript/Reference/Global_Objects/String">string</a>, args: <a href="https://developer.mozilla.org/docs/Web/JavaScript/Reference/Global_Objects/Object">Object</a>): <a href="https://developer.mozilla.org/docs/Web/JavaScript/Reference/Global_Objects/String">string</a></div>
  
  

  
  
  
  
  
  

  
    <div class='py1 quiet mt1 prose-big'>Parameters</div>
    <div class='prose'>
      
        <div class='space-bottom0'>
          <div>
            <span class='code bold'>template</span> <code class='quiet'>(<a href="https://developer.mozilla.org/docs/Web/JavaScript/Reference/Global_Objects/String">string</a>)</code>
	    String template that will be rendered with the supplied arguments

          </div>
          
        </div>
      
        <div class='space-bottom0'>
          <div>
            <span class='code bold'>args</span> <code class='quiet'>(<a href="https://developer.mozilla.org/docs/Web/JavaScript/Reference/Global_Objects/Object">Object</a>)</code>
	    //An Object contain data to be inserted into the template This will match based on key values

          </div>
          
        </div>
      
    </div>
  

  

  
    
      <div class='py1 quiet mt1 prose-big'>Returns</div>
      <code><a href="https://developer.mozilla.org/docs/Web/JavaScript/Reference/Global_Objects/String">string</a></code>:
        

      
    
  

  

  

  

  

  

  

  
</section>

          
        
          
          <section class='p2 mb2 clearfix bg-white minishadow'>

  
  <div class='clearfix'>
    
    <h3 class='fl m0' id='textrenderer'>
      TextRenderer
    </h3>
    
    
  </div>
  

  <p>TextRenderer is intended for just rendering test. It will attempt to sanitize any strings passed to it by removing html syntax</p>

    <div class='pre p1 fill-light mt0'>new TextRenderer()</div>
  
  

  
  
  
  
  
  

  

  

  

  

  

  

  
    <div class='py1 quiet mt1 prose-big'>Static Members</div>
    <div class="clearfix">
  
    <div class='border-bottom' id='textrendererlinebegin'>
      <div class="clearfix small pointer toggle-sibling">
        <div class="py1 contain">
            <a class='icon pin-right py1 dark-link caret-right'>▸</a>
            <span class='code strong strong truncate'>lineBegin(line)</span>
        </div>
      </div>
      <div class="clearfix display-none toggle-target">
        <section class='p2 mb2 clearfix bg-white minishadow'>

  

  <p>Called by Caption Player when a new line needs to be displayed</p>

    <div class='pre p1 fill-light mt0'>lineBegin(line: any)</div>
  
  

  
  
  
  
  
  

  
    <div class='py1 quiet mt1 prose-big'>Parameters</div>
    <div class='prose'>
      
        <div class='space-bottom0'>
          <div>
            <span class='code bold'>line</span> <code class='quiet'>(any)</code>
	    
          </div>
          
        </div>
      
    </div>
  

  

  

  

  

  

  

  

  

  
</section>

      </div>
    </div>
  
    <div class='border-bottom' id='textrendererlineend'>
      <div class="clearfix small pointer toggle-sibling">
        <div class="py1 contain">
            <a class='icon pin-right py1 dark-link caret-right'>▸</a>
            <span class='code strong strong truncate'>lineEnd()</span>
        </div>
      </div>
      <div class="clearfix display-none toggle-target">
        <section class='p2 mb2 clearfix bg-white minishadow'>

  

  <p>Called by Caption Player when a line is complete</p>

    <div class='pre p1 fill-light mt0'>lineEnd()</div>
  
  

  
  
  
  
  
  

  

  

  

  

  

  

  

  

  

  
</section>

      </div>
    </div>
  
    <div class='border-bottom' id='textrenderersanitize'>
      <div class="clearfix small pointer toggle-sibling">
        <div class="py1 contain">
            <a class='icon pin-right py1 dark-link caret-right'>▸</a>
            <span class='code strong strong truncate'>sanitize(html)</span>
        </div>
      </div>
      <div class="clearfix display-none toggle-target">
        <section class='p2 mb2 clearfix bg-white minishadow'>

  

  <p>Will attempt to remove all html from a string before it's renderer to the page</p>

    <div class='pre p1 fill-light mt0'>sanitize(html: any)</div>
  
  

  
  
  
  
  
  

  
    <div class='py1 quiet mt1 prose-big'>Parameters</div>
    <div class='prose'>
      
        <div class='space-bottom0'>
          <div>
            <span class='code bold'>html</span> <code class='quiet'>(any)</code>
	    
          </div>
          
        </div>
      
    </div>
  

  

  

  

  

  

  

  

  

  
</section>

      </div>
    </div>
  
</div>

  

  

  

  
</section>

          
        
          
          <section class='p2 mb2 clearfix bg-white minishadow'>

  
  <div class='clearfix'>
    
    <h3 class='fl m0' id='localizer'>
      Localizer
    </h3>
    
    
  </div>
  

  
    <div class='pre p1 fill-light mt0'>new Localizer()</div>
  
  

  
  
  
  
  
  

  

  

  

  

  

  

  
    <div class='py1 quiet mt1 prose-big'>Static Members</div>
    <div class="clearfix">
  
    <div class='border-bottom' id='localizerresolve'>
      <div class="clearfix small pointer toggle-sibling">
        <div class="py1 contain">
            <a class='icon pin-right py1 dark-link caret-right'>▸</a>
            <span class='code strong strong truncate'>resolve(path, options)</span>
        </div>
      </div>
      <div class="clearfix display-none toggle-target">
        <section class='p2 mb2 clearfix bg-white minishadow'>

  

  
    <div class='pre p1 fill-light mt0'>resolve(path: <a href="https://developer.mozilla.org/docs/Web/JavaScript/Reference/Global_Objects/String">string</a>, options: any): {path: <a href="https://developer.mozilla.org/docs/Web/JavaScript/Reference/Global_Objects/String">string</a>, language: <a href="https://developer.mozilla.org/docs/Web/JavaScript/Reference/Global_Objects/String">string</a>}</div>
  
  

  
  
  
  
  
  

  
    <div class='py1 quiet mt1 prose-big'>Parameters</div>
    <div class='prose'>
      
        <div class='space-bottom0'>
          <div>
            <span class='code bold'>path</span> <code class='quiet'>(<a href="https://developer.mozilla.org/docs/Web/JavaScript/Reference/Global_Objects/String">string</a>)</code>
	    
          </div>
          
        </div>
      
        <div class='space-bottom0'>
          <div>
            <span class='code bold'>options</span> <code class='quiet'>(any
            = <code>{}</code>)</code>
	    
          </div>
          
        </div>
      
    </div>
  

  

  
    
      <div class='py1 quiet mt1 prose-big'>Returns</div>
      <code>{path: <a href="https://developer.mozilla.org/docs/Web/JavaScript/Reference/Global_Objects/String">string</a>, language: <a href="https://developer.mozilla.org/docs/Web/JavaScript/Reference/Global_Objects/String">string</a>}</code>:
        

      
    
  

  

  

  

  

  

  

  
</section>

      </div>
    </div>
  
    <div class='border-bottom' id='localizersetprimarylocale'>
      <div class="clearfix small pointer toggle-sibling">
        <div class="py1 contain">
            <a class='icon pin-right py1 dark-link caret-right'>▸</a>
            <span class='code strong strong truncate'>setPrimaryLocale(localeKey)</span>
        </div>
      </div>
      <div class="clearfix display-none toggle-target">
        <section class='p2 mb2 clearfix bg-white minishadow'>

  

  
    <div class='pre p1 fill-light mt0'>setPrimaryLocale(localeKey: <a href="https://developer.mozilla.org/docs/Web/JavaScript/Reference/Global_Objects/String">string</a>): <a href="https://developer.mozilla.org/docs/Web/JavaScript/Reference/Global_Objects/Boolean">boolean</a></div>
  
  

  
  
  
  
  
  

  
    <div class='py1 quiet mt1 prose-big'>Parameters</div>
    <div class='prose'>
      
        <div class='space-bottom0'>
          <div>
            <span class='code bold'>localeKey</span> <code class='quiet'>(<a href="https://developer.mozilla.org/docs/Web/JavaScript/Reference/Global_Objects/String">string</a>)</code>
	    
          </div>
          
        </div>
      
    </div>
  

  

  
    
      <div class='py1 quiet mt1 prose-big'>Returns</div>
      <code><a href="https://developer.mozilla.org/docs/Web/JavaScript/Reference/Global_Objects/Boolean">boolean</a></code>:
        True if language is set.

      
    
  

  

  

  

  

  

  

  
</section>

      </div>
    </div>
  
    <div class='border-bottom' id='localizersetfallbacklocale'>
      <div class="clearfix small pointer toggle-sibling">
        <div class="py1 contain">
            <a class='icon pin-right py1 dark-link caret-right'>▸</a>
            <span class='code strong strong truncate'>setFallbackLocale(localeKey)</span>
        </div>
      </div>
      <div class="clearfix display-none toggle-target">
        <section class='p2 mb2 clearfix bg-white minishadow'>

  

  
    <div class='pre p1 fill-light mt0'>setFallbackLocale(localeKey: <a href="https://developer.mozilla.org/docs/Web/JavaScript/Reference/Global_Objects/String">string</a>): <a href="https://developer.mozilla.org/docs/Web/JavaScript/Reference/Global_Objects/Boolean">boolean</a></div>
  
  

  
  
  
  
  
  

  
    <div class='py1 quiet mt1 prose-big'>Parameters</div>
    <div class='prose'>
      
        <div class='space-bottom0'>
          <div>
            <span class='code bold'>localeKey</span> <code class='quiet'>(<a href="https://developer.mozilla.org/docs/Web/JavaScript/Reference/Global_Objects/String">string</a>)</code>
	    
          </div>
          
        </div>
      
    </div>
  

  

  
    
      <div class='py1 quiet mt1 prose-big'>Returns</div>
      <code><a href="https://developer.mozilla.org/docs/Web/JavaScript/Reference/Global_Objects/Boolean">boolean</a></code>:
        True if fallback is set.

      
    
  

  

  

  

  

  

  

  
</section>

      </div>
    </div>
  
    <div class='border-bottom' id='localizergetlocalekey'>
      <div class="clearfix small pointer toggle-sibling">
        <div class="py1 contain">
            <a class='icon pin-right py1 dark-link caret-right'>▸</a>
            <span class='code strong strong truncate'>getLocaleKey(localeKey)</span>
        </div>
      </div>
      <div class="clearfix display-none toggle-target">
        <section class='p2 mb2 clearfix bg-white minishadow'>

  

  
    <div class='pre p1 fill-light mt0'>getLocaleKey(localeKey: <a href="https://developer.mozilla.org/docs/Web/JavaScript/Reference/Global_Objects/String">string</a>): <a href="https://developer.mozilla.org/docs/Web/JavaScript/Reference/Global_Objects/String">string</a></div>
  
  

  
  
  
  
  
  

  
    <div class='py1 quiet mt1 prose-big'>Parameters</div>
    <div class='prose'>
      
        <div class='space-bottom0'>
          <div>
            <span class='code bold'>localeKey</span> <code class='quiet'>(<a href="https://developer.mozilla.org/docs/Web/JavaScript/Reference/Global_Objects/String">string</a>)</code>
	    
          </div>
          
        </div>
      
    </div>
  

  

  
    
      <div class='py1 quiet mt1 prose-big'>Returns</div>
      <code><a href="https://developer.mozilla.org/docs/Web/JavaScript/Reference/Global_Objects/String">string</a></code>:
        

      
    
  

  

  

  

  

  

  

  
</section>

      </div>
    </div>
  
    <div class='border-bottom' id='localizergetbrowserlanguages'>
      <div class="clearfix small pointer toggle-sibling">
        <div class="py1 contain">
            <a class='icon pin-right py1 dark-link caret-right'>▸</a>
            <span class='code strong strong truncate'>getBrowserLanguages()</span>
        </div>
      </div>
      <div class="clearfix display-none toggle-target">
        <section class='p2 mb2 clearfix bg-white minishadow'>

  

  
    <div class='pre p1 fill-light mt0'>getBrowserLanguages()</div>
  
  

  
  
  
  
  
  

  

  

  

  

  

  

  

  

  

  
</section>

      </div>
    </div>
  
</div>

  

  

  

  
</section>

          
        
          
          <section class='p2 mb2 clearfix bg-white minishadow'>

  
  <div class='clearfix'>
    
    <h3 class='fl m0' id='localizeroptions'>
      Localizer.Options
    </h3>
    
    
  </div>
  

  
    <div class='pre p1 fill-light mt0'>Localizer.Options</div>
  
    <p>
      Type:
      {language: <a href="https://developer.mozilla.org/docs/Web/JavaScript/Reference/Global_Objects/String">string</a>, fallback: <a href="https://developer.mozilla.org/docs/Web/JavaScript/Reference/Global_Objects/String">string</a>}
    </p>
  
  

  
  
  
  
  
  

  

  

  

  

  

  

  

  

  
<<<<<<< HEAD
=======

  
>>>>>>> 3c534a1a
</section>

          
        
          
          <section class='p2 mb2 clearfix bg-white minishadow'>

  
  <div class='clearfix'>
    
    <h3 class='fl m0' id='applicationplugin'>
      ApplicationPlugin
    </h3>
    
    
  </div>
  

  <p>Represents a single plugin for applications. Allows developers to inject code in the start up process of an
application providing new features to the application.</p>

    <div class='pre p1 fill-light mt0'>new ApplicationPlugin()</div>
  
  

  
  
  
  
  
  

  

  

  

  

  

  

  

  
    <div class='py1 quiet mt1 prose-big'>Instance Members</div>
    <div class="clearfix">
  
    <div class='border-bottom' id='applicationpluginpreload'>
      <div class="clearfix small pointer toggle-sibling">
        <div class="py1 contain">
            <a class='icon pin-right py1 dark-link caret-right'>▸</a>
            <span class='code strong strong truncate'>preload()</span>
        </div>
      </div>
      <div class="clearfix display-none toggle-target">
        <section class='p2 mb2 clearfix bg-white minishadow'>

  

  <p>A preload method for the plugin which allows for asynchronous setup tasks. Either takes a callback as first
parameter, or should return a Promise indicating that loading is finished.</p>

    <div class='pre p1 fill-light mt0'>preload(): <a href="https://developer.mozilla.org/docs/Web/JavaScript/Reference/Global_Objects/Promise">Promise</a></div>
  
  

  
  
  
  
  
  

  

  

  
    
      <div class='py1 quiet mt1 prose-big'>Returns</div>
      <code><a href="https://developer.mozilla.org/docs/Web/JavaScript/Reference/Global_Objects/Promise">Promise</a></code>:
        A promise indicating when the plugin is finished loading.

      
    
  

  

  

  

  

  

  

  
</section>

      </div>
    </div>
  
    <div class='border-bottom' id='applicationplugininit'>
      <div class="clearfix small pointer toggle-sibling">
        <div class="py1 contain">
            <a class='icon pin-right py1 dark-link caret-right'>▸</a>
            <span class='code strong strong truncate'>init()</span>
        </div>
      </div>
      <div class="clearfix display-none toggle-target">
        <section class='p2 mb2 clearfix bg-white minishadow'>

  

  <p>An init method for the plugin. This method is ran synchronously in the constructor of the Application.
After all plugins preloads  has completed</p>

    <div class='pre p1 fill-light mt0'>init()</div>
  
  

  
  
  
  
  
  

  

  

  

  

  

  

  

  

  

  
</section>

      </div>
    </div>
  
    <div class='border-bottom' id='applicationpluginstart'>
      <div class="clearfix small pointer toggle-sibling">
        <div class="py1 contain">
            <a class='icon pin-right py1 dark-link caret-right'>▸</a>
            <span class='code strong strong truncate'>start()</span>
        </div>
      </div>
      <div class="clearfix display-none toggle-target">
        <section class='p2 mb2 clearfix bg-white minishadow'>

  

  <p>A start method for the plugin. This method is ran synchronously in the constructor of the Application.
After all plugins inits has completed</p>

    <div class='pre p1 fill-light mt0'>start()</div>
  
  

  
  
  
  
  
  

  

  

  

  

  

  

  

  

  

  
</section>

      </div>
    </div>
  
</div>

  

  

  
</section>

          
        
      </div>
    </div>
  <script src='assets/anchor.js'></script>
  <script src='assets/split.js'></script>
  <script src='assets/site.js'></script>
</body>
</html><|MERGE_RESOLUTION|>--- conflicted
+++ resolved
@@ -194,11 +194,6 @@
               
                 
                 <li><a
-<<<<<<< HEAD
-                  href='#scalecallback'
-                  class="">
-                  ScaleCallback
-=======
                   href='#point'
                   class="">
                   Point
@@ -212,7 +207,6 @@
                   href='#positioncallback'
                   class="">
                   PositionCallback
->>>>>>> 3c534a1a
                   
                 </a>
                 
@@ -563,15 +557,9 @@
               
                 
                 <li><a
-<<<<<<< HEAD
-                  href='#keystate'
-                  class="">
-                  KeyState
-=======
                   href='#filtertype'
                   class="">
                   filterType
->>>>>>> 3c534a1a
                   
                 </a>
                 
@@ -2557,16 +2545,6 @@
             <span class='code bold'>scaleRatio</span> <code class='quiet'>(<a href="https://developer.mozilla.org/docs/Web/JavaScript/Reference/Global_Objects/Number">Number</a>)</code>
 	    minimum aspect ratio that fit's in the screen.
 
-<<<<<<< HEAD
-          </div>
-          
-        </div>
-      
-        <div class='space-bottom0'>
-          <div>
-            <span class='code bold'>viewArea</span> <code class='quiet'>(<a href="https://developer.mozilla.org/docs/Web/JavaScript/Reference/Global_Objects/Object">Object</a>)</code>
-	    Rectangle defining the total viewable area of game content.
-=======
   
 
   
@@ -2611,7 +2589,6 @@
   
   
   
->>>>>>> 3c534a1a
 
           </div>
           
@@ -3276,9 +3253,6 @@
   
 
   
-<<<<<<< HEAD
-    <div class='pre p1 fill-light mt0'>onResize(event: <a href="#entityresizeevent">EntityResizeEvent</a>): void</div>
-=======
 
   
 </section>
@@ -3288,7 +3262,6 @@
           
           <section class='p2 mb2 clearfix bg-white minishadow'>
 
->>>>>>> 3c534a1a
   
   
 
@@ -3370,12 +3343,9 @@
   
 
   
-<<<<<<< HEAD
-    <div class='pre p1 fill-light mt0'>EntityResizeEvent</div>
-=======
     <div class='pre p1 fill-light mt0'>ScaledEntity</div>
   
-  
+    
 
   
   
@@ -3422,7 +3392,6 @@
   
   
   
->>>>>>> 3c534a1a
   
     <p>
       Type:
@@ -3447,12 +3416,9 @@
   
 
   
-<<<<<<< HEAD
-=======
-
-  
-</section>
->>>>>>> 3c534a1a
+
+  
+</section>
 
   
 
@@ -5115,8 +5081,6 @@
 
     <div class='pre p1 fill-light mt0'>types</div>
   
-<<<<<<< HEAD
-=======
   
 
   
@@ -5184,7 +5148,6 @@
     
     
   </div>
->>>>>>> 3c534a1a
   
 
   
@@ -8444,11 +8407,8 @@
   
 
   
-<<<<<<< HEAD
-=======
-
-  
->>>>>>> 3c534a1a
+
+  
     <div class='py1 quiet mt1 prose-big'>Static Members</div>
     <div class="clearfix">
   
@@ -10918,11 +10878,8 @@
   
 
   
-<<<<<<< HEAD
-=======
-
-  
->>>>>>> 3c534a1a
+
+  
 </section>
 
           
