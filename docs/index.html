--- conflicted
+++ resolved
@@ -133,7 +133,6 @@
               
                 
                 <li><a
-<<<<<<< HEAD
                   href='#point'
                   class="">
                   Point
@@ -164,8 +163,6 @@
               
                 
                 <li><a
-=======
->>>>>>> ddb5454b
                   href='#anchor'
                   class=" toggle-sibling">
                   Anchor
@@ -194,33 +191,9 @@
               
                 
                 <li><a
-<<<<<<< HEAD
                   href='#scalecallback'
-=======
-                  href='#positioncallback'
                   class="">
-                  PositionCallback
-                  
-                </a>
-                
-                </li>
-              
-                
-                <li><a
-                  href='#point'
->>>>>>> ddb5454b
-                  class="">
-                  Point
-                  
-                </a>
-                
-                </li>
-              
-                
-                <li><a
-                  href='#point'
-                  class="">
-                  Point
+                  ScaleCallback
                   
                 </a>
                 
@@ -297,16 +270,6 @@
               
                 
                 <li><a
-                  href='#scalecallback'
-                  class="">
-                  ScaleCallback
-                  
-                </a>
-                
-                </li>
-              
-                
-                <li><a
                   href='#resizehelper'
                   class=" toggle-sibling">
                   ResizeHelper
@@ -1316,6 +1279,16 @@
               
                 
                 <li><a
+                  href='#localizeroptions'
+                  class="">
+                  Localizer.Options
+                  
+                </a>
+                
+                </li>
+              
+                
+                <li><a
                   href='#localizer'
                   class=" toggle-sibling">
                   Localizer
@@ -1363,16 +1336,6 @@
                   
                   
                 </div>
-                
-                </li>
-              
-                
-                <li><a
-                  href='#localizeroptions'
-                  class="">
-                  Localizer.Options
-                  
-                </a>
                 
                 </li>
               
@@ -2153,6 +2116,177 @@
     </div>
   
 </div>
+
+  
+
+  
+
+  
+
+  
+</section>
+
+          
+        
+          
+          <section class='p2 mb2 clearfix bg-white minishadow'>
+
+  
+  <div class='clearfix'>
+    
+    <h3 class='fl m0' id='point'>
+      Point
+    </h3>
+    
+    
+  </div>
+  
+
+  
+    <div class='pre p1 fill-light mt0'>Point</div>
+  
+    <p>
+      Type:
+      {x: <a href="https://developer.mozilla.org/docs/Web/JavaScript/Reference/Global_Objects/Number">Number</a>, y: <a href="https://developer.mozilla.org/docs/Web/JavaScript/Reference/Global_Objects/Number">Number</a>}
+    </p>
+  
+  
+
+  
+  
+  
+  
+  
+  
+
+  
+
+  
+
+  
+
+  
+
+  
+
+  
+
+  
+
+  
+
+  
+</section>
+
+          
+        
+          
+          <section class='p2 mb2 clearfix bg-white minishadow'>
+
+  
+  <div class='clearfix'>
+    
+    <h3 class='fl m0' id='point'>
+      Point
+    </h3>
+    
+    
+  </div>
+  
+
+  
+    <div class='pre p1 fill-light mt0'>Point</div>
+  
+    <p>
+      Type:
+      {x: <a href="https://developer.mozilla.org/docs/Web/JavaScript/Reference/Global_Objects/Number">Number</a>, y: <a href="https://developer.mozilla.org/docs/Web/JavaScript/Reference/Global_Objects/Number">Number</a>}
+    </p>
+  
+  
+
+  
+  
+  
+  
+  
+  
+
+  
+
+  
+
+  
+
+  
+
+  
+
+  
+
+  
+
+  
+
+  
+</section>
+
+          
+        
+          
+          <section class='p2 mb2 clearfix bg-white minishadow'>
+
+  
+  <div class='clearfix'>
+    
+    <h3 class='fl m0' id='positioncallback'>
+      PositionCallback
+    </h3>
+    
+    
+  </div>
+  
+
+  <p>callback to used move game entities</p>
+
+    <div class='pre p1 fill-light mt0'>PositionCallback(position: <a href="#point">Point</a>)</div>
+  
+    <p>
+      Type:
+      <a href="https://developer.mozilla.org/docs/Web/JavaScript/Reference/Statements/function">Function</a>
+    </p>
+  
+  
+
+  
+  
+  
+  
+  
+  
+
+  
+    <div class='py1 quiet mt1 prose-big'>Parameters</div>
+    <div class='prose'>
+      
+        <div class='space-bottom0'>
+          <div>
+            <span class='code bold'>position</span> <code class='quiet'>(<a href="#point">Point</a>)</code>
+	    position relative to anchor direction
+
+          </div>
+          
+        </div>
+      
+    </div>
+  
+
+  
+
+  
+
+  
+
+  
 
   
 
@@ -2316,18 +2450,17 @@
   
   <div class='clearfix'>
     
-    <h3 class='fl m0' id='positioncallback'>
-      PositionCallback
-<<<<<<< HEAD
+    <h3 class='fl m0' id='scalecallback'>
+      ScaleCallback
     </h3>
     
     
   </div>
   
 
-  <p>callback to used move game entities</p>
-
-    <div class='pre p1 fill-light mt0'>PositionCallback(position: <a href="#point">Point</a>)</div>
+  <p>callback to used scale game and canvas</p>
+
+    <div class='pre p1 fill-light mt0'>ScaleCallback(width: <a href="https://developer.mozilla.org/docs/Web/JavaScript/Reference/Global_Objects/Number">Number</a>, height: <a href="https://developer.mozilla.org/docs/Web/JavaScript/Reference/Global_Objects/Number">Number</a>, scale: <a href="#point">Point</a>, scaleRatio: <a href="https://developer.mozilla.org/docs/Web/JavaScript/Reference/Global_Objects/Number">Number</a>, viewArea: <a href="https://developer.mozilla.org/docs/Web/JavaScript/Reference/Global_Objects/Object">Object</a>)</div>
   
     <p>
       Type:
@@ -2349,192 +2482,50 @@
       
         <div class='space-bottom0'>
           <div>
-            <span class='code bold'>position</span> <code class='quiet'>(<a href="#point">Point</a>)</code>
-	    position relative to anchor direction
+            <span class='code bold'>width</span> <code class='quiet'>(<a href="https://developer.mozilla.org/docs/Web/JavaScript/Reference/Global_Objects/Number">Number</a>)</code>
+	    width canvas should be
 
           </div>
           
         </div>
       
-    </div>
-  
-
-  
-
-  
-
-  
-
-  
-
-  
-
-  
-
-  
-
-  
-</section>
-
-          
-        
-          
-          <section class='p2 mb2 clearfix bg-white minishadow'>
-
-  
-  <div class='clearfix'>
-    
-    <h3 class='fl m0' id='anchor'>
-      Anchor
-=======
->>>>>>> ddb5454b
-    </h3>
-    
-    
-  </div>
-  
-
-  <p>callback to used move game entities</p>
-
-    <div class='pre p1 fill-light mt0'>PositionCallback(position: <a href="#point">Point</a>)</div>
-  
-    <p>
-      Type:
-      <a href="https://developer.mozilla.org/docs/Web/JavaScript/Reference/Statements/function">Function</a>
-    </p>
-  
-  
-
-  
-  
-  
-  
-  
-  
-
-  
-    <div class='py1 quiet mt1 prose-big'>Parameters</div>
-    <div class='prose'>
-      
         <div class='space-bottom0'>
           <div>
-            <span class='code bold'>position</span> <code class='quiet'>(<a href="#point">Point</a>)</code>
-	    position relative to anchor direction
+            <span class='code bold'>height</span> <code class='quiet'>(<a href="https://developer.mozilla.org/docs/Web/JavaScript/Reference/Global_Objects/Number">Number</a>)</code>
+	    height canvas should be
 
           </div>
           
         </div>
       
-    </div>
-  
-
-  
-
-  
-
-  
-
-  
-
-  
-
-  
-
-  
-
-  
-</section>
-
-          
-        
-          
-          <section class='p2 mb2 clearfix bg-white minishadow'>
-
-  
-  <div class='clearfix'>
-    
-<<<<<<< HEAD
-    <h3 class='fl m0' id='scalecallback'>
-      ScaleCallback
-=======
-    <h3 class='fl m0' id='point'>
-      Point
-    </h3>
-    
-    
-  </div>
-  
-
-  
-    <div class='pre p1 fill-light mt0'>Point</div>
-  
-    <p>
-      Type:
-      {x: <a href="https://developer.mozilla.org/docs/Web/JavaScript/Reference/Global_Objects/Number">Number</a>, y: <a href="https://developer.mozilla.org/docs/Web/JavaScript/Reference/Global_Objects/Number">Number</a>}
-    </p>
-  
-  
-
-  
-  
-  
-  
-  
-  
-
-  
-
-  
-
-  
-
-  
-
-  
-
-  
-
-  
-
-  
-
-  
-</section>
-
-          
-        
-          
-          <section class='p2 mb2 clearfix bg-white minishadow'>
-
-  
-  <div class='clearfix'>
-    
-    <h3 class='fl m0' id='point'>
-      Point
->>>>>>> ddb5454b
-    </h3>
-    
-    
-  </div>
-  
-
-  
-    <div class='pre p1 fill-light mt0'>Point</div>
-  
-    <p>
-      Type:
-      {x: <a href="https://developer.mozilla.org/docs/Web/JavaScript/Reference/Global_Objects/Number">Number</a>, y: <a href="https://developer.mozilla.org/docs/Web/JavaScript/Reference/Global_Objects/Number">Number</a>}
-    </p>
-  
-  
-
-  
-  
-  
-  
-  
-  
-
+        <div class='space-bottom0'>
+          <div>
+            <span class='code bold'>scale</span> <code class='quiet'>(<a href="#point">Point</a>)</code>
+	    x/y scale values
+
+          </div>
+          
+        </div>
+      
+        <div class='space-bottom0'>
+          <div>
+            <span class='code bold'>scaleRatio</span> <code class='quiet'>(<a href="https://developer.mozilla.org/docs/Web/JavaScript/Reference/Global_Objects/Number">Number</a>)</code>
+	    minimum aspect ratio that fit's in the screen.
+
+          </div>
+          
+        </div>
+      
+        <div class='space-bottom0'>
+          <div>
+            <span class='code bold'>viewArea</span> <code class='quiet'>(<a href="https://developer.mozilla.org/docs/Web/JavaScript/Reference/Global_Objects/Object">Object</a>)</code>
+	    Rectangle defining the total viewable area of game content.
+
+          </div>
+          
+        </div>
+      
+    </div>
   
 
   
@@ -3112,109 +3103,6 @@
   
   <div class='clearfix'>
     
-    <h3 class='fl m0' id='scalecallback'>
-      ScaleCallback
-    </h3>
-    
-    
-  </div>
-  
-
-  <p>callback to used scale game and canvas</p>
-
-    <div class='pre p1 fill-light mt0'>ScaleCallback(width: <a href="https://developer.mozilla.org/docs/Web/JavaScript/Reference/Global_Objects/Number">Number</a>, height: <a href="https://developer.mozilla.org/docs/Web/JavaScript/Reference/Global_Objects/Number">Number</a>, scale: <a href="#point">Point</a>, scaleRatio: <a href="https://developer.mozilla.org/docs/Web/JavaScript/Reference/Global_Objects/Number">Number</a>, viewArea: <a href="https://developer.mozilla.org/docs/Web/JavaScript/Reference/Global_Objects/Object">Object</a>)</div>
-  
-    <p>
-      Type:
-      <a href="https://developer.mozilla.org/docs/Web/JavaScript/Reference/Statements/function">Function</a>
-    </p>
-  
-  
-
-  
-  
-  
-  
-  
-  
-
-  
-    <div class='py1 quiet mt1 prose-big'>Parameters</div>
-    <div class='prose'>
-      
-        <div class='space-bottom0'>
-          <div>
-            <span class='code bold'>width</span> <code class='quiet'>(<a href="https://developer.mozilla.org/docs/Web/JavaScript/Reference/Global_Objects/Number">Number</a>)</code>
-	    width canvas should be
-
-          </div>
-          
-        </div>
-      
-        <div class='space-bottom0'>
-          <div>
-            <span class='code bold'>height</span> <code class='quiet'>(<a href="https://developer.mozilla.org/docs/Web/JavaScript/Reference/Global_Objects/Number">Number</a>)</code>
-	    height canvas should be
-
-          </div>
-          
-        </div>
-      
-        <div class='space-bottom0'>
-          <div>
-            <span class='code bold'>scale</span> <code class='quiet'>(<a href="#point">Point</a>)</code>
-	    x/y scale values
-
-          </div>
-          
-        </div>
-      
-        <div class='space-bottom0'>
-          <div>
-            <span class='code bold'>scaleRatio</span> <code class='quiet'>(<a href="https://developer.mozilla.org/docs/Web/JavaScript/Reference/Global_Objects/Number">Number</a>)</code>
-	    minimum aspect ratio that fit's in the screen.
-
-          </div>
-          
-        </div>
-      
-        <div class='space-bottom0'>
-          <div>
-            <span class='code bold'>viewArea</span> <code class='quiet'>(<a href="https://developer.mozilla.org/docs/Web/JavaScript/Reference/Global_Objects/Object">Object</a>)</code>
-	    Rectangle defining the total viewable area of game content.
-
-          </div>
-          
-        </div>
-      
-    </div>
-  
-
-  
-
-  
-
-  
-
-  
-
-  
-
-  
-
-  
-
-  
-</section>
-
-          
-        
-          
-          <section class='p2 mb2 clearfix bg-white minishadow'>
-
-  
-  <div class='clearfix'>
-    
     <h3 class='fl m0' id='resizehelper'>
       ResizeHelper
     </h3>
@@ -7714,32 +7602,48 @@
   
 
   
-    <div class='pre p1 fill-light mt0'>new Caption(lines: any)</div>
-  
-  
-
-  
-  
-  
-  
-  
-  
-
-  
-    <div class='py1 quiet mt1 prose-big'>Parameters</div>
-    <div class='prose'>
-      
-        <div class='space-bottom0'>
-          <div>
-            <span class='code bold'>lines</span> <code class='quiet'>(any)</code>
-	    
-          </div>
-          
-        </div>
-      
-    </div>
-  
-
+    <div class='pre p1 fill-light mt0'>new Caption()</div>
+  
+  
+
+  
+  
+  
+  
+  
+  
+
+  
+
+  
+    <div class='py1 quiet mt1 prose-big'>Properties</div>
+    <div>
+      
+        <div class='space-bottom0'>
+          <span class='code bold'>lines</span> <code class='quiet'>(<a href="https://developer.mozilla.org/docs/Web/JavaScript/Reference/Global_Objects/Array">Array</a>&#x3C;<a href="#timedline">TimedLine</a>>)</code>
+          
+          
+        </div>
+      
+        <div class='space-bottom0'>
+          <span class='code bold'>time</span> <code class='quiet'>(<a href="https://developer.mozilla.org/docs/Web/JavaScript/Reference/Global_Objects/Number">number</a>)</code>
+          
+          
+        </div>
+      
+        <div class='space-bottom0'>
+          <span class='code bold'>lineIndex</span> <code class='quiet'>(<a href="https://developer.mozilla.org/docs/Web/JavaScript/Reference/Global_Objects/Number">number</a>)</code>
+          
+          
+        </div>
+      
+        <div class='space-bottom0'>
+          <span class='code bold'>renderer</span> <code class='quiet'>(<a href="#irender">IRender</a>)</code>
+          
+          
+        </div>
+      
+    </div>
   
 
   
@@ -8097,48 +8001,32 @@
   
 
   
-    <div class='pre p1 fill-light mt0'>new Caption()</div>
-  
-  
-
-  
-  
-  
-  
-  
-  
-
-  
-
-  
-    <div class='py1 quiet mt1 prose-big'>Properties</div>
-    <div>
-      
-        <div class='space-bottom0'>
-          <span class='code bold'>lines</span> <code class='quiet'>(<a href="https://developer.mozilla.org/docs/Web/JavaScript/Reference/Global_Objects/Array">Array</a>&#x3C;<a href="#timedline">TimedLine</a>>)</code>
-          
-          
-        </div>
-      
-        <div class='space-bottom0'>
-          <span class='code bold'>time</span> <code class='quiet'>(<a href="https://developer.mozilla.org/docs/Web/JavaScript/Reference/Global_Objects/Number">number</a>)</code>
-          
-          
-        </div>
-      
-        <div class='space-bottom0'>
-          <span class='code bold'>lineIndex</span> <code class='quiet'>(<a href="https://developer.mozilla.org/docs/Web/JavaScript/Reference/Global_Objects/Number">number</a>)</code>
-          
-          
-        </div>
-      
-        <div class='space-bottom0'>
-          <span class='code bold'>renderer</span> <code class='quiet'>(<a href="#irender">IRender</a>)</code>
-          
-          
-        </div>
-      
-    </div>
+    <div class='pre p1 fill-light mt0'>new Caption(lines: any)</div>
+  
+  
+
+  
+  
+  
+  
+  
+  
+
+  
+    <div class='py1 quiet mt1 prose-big'>Parameters</div>
+    <div class='prose'>
+      
+        <div class='space-bottom0'>
+          <div>
+            <span class='code bold'>lines</span> <code class='quiet'>(any)</code>
+	    
+          </div>
+          
+        </div>
+      
+    </div>
+  
+
   
 
   
@@ -10125,6 +10013,58 @@
   
   <div class='clearfix'>
     
+    <h3 class='fl m0' id='localizeroptions'>
+      Localizer.Options
+    </h3>
+    
+    
+  </div>
+  
+
+  
+    <div class='pre p1 fill-light mt0'>Localizer.Options</div>
+  
+    <p>
+      Type:
+      {language: <a href="https://developer.mozilla.org/docs/Web/JavaScript/Reference/Global_Objects/String">string</a>, fallback: <a href="https://developer.mozilla.org/docs/Web/JavaScript/Reference/Global_Objects/String">string</a>}
+    </p>
+  
+  
+
+  
+  
+  
+  
+  
+  
+
+  
+
+  
+
+  
+
+  
+
+  
+
+  
+
+  
+
+  
+
+  
+</section>
+
+          
+        
+          
+          <section class='p2 mb2 clearfix bg-white minishadow'>
+
+  
+  <div class='clearfix'>
+    
     <h3 class='fl m0' id='localizer'>
       Localizer
     </h3>
@@ -10501,58 +10441,6 @@
   
   <div class='clearfix'>
     
-    <h3 class='fl m0' id='localizeroptions'>
-      Localizer.Options
-    </h3>
-    
-    
-  </div>
-  
-
-  
-    <div class='pre p1 fill-light mt0'>Localizer.Options</div>
-  
-    <p>
-      Type:
-      {language: <a href="https://developer.mozilla.org/docs/Web/JavaScript/Reference/Global_Objects/String">string</a>, fallback: <a href="https://developer.mozilla.org/docs/Web/JavaScript/Reference/Global_Objects/String">string</a>}
-    </p>
-  
-  
-
-  
-  
-  
-  
-  
-  
-
-  
-
-  
-
-  
-
-  
-
-  
-
-  
-
-  
-
-  
-
-  
-</section>
-
-          
-        
-          
-          <section class='p2 mb2 clearfix bg-white minishadow'>
-
-  
-  <div class='clearfix'>
-    
     <h3 class='fl m0' id='applicationplugin'>
       ApplicationPlugin
     </h3>
