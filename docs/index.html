--- conflicted
+++ resolved
@@ -1926,398 +1926,8 @@
   
 
   
-<<<<<<< HEAD
-
-  
     <div class='py1 quiet mt1 prose-big'>Static Members</div>
     <div class="clearfix">
-  
-    <div class='border-bottom' id='userdataread'>
-      <div class="clearfix small pointer toggle-sibling">
-        <div class="py1 contain">
-            <a class='icon pin-right py1 dark-link caret-right'>▸</a>
-            <span class='code strong strong truncate'>read(name)</span>
-        </div>
-      </div>
-      <div class="clearfix display-none toggle-target">
-        <section class='p2 mb2 clearfix bg-white minishadow'>
-
-  
-
-  <p>Gets data from SpringRoll Container</p>
-
-    <div class='pre p1 fill-light mt0'>read(name: <a href="https://developer.mozilla.org/docs/Web/JavaScript/Reference/Global_Objects/String">string</a>): <a href="https://developer.mozilla.org/docs/Web/JavaScript/Reference/Global_Objects/Promise">Promise</a></div>
-  
-  
-
-  
-  
-  
-  
-  
-  
-
-  
-    <div class='py1 quiet mt1 prose-big'>Parameters</div>
-    <div class='prose'>
-      
-        <div class='space-bottom0'>
-          <div>
-            <span class='code bold'>name</span> <code class='quiet'>(<a href="https://developer.mozilla.org/docs/Web/JavaScript/Reference/Global_Objects/String">string</a>)</code>
-	    
-          </div>
-          
-        </div>
-      
-    </div>
-  
-
-  
-
-  
-    
-      <div class='py1 quiet mt1 prose-big'>Returns</div>
-      <code><a href="https://developer.mozilla.org/docs/Web/JavaScript/Reference/Global_Objects/Promise">Promise</a></code>:
-        
-
-      
-    
-  
-
-  
-
-  
-
-  
-
-  
-
-  
-
-  
-
-  
-</section>
-
-      </div>
-    </div>
-  
-    <div class='border-bottom' id='userdatawrite'>
-      <div class="clearfix small pointer toggle-sibling">
-        <div class="py1 contain">
-            <a class='icon pin-right py1 dark-link caret-right'>▸</a>
-            <span class='code strong strong truncate'>write(name, value)</span>
-        </div>
-      </div>
-      <div class="clearfix display-none toggle-target">
-        <section class='p2 mb2 clearfix bg-white minishadow'>
-
-  
-
-  <p>Sends data to SpringRoll Container</p>
-
-    <div class='pre p1 fill-light mt0'>write(name: <a href="https://developer.mozilla.org/docs/Web/JavaScript/Reference/Global_Objects/String">string</a>, value: any): <a href="https://developer.mozilla.org/docs/Web/JavaScript/Reference/Global_Objects/Promise">Promise</a></div>
-  
-  
-
-  
-  
-  
-  
-  
-  
-
-  
-    <div class='py1 quiet mt1 prose-big'>Parameters</div>
-    <div class='prose'>
-      
-        <div class='space-bottom0'>
-          <div>
-            <span class='code bold'>name</span> <code class='quiet'>(<a href="https://developer.mozilla.org/docs/Web/JavaScript/Reference/Global_Objects/String">string</a>)</code>
-	    
-          </div>
-          
-        </div>
-      
-        <div class='space-bottom0'>
-          <div>
-            <span class='code bold'>value</span> <code class='quiet'>(any)</code>
-	    
-          </div>
-          
-        </div>
-      
-    </div>
-  
-
-  
-
-  
-    
-      <div class='py1 quiet mt1 prose-big'>Returns</div>
-      <code><a href="https://developer.mozilla.org/docs/Web/JavaScript/Reference/Global_Objects/Promise">Promise</a></code>:
-        
-
-      
-    
-  
-
-  
-
-  
-
-  
-
-  
-
-  
-
-  
-
-  
-</section>
-
-      </div>
-    </div>
-  
-    <div class='border-bottom' id='userdatadelete'>
-      <div class="clearfix small pointer toggle-sibling">
-        <div class="py1 contain">
-            <a class='icon pin-right py1 dark-link caret-right'>▸</a>
-            <span class='code strong strong truncate'>delete(name)</span>
-        </div>
-      </div>
-      <div class="clearfix display-none toggle-target">
-        <section class='p2 mb2 clearfix bg-white minishadow'>
-
-  
-
-  <p>Removes data from SpringRoll Container</p>
-
-    <div class='pre p1 fill-light mt0'>delete(name: <a href="https://developer.mozilla.org/docs/Web/JavaScript/Reference/Global_Objects/String">string</a>)</div>
-  
-  
-
-  
-  
-  
-  
-  
-  
-
-  
-    <div class='py1 quiet mt1 prose-big'>Parameters</div>
-    <div class='prose'>
-      
-        <div class='space-bottom0'>
-          <div>
-            <span class='code bold'>name</span> <code class='quiet'>(<a href="https://developer.mozilla.org/docs/Web/JavaScript/Reference/Global_Objects/String">string</a>)</code>
-	    
-          </div>
-          
-        </div>
-      
-    </div>
-  
-
-  
-
-  
-
-  
-
-  
-
-  
-
-  
-
-  
-
-  
-
-  
-</section>
-
-      </div>
-    </div>
-  
-    <div class='border-bottom' id='userdataidbopen'>
-      <div class="clearfix small pointer toggle-sibling">
-        <div class="py1 contain">
-            <a class='icon pin-right py1 dark-link caret-right'>▸</a>
-            <span class='code strong strong truncate'>IDBOpen(dbName, dbVersion, additions, deletions, name)</span>
-        </div>
-      </div>
-      <div class="clearfix display-none toggle-target">
-        <section class='p2 mb2 clearfix bg-white minishadow'>
-
-  
-
-  <p>Opens a connection with the indexedDB database</p>
-
-    <div class='pre p1 fill-light mt0'>IDBOpen(dbName: any, dbVersion: any, additions: any, deletions: any, name: <a href="https://developer.mozilla.org/docs/Web/JavaScript/Reference/Global_Objects/String">string</a>)</div>
-  
-  
-
-  
-  
-  
-  
-  
-  
-
-  
-    <div class='py1 quiet mt1 prose-big'>Parameters</div>
-    <div class='prose'>
-      
-        <div class='space-bottom0'>
-          <div>
-            <span class='code bold'>dbName</span> <code class='quiet'>(any)</code>
-	    
-          </div>
-          
-        </div>
-      
-        <div class='space-bottom0'>
-          <div>
-            <span class='code bold'>dbVersion</span> <code class='quiet'>(any
-            = <code>null</code>)</code>
-	    
-          </div>
-          
-        </div>
-      
-        <div class='space-bottom0'>
-          <div>
-            <span class='code bold'>additions</span> <code class='quiet'>(any
-            = <code>{}</code>)</code>
-	    
-          </div>
-          
-        </div>
-      
-        <div class='space-bottom0'>
-          <div>
-            <span class='code bold'>deletions</span> <code class='quiet'>(any
-            = <code>{}</code>)</code>
-	    
-          </div>
-          
-        </div>
-      
-        <div class='space-bottom0'>
-          <div>
-            <span class='code bold'>name</span> <code class='quiet'>(<a href="https://developer.mozilla.org/docs/Web/JavaScript/Reference/Global_Objects/String">string</a>)</code>
-	    
-          </div>
-          
-        </div>
-      
-    </div>
-  
-
-  
-
-  
-
-  
-
-  
-
-  
-
-  
-
-  
-
-  
-
-  
-    <div class='py1 quiet mt1 prose-big'>Instance Members</div>
-    <div class="clearfix">
-  
-    <div class='border-bottom' id='userdataaddtostore'>
-      <div class="clearfix small pointer toggle-sibling">
-        <div class="py1 contain">
-            <a class='icon pin-right py1 dark-link caret-right'>▸</a>
-            <span class='code strong strong truncate'>addToStore(storeName, value, name)</span>
-        </div>
-      </div>
-      <div class="clearfix display-none toggle-target">
-        <section class='p2 mb2 clearfix bg-white minishadow'>
-
-  
-
-  <p>Adds a record to the indexedDB database</p>
-
-    <div class='pre p1 fill-light mt0'>addToStore(storeName: any, value: any, name: <a href="https://developer.mozilla.org/docs/Web/JavaScript/Reference/Global_Objects/String">string</a>)</div>
-  
-  
-
-  
-  
-  
-  
-  
-  
-
-  
-    <div class='py1 quiet mt1 prose-big'>Parameters</div>
-    <div class='prose'>
-      
-        <div class='space-bottom0'>
-          <div>
-            <span class='code bold'>storeName</span> <code class='quiet'>(any)</code>
-	    
-          </div>
-          
-        </div>
-      
-        <div class='space-bottom0'>
-          <div>
-            <span class='code bold'>value</span> <code class='quiet'>(any)</code>
-	    
-          </div>
-          
-        </div>
-      
-        <div class='space-bottom0'>
-          <div>
-            <span class='code bold'>name</span> <code class='quiet'>(<a href="https://developer.mozilla.org/docs/Web/JavaScript/Reference/Global_Objects/String">string</a>)</code>
-	    
-          </div>
-          
-        </div>
-      
-    </div>
-  
-
-  
-
-  
-
-  
-
-  
-
-  
-
-  
-
-  
-
-  
-
-  
-</section>
-
-      </div>
-    </div>
-=======
-    <div class='py1 quiet mt1 prose-big'>Static Members</div>
-    <div class="clearfix">
->>>>>>> c2e693dd
   
     <div class='border-bottom' id='userdatadeletefromstore'>
       <div class="clearfix small pointer toggle-sibling">
@@ -2895,114 +2505,6 @@
   
 
   
-<<<<<<< HEAD
-
-  
-</section>
-
-          
-        
-          
-          <section class='p2 mb2 clearfix bg-white minishadow'>
-
-  
-  <div class='clearfix'>
-    
-    <h3 class='fl m0' id='scalecallback'>
-      ScaleCallback
-    </h3>
-    
-    
-  </div>
-  
-
-  <p>callback to used scale game and canvas</p>
-
-    <div class='pre p1 fill-light mt0'>ScaleCallback(width: <a href="https://developer.mozilla.org/docs/Web/JavaScript/Reference/Global_Objects/Number">Number</a>, height: <a href="https://developer.mozilla.org/docs/Web/JavaScript/Reference/Global_Objects/Number">Number</a>, scale: <a href="#point">Point</a>, scaleRatio: <a href="https://developer.mozilla.org/docs/Web/JavaScript/Reference/Global_Objects/Number">Number</a>, viewArea: <a href="https://developer.mozilla.org/docs/Web/JavaScript/Reference/Global_Objects/Object">Object</a>)</div>
-  
-    <p>
-      Type:
-      <a href="https://developer.mozilla.org/docs/Web/JavaScript/Reference/Statements/function">Function</a>
-    </p>
-  
-  
-
-  
-  
-  
-  
-  
-  
-
-  
-    <div class='py1 quiet mt1 prose-big'>Parameters</div>
-    <div class='prose'>
-      
-        <div class='space-bottom0'>
-          <div>
-            <span class='code bold'>width</span> <code class='quiet'>(<a href="https://developer.mozilla.org/docs/Web/JavaScript/Reference/Global_Objects/Number">Number</a>)</code>
-	    width canvas should be
-
-          </div>
-          
-        </div>
-      
-        <div class='space-bottom0'>
-          <div>
-            <span class='code bold'>height</span> <code class='quiet'>(<a href="https://developer.mozilla.org/docs/Web/JavaScript/Reference/Global_Objects/Number">Number</a>)</code>
-	    height canvas should be
-
-          </div>
-          
-        </div>
-      
-        <div class='space-bottom0'>
-          <div>
-            <span class='code bold'>scale</span> <code class='quiet'>(<a href="#point">Point</a>)</code>
-	    x/y scale values
-
-          </div>
-          
-        </div>
-      
-        <div class='space-bottom0'>
-          <div>
-            <span class='code bold'>scaleRatio</span> <code class='quiet'>(<a href="https://developer.mozilla.org/docs/Web/JavaScript/Reference/Global_Objects/Number">Number</a>)</code>
-	    minimum aspect ratio that fit's in the screen.
-
-          </div>
-          
-        </div>
-      
-        <div class='space-bottom0'>
-          <div>
-            <span class='code bold'>viewArea</span> <code class='quiet'>(<a href="https://developer.mozilla.org/docs/Web/JavaScript/Reference/Global_Objects/Object">Object</a>)</code>
-	    Rectangle defining the total viewable area of game content.
-
-          </div>
-          
-        </div>
-      
-    </div>
-  
-
-  
-
-  
-
-  
-
-  
-
-  
-
-  
-
-  
-
-  
-=======
->>>>>>> c2e693dd
 </section>
 
           
@@ -6311,14 +5813,6 @@
                   <p>A boolean denoting that this game has fullScreen capabilities</p>
 </li>
               
-<<<<<<< HEAD
-                <li><code>features.indexedDb</code> <a href="https://developer.mozilla.org/docs/Web/JavaScript/Reference/Global_Objects/Boolean">boolean</a>?
-                  
-                  <p>A boolean denoting that this game has fullScreen capabilities</p>
-</li>
-              
-=======
->>>>>>> c2e693dd
             </ul>
           
         </div>
