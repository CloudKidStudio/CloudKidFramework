--- conflicted
+++ resolved
@@ -133,8 +133,6 @@
               
                 
                 <li><a
-<<<<<<< HEAD
-=======
                   href='#anchor'
                   class=" toggle-sibling">
                   Anchor
@@ -169,7 +167,6 @@
               
                 
                 <li><a
->>>>>>> dbd9d20a
                   href='#point'
                   class="">
                   Point
@@ -200,43 +197,11 @@
               
                 
                 <li><a
-<<<<<<< HEAD
-                  href='#anchor'
-                  class=" toggle-sibling">
-                  Anchor
-                  <span class='icon'>▸</span>
-                </a>
-                
-                <div class='toggle-target display-none'>
-                  
-                  
-                    <ul class='list-reset py1-ul pl1'>
-                      <li class='h5'><span>Instance members</span></li>
-                      
-                      <li><a
-                        href='#anchoronresize'
-                        class='regular pre-open'>
-                        #onResize
-                      </a></li>
-                      
-                      <li><a
-                        href='#anchorcalcworldposition'
-                        class='regular pre-open'>
-                        #calcWorldPosition
-                      </a></li>
-                      
-                    </ul>
-                  
-                  
-                  
-                </div>
-=======
                   href='#entityresizeevent'
                   class="">
                   EntityResizeEvent
                   
                 </a>
->>>>>>> dbd9d20a
                 
                 </li>
               
@@ -270,19 +235,6 @@
               
                 
                 <li><a
-<<<<<<< HEAD
-                  href='#entityresizeevent'
-                  class="">
-                  EntityResizeEvent
-                  
-                </a>
-                
-                </li>
-              
-                
-                <li><a
-=======
->>>>>>> dbd9d20a
                   href='#scalemanager'
                   class=" toggle-sibling">
                   ScaleManager
@@ -2098,197 +2050,6 @@
   
   <div class='clearfix'>
     
-<<<<<<< HEAD
-    <h3 class='fl m0' id='point'>
-      Point
-=======
-    <h3 class='fl m0' id='anchor'>
-      Anchor
->>>>>>> dbd9d20a
-    </h3>
-    
-    
-  </div>
-  
-
-<<<<<<< HEAD
-  
-    <div class='pre p1 fill-light mt0'>Point</div>
-  
-    <p>
-      Type:
-      {x: <a href="https://developer.mozilla.org/docs/Web/JavaScript/Reference/Global_Objects/Number">Number</a>, y: <a href="https://developer.mozilla.org/docs/Web/JavaScript/Reference/Global_Objects/Number">Number</a>}
-    </p>
-  
-  
-
-  
-  
-  
-  
-=======
-  <p>Used to fix positions to a relative point in the viewport.</p>
-
- 
-  
-    <div class='pre p1 fill-light mt0'>new Anchor()</div>
-   
->>>>>>> dbd9d20a
-  
-  
-
-  
-
-  
-
-  
-
-  
-
-  
-
-  
-
-  
-<<<<<<< HEAD
-
-  
-
-  
-</section>
-
-          
-        
-          
-          <section class='p2 mb2 clearfix bg-white minishadow'>
-
-  
-  <div class='clearfix'>
-    
-    <h3 class='fl m0' id='point'>
-      Point
-    </h3>
-    
-    
-  </div>
-  
-
-  
-    <div class='pre p1 fill-light mt0'>Point</div>
-  
-    <p>
-      Type:
-      {x: <a href="https://developer.mozilla.org/docs/Web/JavaScript/Reference/Global_Objects/Number">Number</a>, y: <a href="https://developer.mozilla.org/docs/Web/JavaScript/Reference/Global_Objects/Number">Number</a>}
-    </p>
-  
-  
-=======
-
-  
->>>>>>> dbd9d20a
-
-  
-  
-  
-  
-  
-  
-
-  
-
-  
-
-  
-
-  
-
-  
-<<<<<<< HEAD
-
-  
-
-  
-
-  
-
-  
-</section>
-
-          
-        
-          
-          <section class='p2 mb2 clearfix bg-white minishadow'>
-
-  
-  <div class='clearfix'>
-    
-    <h3 class='fl m0' id='positioncallback'>
-      PositionCallback
-    </h3>
-    
-    
-  </div>
-  
-
-  <p>callback to used move game entities</p>
-
-    <div class='pre p1 fill-light mt0'>PositionCallback(position: <a href="#point">Point</a>)</div>
-  
-    <p>
-      Type:
-      <a href="https://developer.mozilla.org/docs/Web/JavaScript/Reference/Statements/function">Function</a>
-    </p>
-  
-  
-
-  
-  
-  
-  
-  
-  
-
-  
-    <div class='py1 quiet mt1 prose-big'>Parameters</div>
-    <div class='prose'>
-      
-        <div class='space-bottom0'>
-          <div>
-            <span class='code bold'>position</span> <code class='quiet'>(<a href="#point">Point</a>)</code>
-	    position relative to anchor direction
-
-          </div>
-          
-        </div>
-      
-    </div>
-  
-
-  
-
-  
-
-  
-
-  
-
-  
-
-  
-
-  
-
-  
-</section>
-
-          
-        
-          
-          <section class='p2 mb2 clearfix bg-white minishadow'>
-
-  
-  <div class='clearfix'>
-    
     <h3 class='fl m0' id='anchor'>
       Anchor
     </h3>
@@ -2299,7 +2060,10 @@
 
   <p>Used to fix positions to a relative point in the viewport.</p>
 
+ 
+  
     <div class='pre p1 fill-light mt0'>new Anchor()</div>
+   
   
   
 
@@ -2339,7 +2103,10 @@
   
 
   
+ 
+  
     <div class='pre p1 fill-light mt0'>onResize(param: <a href="https://developer.mozilla.org/docs/Web/JavaScript/Reference/Global_Objects/Object">object</a>): void</div>
+   
   
   
 
@@ -2418,8 +2185,6 @@
   
 
   
-
-  
 </section>
 
       </div>
@@ -2440,7 +2205,10 @@
   <p>Calculates and returns the world position of a single axis
 Based on viewport offset and anchor direction.</p>
 
+ 
+  
     <div class='pre p1 fill-light mt0'>calcWorldPosition(position: <a href="https://developer.mozilla.org/docs/Web/JavaScript/Reference/Global_Objects/Number">Number</a>, direction: <a href="https://developer.mozilla.org/docs/Web/JavaScript/Reference/Global_Objects/Number">Number</a>, offset: <a href="https://developer.mozilla.org/docs/Web/JavaScript/Reference/Global_Objects/Number">Number</a>, halfSize: <a href="https://developer.mozilla.org/docs/Web/JavaScript/Reference/Global_Objects/Number">Number</a>): void</div>
+   
   
   
 
@@ -2511,8 +2279,6 @@
   
 
   
-
-  
 </section>
 
       </div>
@@ -2523,11 +2289,231 @@
   
 
   
-
-  
-</section>
-
-          
+</section>
+
+        
+          
+          <section class='p2 mb2 clearfix bg-white minishadow'>
+
+  
+  <div class='clearfix'>
+    
+    <h3 class='fl m0' id='point'>
+      Point
+    </h3>
+    
+    
+  </div>
+  
+
+  
+ 
+  
+    <div class='pre p1 fill-light mt0'>Point</div>
+   
+  
+    <p>
+      Type:
+      {x: <a href="https://developer.mozilla.org/docs/Web/JavaScript/Reference/Global_Objects/Number">Number</a>, y: <a href="https://developer.mozilla.org/docs/Web/JavaScript/Reference/Global_Objects/Number">Number</a>}
+    </p>
+  
+  
+
+  
+  
+  
+  
+  
+  
+
+  
+
+  
+
+  
+
+  
+
+  
+
+  
+
+  
+
+  
+</section>
+
+        
+          
+          <section class='p2 mb2 clearfix bg-white minishadow'>
+
+  
+  <div class='clearfix'>
+    
+    <h3 class='fl m0' id='point'>
+      Point
+    </h3>
+    
+    
+  </div>
+  
+
+  
+ 
+  
+    <div class='pre p1 fill-light mt0'>Point</div>
+   
+  
+    <p>
+      Type:
+      {x: <a href="https://developer.mozilla.org/docs/Web/JavaScript/Reference/Global_Objects/Number">Number</a>, y: <a href="https://developer.mozilla.org/docs/Web/JavaScript/Reference/Global_Objects/Number">Number</a>}
+    </p>
+  
+  
+
+  
+  
+  
+  
+  
+  
+
+  
+
+  
+
+  
+
+  
+
+  
+
+  
+
+  
+
+  
+</section>
+
+        
+          
+          <section class='p2 mb2 clearfix bg-white minishadow'>
+
+  
+  <div class='clearfix'>
+    
+    <h3 class='fl m0' id='positioncallback'>
+      PositionCallback
+    </h3>
+    
+    
+  </div>
+  
+
+  <p>callback to used move game entities</p>
+
+ 
+  
+    <div class='pre p1 fill-light mt0'>PositionCallback(position: <a href="#point">Point</a>)</div>
+   
+  
+    <p>
+      Type:
+      <a href="https://developer.mozilla.org/docs/Web/JavaScript/Reference/Statements/function">Function</a>
+    </p>
+  
+  
+
+  
+  
+  
+  
+  
+  
+
+  
+    <div class='py1 quiet mt1 prose-big'>Parameters</div>
+    <div class='prose'>
+      
+        <div class='space-bottom0'>
+          <div>
+            <span class='code bold'>position</span> <code class='quiet'>(<a href="#point">Point</a>)</code>
+	    position relative to anchor direction
+
+          </div>
+          
+        </div>
+      
+    </div>
+  
+
+  
+
+  
+
+  
+
+  
+
+  
+
+  
+
+  
+</section>
+
+        
+          
+          <section class='p2 mb2 clearfix bg-white minishadow'>
+
+  
+  <div class='clearfix'>
+    
+    <h3 class='fl m0' id='entityresizeevent'>
+      EntityResizeEvent
+    </h3>
+    
+    
+  </div>
+  
+
+  
+ 
+  
+    <div class='pre p1 fill-light mt0'>EntityResizeEvent</div>
+   
+  
+    <p>
+      Type:
+      {offset: <a href="#point">Point</a>, gameSize: <a href="#point">Point</a>, scale: <a href="#point">Point</a>}
+    </p>
+  
+  
+
+  
+  
+  
+  
+  
+  
+
+  
+
+  
+
+  
+
+  
+
+  
+
+  
+
+  
+
+  
+</section>
+
         
           
           <section class='p2 mb2 clearfix bg-white minishadow'>
@@ -2544,7 +2530,10 @@
   
 
   
+ 
+  
     <div class='pre p1 fill-light mt0'>ScaledEntity</div>
+   
   
   
 
@@ -2584,7 +2573,10 @@
   
 
   
+ 
+  
     <div class='pre p1 fill-light mt0'>onResize(event: <a href="#entityresizeevent">EntityResizeEvent</a>): void</div>
+   
   
   
 
@@ -2631,8 +2623,6 @@
   
 
   
-
-  
 </section>
 
       </div>
@@ -2643,63 +2633,8 @@
   
 
   
-
-  
-</section>
-
-          
-        
-          
-          <section class='p2 mb2 clearfix bg-white minishadow'>
-
-  
-  <div class='clearfix'>
-    
-    <h3 class='fl m0' id='entityresizeevent'>
-      EntityResizeEvent
-    </h3>
-    
-    
-  </div>
-  
-
-  
-    <div class='pre p1 fill-light mt0'>EntityResizeEvent</div>
-  
-    <p>
-      Type:
-      {offset: <a href="#point">Point</a>, gameSize: <a href="#point">Point</a>, scale: <a href="#point">Point</a>}
-    </p>
-  
-  
-
-  
-  
-  
-  
-  
-  
-
-  
-
-  
-
-  
-
-  
-
-  
-
-  
-
-  
-
-  
-
-  
-</section>
-
-          
+</section>
+
         
           
           <section class='p2 mb2 clearfix bg-white minishadow'>
@@ -2717,7 +2652,10 @@
 
   <p>Handles scaling the game</p>
 
+ 
+  
     <div class='pre p1 fill-light mt0'>new ScaleManager($0: <a href="https://developer.mozilla.org/docs/Web/JavaScript/Reference/Global_Objects/Object">Object</a>, param: <a href="https://developer.mozilla.org/docs/Web/JavaScript/Reference/Global_Objects/Object">object</a>)</div>
+   
   
   
 
@@ -2837,7 +2775,10 @@
 
   <p>Calculates the offset for anchors.</p>
 
+ 
+  
     <div class='pre p1 fill-light mt0'>calcOffset(scale: <a href="#point">Point</a>): <a href="#point">Point</a></div>
+   
   
   
 
@@ -2874,8 +2815,6 @@
 
       
     
-  
-
   
 
   
@@ -2906,7 +2845,10 @@
 
   <p>Adds and anchor to be updated during resize</p>
 
+ 
+  
     <div class='pre p1 fill-light mt0'>addEntity(entity: <a href="#scaledentity">ScaledEntity</a>)</div>
+   
   
   
 
@@ -2930,8 +2872,6 @@
         </div>
       
     </div>
-  
-
   
 
   
@@ -2973,7 +2913,10 @@
   
 
   
+ 
+  
     <div class='pre p1 fill-light mt0'>entities</div>
+   
   
     <p>
       Type:
@@ -2987,8 +2930,6 @@
   
   
   
-  
-
   
 
   
@@ -3025,7 +2966,10 @@
 
   <p>Removes an anchor</p>
 
+ 
+  
     <div class='pre p1 fill-light mt0'>removeEntity(entity: <a href="#scaledentity">ScaledEntity</a>): void</div>
+   
   
   
 
@@ -3061,8 +3005,6 @@
 
       
     
-  
-
   
 
   
@@ -3093,7 +3035,10 @@
 
   <p>Enables the scale manager listener. Will not be enabled if a callback is not supplied.</p>
 
+ 
+  
     <div class='pre p1 fill-light mt0'>enable(callback: <a href="#scalecallback">ScaleCallback</a>)</div>
+   
   
   
 
@@ -3118,8 +3063,6 @@
         </div>
       
     </div>
-  
-
   
 
   
@@ -3154,17 +3097,18 @@
 
   <p>Disables the scale manager.</p>
 
+ 
+  
     <div class='pre p1 fill-light mt0'>disable()</div>
-  
-  
-
-  
-  
-  
-  
-  
-  
-
+   
+  
+  
+
+  
+  
+  
+  
+  
   
 
   
@@ -3188,1121 +3132,6 @@
     </div>
   
 </div>
-
-  
-
-  
-
-  
-</section>
-
-          
-        
-          
-          <section class='p2 mb2 clearfix bg-white minishadow'>
-
-  
-  <div class='clearfix'>
-    
-    <h3 class='fl m0' id='scalecallback'>
-      ScaleCallback
-    </h3>
-    
-    
-  </div>
-  
-
-  <p>callback to used scale game and canvas</p>
-
-    <div class='pre p1 fill-light mt0'>ScaleCallback(width: <a href="https://developer.mozilla.org/docs/Web/JavaScript/Reference/Global_Objects/Number">Number</a>, height: <a href="https://developer.mozilla.org/docs/Web/JavaScript/Reference/Global_Objects/Number">Number</a>, scale: <a href="#point">Point</a>)</div>
-  
-    <p>
-      Type:
-      <a href="https://developer.mozilla.org/docs/Web/JavaScript/Reference/Statements/function">Function</a>
-    </p>
-=======
-    <div class='border-bottom' id='anchoronresize'>
-      <div class="clearfix small pointer toggle-sibling">
-        <div class="py1 contain">
-            <a class='icon pin-right py1 dark-link caret-right'>▸</a>
-            <span class='code strong strong truncate'>onResize(param)</span>
-        </div>
-      </div>
-      <div class="clearfix display-none toggle-target">
-        <section class='p2 mb2 clearfix bg-white minishadow'>
-
-  
-
-  
- 
-  
-    <div class='pre p1 fill-light mt0'>onResize(param: <a href="https://developer.mozilla.org/docs/Web/JavaScript/Reference/Global_Objects/Object">object</a>): void</div>
-   
->>>>>>> dbd9d20a
-  
-  
-
-  
-  
-  
-  
-  
-  
-
-  
-    <div class='py1 quiet mt1 prose-big'>Parameters</div>
-    <div class='prose'>
-      
-        <div class='space-bottom0'>
-          <div>
-<<<<<<< HEAD
-            <span class='code bold'>width</span> <code class='quiet'>(<a href="https://developer.mozilla.org/docs/Web/JavaScript/Reference/Global_Objects/Number">Number</a>)</code>
-	    width canvas should be
-
-=======
-            <span class='code bold'>param</span> <code class='quiet'>(<a href="https://developer.mozilla.org/docs/Web/JavaScript/Reference/Global_Objects/Object">object</a>)</code>
-	    
->>>>>>> dbd9d20a
-          </div>
-          
-          <table class='mt1 mb2 fixed-table h5 col-12'>
-            <colgroup>
-              <col width='30%' />
-              <col width='70%' />
-            </colgroup>
-            <thead>
-              <tr class='bold fill-light'>
-                <th>Name</th>
-                <th>Description</th>
-              </tr>
-            </thead>
-            <tbody class='mt1'>
-              
-                <tr>
-  <td class='break-word'><span class='code bold'>param.offset</span> <code class='quiet'><a href="#point">Point</a></code>
-  </td>
-  <td class='break-word'><span></span></td>
-</tr>
-
-
-              
-                <tr>
-  <td class='break-word'><span class='code bold'>param.gameSize</span> <code class='quiet'><a href="#point">Point</a></code>
-  </td>
-  <td class='break-word'><span></span></td>
-</tr>
-
-
-              
-            </tbody>
-          </table>
-          
-        </div>
-      
-        <div class='space-bottom0'>
-          <div>
-            <span class='code bold'>height</span> <code class='quiet'>(<a href="https://developer.mozilla.org/docs/Web/JavaScript/Reference/Global_Objects/Number">Number</a>)</code>
-	    height canvas should be
-
-          </div>
-          
-        </div>
-      
-        <div class='space-bottom0'>
-          <div>
-            <span class='code bold'>scale</span> <code class='quiet'>(<a href="#point">Point</a>)</code>
-	    x/y scale values
-
-          </div>
-          
-        </div>
-      
-    </div>
-  
-    
-      <div class='py1 quiet mt1 prose-big'>Returns</div>
-      <code>void</code>:
-        @memberof Anchor
-
-      
-    
-  
-
-  
-
-  
-
-  
-
-  
-
-  
-
-  
-<<<<<<< HEAD
-=======
-    <div class='border-bottom' id='anchorcalcworldposition'>
-      <div class="clearfix small pointer toggle-sibling">
-        <div class="py1 contain">
-            <a class='icon pin-right py1 dark-link caret-right'>▸</a>
-            <span class='code strong strong truncate'>calcWorldPosition(position, direction, offset, halfSize)</span>
-        </div>
-      </div>
-      <div class="clearfix display-none toggle-target">
-        <section class='p2 mb2 clearfix bg-white minishadow'>
->>>>>>> dbd9d20a
-
-  
-</section>
-
-<<<<<<< HEAD
-          
-        
-          
-          <section class='p2 mb2 clearfix bg-white minishadow'>
-
-=======
-  <p>Calculates and returns the world position of a single axis
-Based on viewport offset and anchor direction.</p>
-
- 
-  
-    <div class='pre p1 fill-light mt0'>calcWorldPosition(position: <a href="https://developer.mozilla.org/docs/Web/JavaScript/Reference/Global_Objects/Number">Number</a>, direction: <a href="https://developer.mozilla.org/docs/Web/JavaScript/Reference/Global_Objects/Number">Number</a>, offset: <a href="https://developer.mozilla.org/docs/Web/JavaScript/Reference/Global_Objects/Number">Number</a>, halfSize: <a href="https://developer.mozilla.org/docs/Web/JavaScript/Reference/Global_Objects/Number">Number</a>): void</div>
-   
->>>>>>> dbd9d20a
-  
-  <div class='clearfix'>
-    
-    <h3 class='fl m0' id='resizeeventdata'>
-      resizeEventData
-    </h3>
-    
-    
-  </div>
-  
-
-  
-    <div class='pre p1 fill-light mt0'>resizeEventData</div>
-  
-    <p>
-      Type:
-      <a href="#entityresizeevent">EntityResizeEvent</a>
-    </p>
-  
-  
-
-  
-  
-  
-<<<<<<< HEAD
-=======
-    <div class='py1 quiet mt1 prose-big'>Parameters</div>
-    <div class='prose'>
-      
-        <div class='space-bottom0'>
-          <div>
-            <span class='code bold'>position</span> <code class='quiet'>(<a href="https://developer.mozilla.org/docs/Web/JavaScript/Reference/Global_Objects/Number">Number</a>)</code>
-	    
-          </div>
-          
-        </div>
-      
-        <div class='space-bottom0'>
-          <div>
-            <span class='code bold'>direction</span> <code class='quiet'>(<a href="https://developer.mozilla.org/docs/Web/JavaScript/Reference/Global_Objects/Number">Number</a>)</code>
-	    
-          </div>
-          
-        </div>
-      
-        <div class='space-bottom0'>
-          <div>
-            <span class='code bold'>offset</span> <code class='quiet'>(<a href="https://developer.mozilla.org/docs/Web/JavaScript/Reference/Global_Objects/Number">Number</a>)</code>
-	    
-          </div>
-          
-        </div>
-      
-        <div class='space-bottom0'>
-          <div>
-            <span class='code bold'>halfSize</span> <code class='quiet'>(<a href="https://developer.mozilla.org/docs/Web/JavaScript/Reference/Global_Objects/Number">Number</a>)</code>
-	    
-          </div>
-          
-        </div>
-      
-    </div>
-  
-
-  
-
-  
-    
-      <div class='py1 quiet mt1 prose-big'>Returns</div>
-      <code>void</code>:
-        @memberof Anchor
-
-      
-    
-  
-
-  
-
-  
-
-  
-
-  
-
-  
-</section>
-
-      </div>
-    </div>
-  
-</div>
-
-  
-
-  
-</section>
-
-        
-          
-          <section class='p2 mb2 clearfix bg-white minishadow'>
-
-  
-  <div class='clearfix'>
-    
-    <h3 class='fl m0' id='point'>
-      Point
-    </h3>
-    
-    
-  </div>
-  
-
-  
- 
-  
-    <div class='pre p1 fill-light mt0'>Point</div>
-   
-  
-    <p>
-      Type:
-      {x: <a href="https://developer.mozilla.org/docs/Web/JavaScript/Reference/Global_Objects/Number">Number</a>, y: <a href="https://developer.mozilla.org/docs/Web/JavaScript/Reference/Global_Objects/Number">Number</a>}
-    </p>
-  
-  
-
-  
-  
-  
-  
-  
-  
-
-  
-
-  
-
-  
-
-  
-
-  
-
-  
-
-  
-
-  
-</section>
-
-        
-          
-          <section class='p2 mb2 clearfix bg-white minishadow'>
-
-  
-  <div class='clearfix'>
-    
-    <h3 class='fl m0' id='point'>
-      Point
-    </h3>
-    
-    
-  </div>
-  
-
-  
- 
-  
-    <div class='pre p1 fill-light mt0'>Point</div>
-   
-  
-    <p>
-      Type:
-      {x: <a href="https://developer.mozilla.org/docs/Web/JavaScript/Reference/Global_Objects/Number">Number</a>, y: <a href="https://developer.mozilla.org/docs/Web/JavaScript/Reference/Global_Objects/Number">Number</a>}
-    </p>
-  
-  
-
-  
-  
-  
-  
-  
-  
-
-  
-
-  
-
-  
-
-  
-
-  
-
-  
-
-  
-
-  
-</section>
-
-        
-          
-          <section class='p2 mb2 clearfix bg-white minishadow'>
-
-  
-  <div class='clearfix'>
-    
-    <h3 class='fl m0' id='positioncallback'>
-      PositionCallback
-    </h3>
-    
-    
-  </div>
-  
-
-  <p>callback to used move game entities</p>
-
- 
-  
-    <div class='pre p1 fill-light mt0'>PositionCallback(position: <a href="#point">Point</a>)</div>
-   
-  
-    <p>
-      Type:
-      <a href="https://developer.mozilla.org/docs/Web/JavaScript/Reference/Statements/function">Function</a>
-    </p>
-  
-  
-
-  
-  
-  
-  
-  
-  
-
-  
-    <div class='py1 quiet mt1 prose-big'>Parameters</div>
-    <div class='prose'>
-      
-        <div class='space-bottom0'>
-          <div>
-            <span class='code bold'>position</span> <code class='quiet'>(<a href="#point">Point</a>)</code>
-	    position relative to anchor direction
-
-          </div>
-          
-        </div>
-      
-    </div>
-  
-
-  
-
-  
-
-  
-
-  
-
-  
-
-  
-
-  
-</section>
-
-        
-          
-          <section class='p2 mb2 clearfix bg-white minishadow'>
-
-  
-  <div class='clearfix'>
-    
-    <h3 class='fl m0' id='entityresizeevent'>
-      EntityResizeEvent
-    </h3>
-    
-    
-  </div>
-  
-
-  
- 
-  
-    <div class='pre p1 fill-light mt0'>EntityResizeEvent</div>
-   
-  
-    <p>
-      Type:
-      {offset: <a href="#point">Point</a>, gameSize: <a href="#point">Point</a>, scale: <a href="#point">Point</a>}
-    </p>
-  
-  
-
-  
-  
-  
-  
-  
-  
-
-  
-
-  
-
-  
-
-  
-
-  
-
-  
-
-  
-
-  
-</section>
-
-        
-          
-          <section class='p2 mb2 clearfix bg-white minishadow'>
-
-  
-  <div class='clearfix'>
-    
-    <h3 class='fl m0' id='scaledentity'>
-      ScaledEntity
-    </h3>
-    
-    
-  </div>
-  
-
-  
- 
-  
-    <div class='pre p1 fill-light mt0'>ScaledEntity</div>
-   
-  
-  
-
-  
-  
-  
-  
-  
-  
-
-  
-
-  
-
-  
-
-  
-
-  
-
-  
-
-  
-    <div class='py1 quiet mt1 prose-big'>Instance Members</div>
-    <div class="clearfix">
-  
-    <div class='border-bottom' id='scaledentityonresize'>
-      <div class="clearfix small pointer toggle-sibling">
-        <div class="py1 contain">
-            <a class='icon pin-right py1 dark-link caret-right'>▸</a>
-            <span class='code strong strong truncate'>onResize(event)</span>
-        </div>
-      </div>
-      <div class="clearfix display-none toggle-target">
-        <section class='p2 mb2 clearfix bg-white minishadow'>
-
-  
-
-  
- 
-  
-    <div class='pre p1 fill-light mt0'>onResize(event: <a href="#entityresizeevent">EntityResizeEvent</a>): void</div>
-   
-  
-  
-
-  
-  
-  
-  
-  
-  
-
-  
-    <div class='py1 quiet mt1 prose-big'>Parameters</div>
-    <div class='prose'>
-      
-        <div class='space-bottom0'>
-          <div>
-            <span class='code bold'>event</span> <code class='quiet'>(<a href="#entityresizeevent">EntityResizeEvent</a>)</code>
-	    
-          </div>
-          
-        </div>
-      
-    </div>
-  
-
-  
-
-  
-    
-      <div class='py1 quiet mt1 prose-big'>Returns</div>
-      <code>void</code>:
-        @memberof ScaledEntity
-
-      
-    
-  
-
-  
-
-  
-
-  
-
-  
-
-  
-</section>
-
-      </div>
-    </div>
-  
-</div>
-
-  
-
-  
-</section>
-
-        
-          
-          <section class='p2 mb2 clearfix bg-white minishadow'>
-
-  
-  <div class='clearfix'>
-    
-    <h3 class='fl m0' id='scalemanager'>
-      ScaleManager
-    </h3>
-    
-    
-  </div>
-  
-
-  <p>Handles scaling the game</p>
-
- 
-  
-    <div class='pre p1 fill-light mt0'>new ScaleManager($0: <a href="https://developer.mozilla.org/docs/Web/JavaScript/Reference/Global_Objects/Object">Object</a>, param: <a href="https://developer.mozilla.org/docs/Web/JavaScript/Reference/Global_Objects/Object">object</a>)</div>
-   
-  
-  
-
-  
-  
-  
-  
-  
-  
-
-  
-    <div class='py1 quiet mt1 prose-big'>Parameters</div>
-    <div class='prose'>
-      
-        <div class='space-bottom0'>
-          <div>
-            <span class='code bold'>$0</span> <code class='quiet'>(<a href="https://developer.mozilla.org/docs/Web/JavaScript/Reference/Global_Objects/Object">Object</a>)</code>
-	    
-          </div>
-          
-          <table class='mt1 mb2 fixed-table h5 col-12'>
-            <colgroup>
-              <col width='30%' />
-              <col width='70%' />
-            </colgroup>
-            <thead>
-              <tr class='bold fill-light'>
-                <th>Name</th>
-                <th>Description</th>
-              </tr>
-            </thead>
-            <tbody class='mt1'>
-              
-                <tr>
-  <td class='break-word'><span class='code bold'>$0.width</span> <code class='quiet'>any</code>
-  </td>
-  <td class='break-word'><span></span></td>
-</tr>
-
-
-              
-                <tr>
-  <td class='break-word'><span class='code bold'>$0.height</span> <code class='quiet'>any</code>
-  </td>
-  <td class='break-word'><span></span></td>
-</tr>
-
-
-              
-                <tr>
-  <td class='break-word'><span class='code bold'>$0.safeWidth</span> <code class='quiet'>any</code>
-  
-    (default <code>Infinity</code>)
-  </td>
-  <td class='break-word'><span></span></td>
-</tr>
-
-
-              
-                <tr>
-  <td class='break-word'><span class='code bold'>$0.safeHeight</span> <code class='quiet'>any</code>
-  
-    (default <code>Infinity</code>)
-  </td>
-  <td class='break-word'><span></span></td>
-</tr>
-
-
-              
-                <tr>
-  <td class='break-word'><span class='code bold'>$0.callback</span> <code class='quiet'>any</code>
-  </td>
-  <td class='break-word'><span></span></td>
-</tr>
-
-
-              
-            </tbody>
-          </table>
-          
-        </div>
-      
-        <div class='space-bottom0'>
-          <div>
-            <span class='code bold'>param</span> <code class='quiet'>(<a href="https://developer.mozilla.org/docs/Web/JavaScript/Reference/Global_Objects/Object">object</a>)</code>
-	    
-          </div>
-          
-        </div>
-      
-    </div>
-  
-
-  
-
-  
-
-  
-
-  
-
-  
-    <div class='py1 quiet mt1 prose-big'>Static Members</div>
-    <div class="clearfix">
-  
-    <div class='border-bottom' id='scalemanagercalcoffset'>
-      <div class="clearfix small pointer toggle-sibling">
-        <div class="py1 contain">
-            <a class='icon pin-right py1 dark-link caret-right'>▸</a>
-            <span class='code strong strong truncate'>calcOffset(scale)</span>
-        </div>
-      </div>
-      <div class="clearfix display-none toggle-target">
-        <section class='p2 mb2 clearfix bg-white minishadow'>
-
-  
-
-  <p>Calculates the offset for anchors.</p>
-
- 
-  
-    <div class='pre p1 fill-light mt0'>calcOffset(scale: <a href="#point">Point</a>): <a href="#point">Point</a></div>
-   
-  
-  
-
-  
-  
-  
-  
-  
-  
-
-  
-    <div class='py1 quiet mt1 prose-big'>Parameters</div>
-    <div class='prose'>
-      
-        <div class='space-bottom0'>
-          <div>
-            <span class='code bold'>scale</span> <code class='quiet'>(<a href="#point">Point</a>)</code>
-	    scale value
-
-          </div>
-          
-        </div>
-      
-    </div>
-  
-
-  
-
-  
-    
-      <div class='py1 quiet mt1 prose-big'>Returns</div>
-      <code><a href="#point">Point</a></code>:
-        
-
-      
-    
-  
-
-  
-
-  
-
-  
-
-  
-
-  
-</section>
-
-      </div>
-    </div>
-  
-    <div class='border-bottom' id='scalemanageraddentity'>
-      <div class="clearfix small pointer toggle-sibling">
-        <div class="py1 contain">
-            <a class='icon pin-right py1 dark-link caret-right'>▸</a>
-            <span class='code strong strong truncate'>addEntity(entity)</span>
-        </div>
-      </div>
-      <div class="clearfix display-none toggle-target">
-        <section class='p2 mb2 clearfix bg-white minishadow'>
-
-  
-
-  <p>Adds and anchor to be updated during resize</p>
-
- 
-  
-    <div class='pre p1 fill-light mt0'>addEntity(entity: <a href="#scaledentity">ScaledEntity</a>)</div>
-   
-  
-  
-
-  
-  
-  
-  
-  
-  
-
-  
-    <div class='py1 quiet mt1 prose-big'>Parameters</div>
-    <div class='prose'>
-      
-        <div class='space-bottom0'>
-          <div>
-            <span class='code bold'>entity</span> <code class='quiet'>(<a href="#scaledentity">ScaledEntity</a>)</code>
-	    
-          </div>
-          
-        </div>
-      
-    </div>
-  
-
-  
-
-  
-
-  
-
-  
-
-  
-
-  
-
-  
-</section>
-
-      </div>
-    </div>
-  
-</div>
-
-  
-
-  
-    <div class='py1 quiet mt1 prose-big'>Instance Members</div>
-    <div class="clearfix">
-  
-    <div class='border-bottom' id='scalemanagerentities'>
-      <div class="clearfix small pointer toggle-sibling">
-        <div class="py1 contain">
-            <a class='icon pin-right py1 dark-link caret-right'>▸</a>
-            <span class='code strong strong truncate'>entities</span>
-        </div>
-      </div>
-      <div class="clearfix display-none toggle-target">
-        <section class='p2 mb2 clearfix bg-white minishadow'>
-
-  
-
-  
- 
-  
-    <div class='pre p1 fill-light mt0'>entities</div>
-   
-  
-    <p>
-      Type:
-      <a href="https://developer.mozilla.org/docs/Web/JavaScript/Reference/Global_Objects/Array">Array</a>&#x3C;<a href="#scaledentity">ScaledEntity</a>>
-    </p>
-  
-  
-
-  
-  
-  
-  
-  
-  
-
-  
-
-  
-
-  
-
-  
-
-  
-
-  
-
-  
-
-  
-</section>
-
-      </div>
-    </div>
-  
-    <div class='border-bottom' id='scalemanagerremoveentity'>
-      <div class="clearfix small pointer toggle-sibling">
-        <div class="py1 contain">
-            <a class='icon pin-right py1 dark-link caret-right'>▸</a>
-            <span class='code strong strong truncate'>removeEntity(entity)</span>
-        </div>
-      </div>
-      <div class="clearfix display-none toggle-target">
-        <section class='p2 mb2 clearfix bg-white minishadow'>
-
-  
-
-  <p>Removes an anchor</p>
-
- 
-  
-    <div class='pre p1 fill-light mt0'>removeEntity(entity: <a href="#scaledentity">ScaledEntity</a>): void</div>
-   
-  
-  
-
-  
-  
-  
-  
-  
-  
-
-  
-    <div class='py1 quiet mt1 prose-big'>Parameters</div>
-    <div class='prose'>
-      
-        <div class='space-bottom0'>
-          <div>
-            <span class='code bold'>entity</span> <code class='quiet'>(<a href="#scaledentity">ScaledEntity</a>)</code>
-	    
-          </div>
-          
-        </div>
-      
-    </div>
-  
-
-  
-
-  
-    
-      <div class='py1 quiet mt1 prose-big'>Returns</div>
-      <code>void</code>:
-        @memberof ScaleManager
-
-      
-    
-  
-
-  
-
-  
-
-  
-
-  
-
-  
-</section>
-
-      </div>
-    </div>
-  
-    <div class='border-bottom' id='scalemanagerenable'>
-      <div class="clearfix small pointer toggle-sibling">
-        <div class="py1 contain">
-            <a class='icon pin-right py1 dark-link caret-right'>▸</a>
-            <span class='code strong strong truncate'>enable(callback)</span>
-        </div>
-      </div>
-      <div class="clearfix display-none toggle-target">
-        <section class='p2 mb2 clearfix bg-white minishadow'>
-
-  
-
-  <p>Enables the scale manager listener. Will not be enabled if a callback is not supplied.</p>
-
- 
-  
-    <div class='pre p1 fill-light mt0'>enable(callback: <a href="#scalecallback">ScaleCallback</a>)</div>
-   
-  
-  
-
-  
-  
-  
-  
-  
-  
-
-  
-    <div class='py1 quiet mt1 prose-big'>Parameters</div>
-    <div class='prose'>
-      
-        <div class='space-bottom0'>
-          <div>
-            <span class='code bold'>callback</span> <code class='quiet'>(<a href="#scalecallback">ScaleCallback</a>)</code>
-	    The function to be called on resize events.
-
-          </div>
-          
-        </div>
-      
-    </div>
-  
-
-  
-
-  
-
-  
-
-  
-
-  
-
-  
-
-  
-</section>
-
-      </div>
-    </div>
-  
-    <div class='border-bottom' id='scalemanagerdisable'>
-      <div class="clearfix small pointer toggle-sibling">
-        <div class="py1 contain">
-            <a class='icon pin-right py1 dark-link caret-right'>▸</a>
-            <span class='code strong strong truncate'>disable()</span>
-        </div>
-      </div>
-      <div class="clearfix display-none toggle-target">
-        <section class='p2 mb2 clearfix bg-white minishadow'>
-
-  
-
-  <p>Disables the scale manager.</p>
-
- 
-  
-    <div class='pre p1 fill-light mt0'>disable()</div>
-   
-  
-  
-
-  
-  
-  
-  
-  
-  
-
->>>>>>> dbd9d20a
-  
-  
-  
-
-  
-
-  
-
-  
-
-  
-
-  
-
-  
 
   
 
@@ -5258,16 +4087,8 @@
   
 
   
-<<<<<<< HEAD
-
-  
-</section>
-
-          
-=======
-</section>
-
->>>>>>> dbd9d20a
+</section>
+
         
           
           <section class='p2 mb2 clearfix bg-white minishadow'>
@@ -5581,14 +4402,10 @@
   
 
   
-<<<<<<< HEAD
+ 
+  
     <div class='pre p1 fill-light mt0'>filterType</div>
-=======
- 
-  
-    <div class='pre p1 fill-light mt0'>filterType</div>
-   
->>>>>>> dbd9d20a
+   
   
     <p>
       Type:
@@ -5607,11 +4424,6 @@
   
 
   
-<<<<<<< HEAD
-
-  
-=======
->>>>>>> dbd9d20a
 
   
 
@@ -6010,81 +4822,6 @@
   
   <div class='clearfix'>
     
-    <h3 class='fl m0' id='keystate'>
-      KeyState
-    </h3>
-    
-    
-  </div>
-  
-
-  
-    <div class='pre p1 fill-light mt0'>KeyState</div>
-  
-    <p>
-      Type:
-      (<code>0</code> | <code>1</code> | <code>2</code>)
-    </p>
-  
-  
-
-  
-  
-  
-  
-  
-  
-
-  
-
-  
-    <div class='py1 quiet mt1 prose-big'>Properties</div>
-    <div>
-      
-        <div class='space-bottom0'>
-          <span class='code bold'>down</span> <code class='quiet'>(<a href="https://developer.mozilla.org/docs/Web/JavaScript/Reference/Statements/function">Function</a>)</code>
-          
-          
-        </div>
-      
-        <div class='space-bottom0'>
-          <span class='code bold'>up</span> <code class='quiet'>(<a href="https://developer.mozilla.org/docs/Web/JavaScript/Reference/Statements/function">Function</a>)</code>
-          
-          
-        </div>
-      
-        <div class='space-bottom0'>
-          <span class='code bold'>key</span> <code class='quiet'>(<a href="https://developer.mozilla.org/docs/Web/JavaScript/Reference/Global_Objects/String">string</a>)</code>
-          
-          
-        </div>
-      
-    </div>
-  
-
-  
-
-  
-
-  
-
-  
-
-  
-
-  
-
-  
-</section>
-
-          
-        
-          
-          <section class='p2 mb2 clearfix bg-white minishadow'>
-
-  
-  <div class='clearfix'>
-    
     <h3 class='fl m0' id='key'>
       Key
     </h3>
@@ -6572,14 +5309,10 @@
 
   <p>The list of plugins that are currently registered to run on Applications.</p>
 
-<<<<<<< HEAD
+ 
+  
     <div class='pre p1 fill-light mt0'>_plugins</div>
-=======
- 
-  
-    <div class='pre p1 fill-light mt0'>getPlugin(name: <a href="https://developer.mozilla.org/docs/Web/JavaScript/Reference/Global_Objects/String">string</a>): (SpringRoll.ApplicationPlugin | <a href="https://developer.mozilla.org/docs/Web/JavaScript/Reference/Global_Objects/undefined">undefined</a>)</div>
-   
->>>>>>> dbd9d20a
+   
   
   
 
@@ -6624,14 +5357,10 @@
 
   <p>Registers a plugin to be used by applications, sorting it by priority order.</p>
 
-<<<<<<< HEAD
+ 
+  
     <div class='pre p1 fill-light mt0'>uses(plugin: SpringRoll.ApplicationPlugin)</div>
-=======
- 
-  
-    <div class='pre p1 fill-light mt0'>getPlugin(name: <a href="https://developer.mozilla.org/docs/Web/JavaScript/Reference/Global_Objects/String">string</a>): (SpringRoll.ApplicationPlugin | <a href="https://developer.mozilla.org/docs/Web/JavaScript/Reference/Global_Objects/undefined">undefined</a>)</div>
-   
->>>>>>> dbd9d20a
+   
   
   
 
@@ -6690,14 +5419,10 @@
 
   <p>Finds a plugin by name.</p>
 
-<<<<<<< HEAD
+ 
+  
     <div class='pre p1 fill-light mt0'>getPlugin(name: <a href="https://developer.mozilla.org/docs/Web/JavaScript/Reference/Global_Objects/String">string</a>): (SpringRoll.ApplicationPlugin | <a href="https://developer.mozilla.org/docs/Web/JavaScript/Reference/Global_Objects/undefined">undefined</a>)</div>
-=======
- 
-  
-    <div class='pre p1 fill-light mt0'>_plugins</div>
-   
->>>>>>> dbd9d20a
+   
   
   
 
@@ -6772,14 +5497,10 @@
 
   <p>returns instance of a plugin.</p>
 
-<<<<<<< HEAD
+ 
+  
     <div class='pre p1 fill-light mt0'>getPlugin(name: <a href="https://developer.mozilla.org/docs/Web/JavaScript/Reference/Global_Objects/String">string</a>): (SpringRoll.ApplicationPlugin | <a href="https://developer.mozilla.org/docs/Web/JavaScript/Reference/Global_Objects/undefined">undefined</a>)</div>
-=======
- 
-  
-    <div class='pre p1 fill-light mt0'>uses(plugin: SpringRoll.ApplicationPlugin)</div>
-   
->>>>>>> dbd9d20a
+   
   
   
 
@@ -8274,14 +6995,10 @@
   
 
   
-<<<<<<< HEAD
+ 
+  
     <div class='pre p1 fill-light mt0'>new Caption()</div>
-=======
- 
-  
-    <div class='pre p1 fill-light mt0'>new Caption()</div>
-   
->>>>>>> dbd9d20a
+   
   
   
 
@@ -8297,7 +7014,6 @@
   
     <div class='py1 quiet mt1 prose-big'>Properties</div>
     <div>
-<<<<<<< HEAD
       
         <div class='space-bottom0'>
           <span class='code bold'>lines</span> <code class='quiet'>(<a href="https://developer.mozilla.org/docs/Web/JavaScript/Reference/Global_Objects/Array">Array</a>&#x3C;<a href="#timedline">TimedLine</a>>)</code>
@@ -8318,28 +7034,6 @@
         </div>
       
         <div class='space-bottom0'>
-=======
-      
-        <div class='space-bottom0'>
-          <span class='code bold'>lines</span> <code class='quiet'>(<a href="https://developer.mozilla.org/docs/Web/JavaScript/Reference/Global_Objects/Array">Array</a>&#x3C;<a href="#timedline">TimedLine</a>>)</code>
-          
-          
-        </div>
-      
-        <div class='space-bottom0'>
-          <span class='code bold'>time</span> <code class='quiet'>(<a href="https://developer.mozilla.org/docs/Web/JavaScript/Reference/Global_Objects/Number">number</a>)</code>
-          
-          
-        </div>
-      
-        <div class='space-bottom0'>
-          <span class='code bold'>lineIndex</span> <code class='quiet'>(<a href="https://developer.mozilla.org/docs/Web/JavaScript/Reference/Global_Objects/Number">number</a>)</code>
-          
-          
-        </div>
-      
-        <div class='space-bottom0'>
->>>>>>> dbd9d20a
           <span class='code bold'>renderer</span> <code class='quiet'>(<a href="#irender">IRender</a>)</code>
           
           
@@ -8705,14 +7399,10 @@
   
 
   
-<<<<<<< HEAD
+ 
+  
     <div class='pre p1 fill-light mt0'>new Caption(lines: any)</div>
-=======
- 
-  
-    <div class='pre p1 fill-light mt0'>new Caption(lines: any)</div>
-   
->>>>>>> dbd9d20a
+   
   
   
 
@@ -9357,46 +8047,23 @@
   </div>
   
 
-  
-<<<<<<< HEAD
-    <div class='pre p1 fill-light mt0'>new CaptionPlayer(captions: any, renderer: any)</div>
-=======
- 
-  
-    <div class='pre p1 fill-light mt0'>new CaptionPlayer(captions: any, renderer: any)</div>
-   
->>>>>>> dbd9d20a
-  
-  
-
-  
-  
-  
-  
-  
-  
-
-  
-    <div class='py1 quiet mt1 prose-big'>Parameters</div>
-    <div class='prose'>
-      
-        <div class='space-bottom0'>
-          <div>
-            <span class='code bold'>captions</span> <code class='quiet'>(any)</code>
-	    
-          </div>
-          
-        </div>
-      
-        <div class='space-bottom0'>
-          <div>
-            <span class='code bold'>renderer</span> <code class='quiet'>(any)</code>
-	    
-          </div>
-          
-        </div>
-      
-    </div>
+  <p>CaptionPlayer is used to start, stop and update captions.
+It applies the content of an active caption to a given CaptionRenderer.</p>
+
+ 
+  
+    <div class='pre p1 fill-light mt0'>new CaptionPlayer()</div>
+   
+  
+  
+
+  
+  
+  
+  
+  
+  
+
   
 
   
@@ -9628,27 +8295,42 @@
   </div>
   
 
-  <p>CaptionPlayer is used to start, stop and update captions.
-It applies the content of an active caption to a given CaptionRenderer.</p>
-
-<<<<<<< HEAD
-    <div class='pre p1 fill-light mt0'>new CaptionPlayer()</div>
-=======
- 
-  
-    <div class='pre p1 fill-light mt0'>new CaptionPlayer()</div>
-   
->>>>>>> dbd9d20a
-  
-  
-
-  
-  
-  
-  
-  
-  
-
+  
+ 
+  
+    <div class='pre p1 fill-light mt0'>new CaptionPlayer(captions: any, renderer: any)</div>
+   
+  
+  
+
+  
+  
+  
+  
+  
+  
+
+  
+    <div class='py1 quiet mt1 prose-big'>Parameters</div>
+    <div class='prose'>
+      
+        <div class='space-bottom0'>
+          <div>
+            <span class='code bold'>captions</span> <code class='quiet'>(any)</code>
+	    
+          </div>
+          
+        </div>
+      
+        <div class='space-bottom0'>
+          <div>
+            <span class='code bold'>renderer</span> <code class='quiet'>(any)</code>
+	    
+          </div>
+          
+        </div>
+      
+    </div>
   
 
   
