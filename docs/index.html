<!doctype html>
<html>
<head>
  <meta charset='utf-8' />
  <title>springroll 2.1.1 | Documentation</title>
  <meta name='viewport' content='width=device-width,initial-scale=1'>
  <link href='assets/bass.css' rel='stylesheet' />
  <link href='assets/style.css' rel='stylesheet' />
  <link href='assets/github.css' rel='stylesheet' />
  <link href='assets/split.css' rel='stylesheet' />
</head>
<body class='documentation m0'>
    <div class='flex'>
      <div id='split-left' class='overflow-auto fs0 height-viewport-100'>
        <div class='py1 px2'>
          <h3 class='mb0 no-anchor'>springroll</h3>
          <div class='mb1'><code>2.1.1</code></div>
          <input
            placeholder='Filter'
            id='filter-input'
            class='col12 block input'
            type='text' />
          <div id='toc'>
            <ul class='list-reset h5 py1-ul'>
              
                
                <li><a
                  href='#idletimer'
                  class=" toggle-sibling">
                  IdleTimer
                  <span class='icon'>▸</span>
                </a>
                
                <div class='toggle-target display-none'>
                  
                  
                    <ul class='list-reset py1-ul pl1'>
                      <li class='h5'><span>Instance members</span></li>
                      
                      <li><a
                        href='#idletimerstart'
                        class='regular pre-open'>
                        #start
                      </a></li>
                      
                      <li><a
                        href='#idletimerreset'
                        class='regular pre-open'>
                        #reset
                      </a></li>
                      
                      <li><a
                        href='#idletimerstop'
                        class='regular pre-open'>
                        #stop
                      </a></li>
                      
                      <li><a
                        href='#idletimerdispatch'
                        class='regular pre-open'>
                        #dispatch
                      </a></li>
                      
                      <li><a
                        href='#idletimersubscribe'
                        class='regular pre-open'>
                        #subscribe
                      </a></li>
                      
                      <li><a
                        href='#idletimerunsubscribe'
                        class='regular pre-open'>
                        #unsubscribe
                      </a></li>
                      
                    </ul>
                  
                  
                  
                </div>
                
                </li>
              
                
                <li><a
                  href='#ihintplayer'
                  class="">
                  IHintPlayer
                  
                </a>
                
                </li>
              
                
                <li><a
                  href='#userdata'
                  class=" toggle-sibling">
                  UserData
                  <span class='icon'>▸</span>
                </a>
                
                <div class='toggle-target display-none'>
                  
                  <ul class='list-reset py1-ul pl1'>
                    <li class='h5'><span>Static members</span></li>
                    
                      <li><a
                        href='#userdataread'
                        class='regular pre-open'>
                        .read
                      </a></li>
                    
                      <li><a
                        href='#userdatawrite'
                        class='regular pre-open'>
                        .write
                      </a></li>
                    
                      <li><a
                        href='#userdatadelete'
                        class='regular pre-open'>
                        .delete
                      </a></li>
                    
                    </ul>
                  
                  
                  
                  
                </div>
                
                </li>
              
                
                <li><a
                  href='#point'
                  class="">
                  Point
                  
                </a>
                
                </li>
              
                
                <li><a
                  href='#point'
                  class="">
                  Point
                  
                </a>
                
                </li>
              
                
                <li><a
                  href='#anchor'
                  class=" toggle-sibling">
                  Anchor
                  <span class='icon'>▸</span>
                </a>
                
                <div class='toggle-target display-none'>
                  
                  
                    <ul class='list-reset py1-ul pl1'>
                      <li class='h5'><span>Instance members</span></li>
                      
                      <li><a
                        href='#anchoronresize'
                        class='regular pre-open'>
                        #onResize
                      </a></li>
                      
                      <li><a
                        href='#anchorcalcworldposition'
                        class='regular pre-open'>
                        #calcWorldPosition
                      </a></li>
                      
                    </ul>
                  
                  
                  
                </div>
                
                </li>
              
                
                <li><a
                  href='#positioncallback'
                  class="">
                  PositionCallback
                  
                </a>
                
                </li>
              
                
                <li><a
                  href='#safescalemanager'
                  class=" toggle-sibling">
                  SafeScaleManager
                  <span class='icon'>▸</span>
                </a>
                
                <div class='toggle-target display-none'>
                  
                  <ul class='list-reset py1-ul pl1'>
                    <li class='h5'><span>Static members</span></li>
                    
                      <li><a
                        href='#safescalemanagercalcoffset'
                        class='regular pre-open'>
                        .calcOffset
                      </a></li>
                    
                      <li><a
                        href='#safescalemanageraddentity'
                        class='regular pre-open'>
                        .addEntity
                      </a></li>
                    
                    </ul>
                  
                  
                    <ul class='list-reset py1-ul pl1'>
                      <li class='h5'><span>Instance members</span></li>
                      
                      <li><a
                        href='#safescalemanagerentities'
                        class='regular pre-open'>
                        #entities
                      </a></li>
                      
                      <li><a
                        href='#safescalemanagerremoveentity'
                        class='regular pre-open'>
                        #removeEntity
                      </a></li>
                      
                      <li><a
                        href='#safescalemanagerenable'
                        class='regular pre-open'>
                        #enable
                      </a></li>
                      
                      <li><a
                        href='#safescalemanagerdisable'
                        class='regular pre-open'>
                        #disable
                      </a></li>
                      
                    </ul>
                  
                  
                  
                </div>
                
                </li>
              
                
                <li><a
                  href='#scalecallback'
                  class="">
                  ScaleCallback
                  
                </a>
                
                </li>
              
                
                <li><a
                  href='#resizeeventdata'
                  class="">
                  resizeEventData
                  
                </a>
                
                </li>
              
                
                <li><a
                  href='#scaledentity'
                  class=" toggle-sibling">
                  ScaledEntity
                  <span class='icon'>▸</span>
                </a>
                
                <div class='toggle-target display-none'>
                  
                  
                    <ul class='list-reset py1-ul pl1'>
                      <li class='h5'><span>Instance members</span></li>
                      
                      <li><a
                        href='#scaledentityonresize'
                        class='regular pre-open'>
                        #onResize
                      </a></li>
                      
                    </ul>
                  
                  
                  
                </div>
                
                </li>
              
                
                <li><a
                  href='#entityresizeevent'
                  class="">
                  EntityResizeEvent
                  
                </a>
                
                </li>
              
                
                <li><a
                  href='#scalemanager'
                  class=" toggle-sibling">
                  ScaleManager
                  <span class='icon'>▸</span>
                </a>
                
                <div class='toggle-target display-none'>
                  
                  
                    <ul class='list-reset py1-ul pl1'>
                      <li class='h5'><span>Instance members</span></li>
                      
                      <li><a
                        href='#scalemanagerenable'
                        class='regular pre-open'>
                        #enable
                      </a></li>
                      
                      <li><a
                        href='#scalemanagerdisable'
                        class='regular pre-open'>
                        #disable
                      </a></li>
                      
                    </ul>
                  
                  
                  
                </div>
                
                </li>
              
                
                <li><a
                  href='#speechsynth'
                  class=" toggle-sibling">
                  SpeechSynth
                  <span class='icon'>▸</span>
                </a>
                
                <div class='toggle-target display-none'>
                  
                  
                    <ul class='list-reset py1-ul pl1'>
                      <li class='h5'><span>Instance members</span></li>
                      
                      <li><a
                        href='#speechsynthpause'
                        class='regular pre-open'>
                        #pause
                      </a></li>
                      
                      <li><a
                        href='#speechsynthresume'
                        class='regular pre-open'>
                        #resume
                      </a></li>
                      
                      <li><a
                        href='#speechsynthcancel'
                        class='regular pre-open'>
                        #cancel
                      </a></li>
                      
                      <li><a
                        href='#speechsynthsay'
                        class='regular pre-open'>
                        #say
                      </a></li>
                      
                      <li><a
                        href='#speechsynthsetvoice'
                        class='regular pre-open'>
                        #setVoice
                      </a></li>
                      
                      <li><a
                        href='#speechsynthgetvoice'
                        class='regular pre-open'>
                        #getVoice
                      </a></li>
                      
                      <li><a
                        href='#speechsynthrate'
                        class='regular pre-open'>
                        #rate
                      </a></li>
                      
                      <li><a
                        href='#speechsynthrate'
                        class='regular pre-open'>
                        #rate
                      </a></li>
                      
                      <li><a
                        href='#speechsynthpitch'
                        class='regular pre-open'>
                        #pitch
                      </a></li>
                      
                      <li><a
                        href='#speechsynthpitch'
                        class='regular pre-open'>
                        #pitch
                      </a></li>
                      
                      <li><a
                        href='#speechsynthvolume'
                        class='regular pre-open'>
                        #volume
                      </a></li>
                      
                      <li><a
                        href='#speechsynthvolume'
                        class='regular pre-open'>
                        #volume
                      </a></li>
                      
                    </ul>
                  
                  
                  
                </div>
                
                </li>
              
                
                <li><a
                  href='#colorfilter'
                  class=" toggle-sibling">
                  ColorFilter
                  <span class='icon'>▸</span>
                </a>
                
                <div class='toggle-target display-none'>
                  
                  <ul class='list-reset py1-ul pl1'>
                    <li class='h5'><span>Static members</span></li>
                    
                      <li><a
                        href='#colorfilterapplyfilter'
                        class='regular pre-open'>
                        .applyFilter
                      </a></li>
                    
                      <li><a
                        href='#colorfilterchangefilter'
                        class='regular pre-open'>
                        .changeFilter
                      </a></li>
                    
                      <li><a
                        href='#colorfilterremovefilter'
                        class='regular pre-open'>
                        .removeFilter
                      </a></li>
                    
                      <li><a
                        href='#colorfiltertypes'
                        class='regular pre-open'>
                        .types
                      </a></li>
                    
                    </ul>
                  
                  
                  
                  
                </div>
                
                </li>
              
                
                <li><a
                  href='#filtertype'
                  class="">
                  filterType
                  
                </a>
                
                </li>
              
                
                <li><a
                  href='#keystate'
                  class="">
                  KeyState
                  
                </a>
                
                </li>
              
                
                <li><a
                  href='#controller'
                  class=" toggle-sibling">
                  Controller
                  <span class='icon'>▸</span>
                </a>
                
                <div class='toggle-target display-none'>
                  
                  <ul class='list-reset py1-ul pl1'>
                    <li class='h5'><span>Static members</span></li>
                    
                      <li><a
                        href='#controllerupdate'
                        class='regular pre-open'>
                        .update
                      </a></li>
                    
                      <li><a
                        href='#controlleronkeydown'
                        class='regular pre-open'>
                        .onKeyDown
                      </a></li>
                    
                      <li><a
                        href='#controlleronkeyup'
                        class='regular pre-open'>
                        .onKeyUp
                      </a></li>
                    
                      <li><a
                        href='#controllerassignbuttons'
                        class='regular pre-open'>
                        .assignButtons
                      </a></li>
                    
                    </ul>
                  
                  
                    <ul class='list-reset py1-ul pl1'>
                      <li class='h5'><span>Instance members</span></li>
                      
                      <li><a
                        href='#controlleronwindowblur'
                        class='regular pre-open'>
                        #onWindowBlur
                      </a></li>
                      
                    </ul>
                  
                  
                  
                </div>
                
                </li>
              
                
                <li><a
                  href='#key'
                  class=" toggle-sibling">
                  Key
                  <span class='icon'>▸</span>
                </a>
                
                <div class='toggle-target display-none'>
                  
                  <ul class='list-reset py1-ul pl1'>
                    <li class='h5'><span>Static members</span></li>
                    
                      <li><a
                        href='#keyupdatestate'
                        class='regular pre-open'>
                        .updateState
                      </a></li>
                    
                      <li><a
                        href='#keyaction'
                        class='regular pre-open'>
                        .action
                      </a></li>
                    
                      <li><a
                        href='#keystate'
                        class='regular pre-open'>
                        .state
                      </a></li>
                    
                    </ul>
                  
                  
                  
                  
                </div>
                
                </li>
              
                
                <li><a
                  href='#application'
                  class=" toggle-sibling">
                  Application
                  <span class='icon'>▸</span>
                </a>
                
                <div class='toggle-target display-none'>
                  
                  <ul class='list-reset py1-ul pl1'>
                    <li class='h5'><span>Static members</span></li>
                    
                      <li><a
                        href='#applicationsetupplugins'
                        class='regular pre-open'>
                        .setupPlugins
                      </a></li>
                    
                      <li><a
                        href='#application_plugins'
                        class='regular pre-open'>
                        ._plugins
                      </a></li>
                    
                      <li><a
                        href='#applicationuses'
                        class='regular pre-open'>
                        .uses
                      </a></li>
                    
                      <li><a
                        href='#applicationgetplugin'
                        class='regular pre-open'>
                        .getPlugin
                      </a></li>
                    
                    </ul>
                  
                  
                    <ul class='list-reset py1-ul pl1'>
                      <li class='h5'><span>Instance members</span></li>
                      
                      <li><a
                        href='#applicationgetplugin'
                        class='regular pre-open'>
                        #getPlugin
                      </a></li>
                      
                      <li><a
                        href='#applicationvalidatelisteners'
                        class='regular pre-open'>
                        #validateListeners
                      </a></li>
                      
                    </ul>
                  
                  
                  
                </div>
                
                </li>
              
                
                <li><a
                  href='#debugger'
                  class=" toggle-sibling">
                  Debugger
                  <span class='icon'>▸</span>
                </a>
                
                <div class='toggle-target display-none'>
                  
                  <ul class='list-reset py1-ul pl1'>
                    <li class='h5'><span>Static members</span></li>
                    
                      <li><a
                        href='#debuggerparams'
                        class='regular pre-open'>
                        .params
                      </a></li>
                    
                      <li><a
                        href='#debuggerminlevel'
                        class='regular pre-open'>
                        .minLevel
                      </a></li>
                    
                      <li><a
                        href='#debuggeremit'
                        class='regular pre-open'>
                        .emit
                      </a></li>
                    
                      <li><a
                        href='#debuggerlevel'
                        class='regular pre-open'>
                        .LEVEL
                      </a></li>
                    
                      <li><a
                        href='#debuggerlog'
                        class='regular pre-open'>
                        .log
                      </a></li>
                    
                      <li><a
                        href='#debuggerassert'
                        class='regular pre-open'>
                        .assert
                      </a></li>
                    
                      <li><a
                        href='#debuggerisenabled'
                        class='regular pre-open'>
                        .isEnabled
                      </a></li>
                    
                      <li><a
                        href='#debuggerenable'
                        class='regular pre-open'>
                        .enable
                      </a></li>
                    
                      <li><a
                        href='#debuggerparamkey'
                        class='regular pre-open'>
                        .paramKey
                      </a></li>
                    
                    </ul>
                  
                  
                  
                  
                </div>
                
                </li>
              
                
                <li><a
                  href='#hintsequenceplayer'
                  class=" toggle-sibling">
                  HintSequencePlayer
                  <span class='icon'>▸</span>
                </a>
                
                <div class='toggle-target display-none'>
                  
                  
                    <ul class='list-reset py1-ul pl1'>
                      <li class='h5'><span>Instance members</span></li>
                      
                      <li><a
                        href='#hintsequenceplayerplay'
                        class='regular pre-open'>
                        #play
                      </a></li>
                      
                      <li><a
                        href='#hintsequenceplayerclear'
                        class='regular pre-open'>
                        #clear
                      </a></li>
                      
                      <li><a
                        href='#hintsequenceplayeradd'
                        class='regular pre-open'>
                        #add
                      </a></li>
                      
                      <li><a
                        href='#hintsequenceplayerremove'
                        class='regular pre-open'>
                        #remove
                      </a></li>
                      
                    </ul>
                  
                  
                  
                </div>
                
                </li>
              
                
                <li><a
                  href='#property'
                  class=" toggle-sibling">
                  Property
                  <span class='icon'>▸</span>
                </a>
                
                <div class='toggle-target display-none'>
                  
                  <ul class='list-reset py1-ul pl1'>
                    <li class='h5'><span>Static members</span></li>
                    
                      <li><a
                        href='#propertyvalue'
                        class='regular pre-open'>
                        .value
                      </a></li>
                    
                      <li><a
                        href='#propertyvalue'
                        class='regular pre-open'>
                        .value
                      </a></li>
                    
                    </ul>
                  
                  
                    <ul class='list-reset py1-ul pl1'>
                      <li class='h5'><span>Instance members</span></li>
                      
                      <li><a
                        href='#propertysubscribe'
                        class='regular pre-open'>
                        #subscribe
                      </a></li>
                      
                      <li><a
                        href='#propertyunsubscribe'
                        class='regular pre-open'>
                        #unsubscribe
                      </a></li>
                      
                      <li><a
                        href='#propertyhaslisteners'
                        class='regular pre-open'>
                        #hasListeners
                      </a></li>
                      
                    </ul>
                  
                  
                  
                </div>
                
                </li>
              
                
                <li><a
                  href='#caption'
                  class=" toggle-sibling">
                  Caption
                  <span class='icon'>▸</span>
                </a>
                
                <div class='toggle-target display-none'>
                  
                  <ul class='list-reset py1-ul pl1'>
                    <li class='h5'><span>Static members</span></li>
                    
                      <li><a
                        href='#captionupdate'
                        class='regular pre-open'>
                        .update
                      </a></li>
                    
                      <li><a
                        href='#captionupdatestate'
                        class='regular pre-open'>
                        .updateState
                      </a></li>
                    
                      <li><a
                        href='#captionisfinished'
                        class='regular pre-open'>
                        .isFinished
                      </a></li>
                    
                      <li><a
                        href='#captionstart'
                        class='regular pre-open'>
                        .start
                      </a></li>
                    
                      <li><a
                        href='#captionupdatetimeindex'
                        class='regular pre-open'>
                        .updateTimeIndex
                      </a></li>
                    
                    </ul>
                  
                  
                  
                  
                </div>
                
                </li>
              
                
                <li><a
                  href='#caption'
                  class=" toggle-sibling">
                  Caption
                  <span class='icon'>▸</span>
                </a>
                
                <div class='toggle-target display-none'>
                  
                  <ul class='list-reset py1-ul pl1'>
                    <li class='h5'><span>Static members</span></li>
                    
                      <li><a
                        href='#captionupdate'
                        class='regular pre-open'>
                        .update
                      </a></li>
                    
                      <li><a
                        href='#captionupdatestate'
                        class='regular pre-open'>
                        .updateState
                      </a></li>
                    
                      <li><a
                        href='#captionisfinished'
                        class='regular pre-open'>
                        .isFinished
                      </a></li>
                    
                      <li><a
                        href='#captionstart'
                        class='regular pre-open'>
                        .start
                      </a></li>
                    
                      <li><a
                        href='#captionupdatetimeindex'
                        class='regular pre-open'>
                        .updateTimeIndex
                      </a></li>
                    
                    </ul>
                  
                  
                  
                  
                </div>
                
                </li>
              
                
                <li><a
                  href='#captionfactory'
                  class=" toggle-sibling">
                  CaptionFactory
                  <span class='icon'>▸</span>
                </a>
                
                <div class='toggle-target display-none'>
                  
                  <ul class='list-reset py1-ul pl1'>
                    <li class='h5'><span>Static members</span></li>
                    
                      <li><a
                        href='#captionfactorycreatecaptionmap'
                        class='regular pre-open'>
                        .createCaptionMap
                      </a></li>
                    
                      <li><a
                        href='#captionfactorycreatecaption'
                        class='regular pre-open'>
                        .createCaption
                      </a></li>
                    
                      <li><a
                        href='#captionfactorycreateline'
                        class='regular pre-open'>
                        .createLine
                      </a></li>
                    
                    </ul>
                  
                  
                  
                  
                </div>
                
                </li>
              
                
                <li><a
                  href='#captionplayer'
                  class=" toggle-sibling">
                  CaptionPlayer
                  <span class='icon'>▸</span>
                </a>
                
                <div class='toggle-target display-none'>
                  
                  <ul class='list-reset py1-ul pl1'>
                    <li class='h5'><span>Static members</span></li>
                    
                      <li><a
                        href='#captionplayerupdate'
                        class='regular pre-open'>
                        .update
                      </a></li>
                    
                      <li><a
                        href='#captionplayerstart'
                        class='regular pre-open'>
                        .start
                      </a></li>
                    
                      <li><a
                        href='#captionplayerstop'
                        class='regular pre-open'>
                        .stop
                      </a></li>
                    
                    </ul>
                  
                  
                  
                  
                </div>
                
                </li>
              
                
                <li><a
                  href='#captionplayer'
                  class=" toggle-sibling">
                  CaptionPlayer
                  <span class='icon'>▸</span>
                </a>
                
                <div class='toggle-target display-none'>
                  
                  <ul class='list-reset py1-ul pl1'>
                    <li class='h5'><span>Static members</span></li>
                    
                      <li><a
                        href='#captionplayerupdate'
                        class='regular pre-open'>
                        .update
                      </a></li>
                    
                      <li><a
                        href='#captionplayerstart'
                        class='regular pre-open'>
                        .start
                      </a></li>
                    
                      <li><a
                        href='#captionplayerstop'
                        class='regular pre-open'>
                        .stop
                      </a></li>
                    
                    </ul>
                  
                  
                  
                  
                </div>
                
                </li>
              
                
                <li><a
                  href='#timedline'
                  class=" toggle-sibling">
                  TimedLine
                  <span class='icon'>▸</span>
                </a>
                
                <div class='toggle-target display-none'>
                  
                  
                    <ul class='list-reset py1-ul pl1'>
                      <li class='h5'><span>Instance members</span></li>
                      
                      <li><a
                        href='#timedlinesetcontent'
                        class='regular pre-open'>
                        #setContent
                      </a></li>
                      
                    </ul>
                  
                  
                  
                </div>
                
                </li>
              
                
                <li><a
                  href='#irender'
                  class="">
                  IRender
                  
                </a>
                
                </li>
              
                
                <li><a
                  href='#domrenderer'
                  class=" toggle-sibling">
                  DOMRenderer
                  <span class='icon'>▸</span>
                </a>
                
                <div class='toggle-target display-none'>
                  
                  <ul class='list-reset py1-ul pl1'>
                    <li class='h5'><span>Static members</span></li>
                    
                      <li><a
                        href='#domrendererstart'
                        class='regular pre-open'>
                        .start
                      </a></li>
                    
                      <li><a
                        href='#domrendererstop'
                        class='regular pre-open'>
                        .stop
                      </a></li>
                    
                    </ul>
                  
                  
                  
                  
                </div>
                
                </li>
              
                
                <li><a
                  href='#htmlrenderer'
                  class=" toggle-sibling">
                  HtmlRenderer
                  <span class='icon'>▸</span>
                </a>
                
                <div class='toggle-target display-none'>
                  
                  <ul class='list-reset py1-ul pl1'>
                    <li class='h5'><span>Static members</span></li>
                    
                      <li><a
                        href='#htmlrendererlinebegin'
                        class='regular pre-open'>
                        .lineBegin
                      </a></li>
                    
                      <li><a
                        href='#htmlrendererlineend'
                        class='regular pre-open'>
                        .lineEnd
                      </a></li>
                    
                    </ul>
                  
                  
                  
                  
                </div>
                
                </li>
              
                
                <li><a
                  href='#templaterenderer'
                  class="">
                  TemplateRenderer
                  
                </a>
                
                </li>
              
                
                <li><a
                  href='#textrenderer'
                  class=" toggle-sibling">
                  TextRenderer
                  <span class='icon'>▸</span>
                </a>
                
                <div class='toggle-target display-none'>
                  
                  <ul class='list-reset py1-ul pl1'>
                    <li class='h5'><span>Static members</span></li>
                    
                      <li><a
                        href='#textrendererlinebegin'
                        class='regular pre-open'>
                        .lineBegin
                      </a></li>
                    
                      <li><a
                        href='#textrendererlineend'
                        class='regular pre-open'>
                        .lineEnd
                      </a></li>
                    
                      <li><a
                        href='#textrenderersanitize'
                        class='regular pre-open'>
                        .sanitize
                      </a></li>
                    
                    </ul>
                  
                  
                  
                  
                </div>
                
                </li>
              
                
                <li><a
                  href='#localizeroptions'
                  class="">
                  Localizer.Options
                  
                </a>
                
                </li>
              
                
                <li><a
                  href='#localizer'
                  class=" toggle-sibling">
                  Localizer
                  <span class='icon'>▸</span>
                </a>
                
                <div class='toggle-target display-none'>
                  
                  <ul class='list-reset py1-ul pl1'>
                    <li class='h5'><span>Static members</span></li>
                    
                      <li><a
                        href='#localizerresolve'
                        class='regular pre-open'>
                        .resolve
                      </a></li>
                    
                      <li><a
                        href='#localizersetprimarylocale'
                        class='regular pre-open'>
                        .setPrimaryLocale
                      </a></li>
                    
                      <li><a
                        href='#localizersetfallbacklocale'
                        class='regular pre-open'>
                        .setFallbackLocale
                      </a></li>
                    
                      <li><a
                        href='#localizergetlocalekey'
                        class='regular pre-open'>
                        .getLocaleKey
                      </a></li>
                    
                      <li><a
                        href='#localizergetbrowserlanguages'
                        class='regular pre-open'>
                        .getBrowserLanguages
                      </a></li>
                    
                    </ul>
                  
                  
                  
                  
                </div>
                
                </li>
              
                
                <li><a
                  href='#applicationplugin'
                  class=" toggle-sibling">
                  ApplicationPlugin
                  <span class='icon'>▸</span>
                </a>
                
                <div class='toggle-target display-none'>
                  
                  
                    <ul class='list-reset py1-ul pl1'>
                      <li class='h5'><span>Instance members</span></li>
                      
                      <li><a
                        href='#applicationpluginpreload'
                        class='regular pre-open'>
                        #preload
                      </a></li>
                      
                      <li><a
                        href='#applicationplugininit'
                        class='regular pre-open'>
                        #init
                      </a></li>
                      
                      <li><a
                        href='#applicationpluginstart'
                        class='regular pre-open'>
                        #start
                      </a></li>
                      
                    </ul>
                  
                  
                  
                </div>
                
                </li>
              
            </ul>
          </div>
          <div class='mt1 h6 quiet'>
            <a href='https://documentation.js.org/reading-documentation.html'>Need help reading this?</a>
          </div>
        </div>
      </div>
      <div id='split-right' class='relative overflow-auto height-viewport-100'>
        
          
          <section class='p2 mb2 clearfix bg-white minishadow'>

  
  <div class='clearfix'>
    
    <h3 class='fl m0' id='idletimer'>
      IdleTimer
    </h3>
    
    
  </div>
  

  
    <div class='pre p1 fill-light mt0'>new IdleTimer()</div>
  
  

  
  
  
  
  
  

  

  

  

  

  

  

  
    <div class='py1 quiet mt1 prose-big'>Instance Members</div>
    <div class="clearfix">
  
    <div class='border-bottom' id='idletimerstart'>
      <div class="clearfix small pointer toggle-sibling">
        <div class="py1 contain">
            <a class='icon pin-right py1 dark-link caret-right'>▸</a>
            <span class='code strong strong truncate'>start(time)</span>
        </div>
      </div>
      <div class="clearfix display-none toggle-target">
        <section class='p2 mb2 clearfix bg-white minishadow'>

  

  
    <div class='pre p1 fill-light mt0'>start(time: <a href="https://developer.mozilla.org/docs/Web/JavaScript/Reference/Global_Objects/Number">Number</a>): void</div>
  
  

  
  
  
  
  
  

  
    <div class='py1 quiet mt1 prose-big'>Parameters</div>
    <div class='prose'>
      
        <div class='space-bottom0'>
          <div>
            <span class='code bold'>time</span> <code class='quiet'>(<a href="https://developer.mozilla.org/docs/Web/JavaScript/Reference/Global_Objects/Number">Number</a>
            = <code>15000</code>)</code>
	    time in milliseconds

          </div>
          
        </div>
      
    </div>
  

  

  
    
      <div class='py1 quiet mt1 prose-big'>Returns</div>
      <code>void</code>:
        @memberof IdleTimer

      
    
  

  

  

  

  

  

  
</section>

      </div>
    </div>
  
    <div class='border-bottom' id='idletimerreset'>
      <div class="clearfix small pointer toggle-sibling">
        <div class="py1 contain">
            <a class='icon pin-right py1 dark-link caret-right'>▸</a>
            <span class='code strong strong truncate'>reset()</span>
        </div>
      </div>
      <div class="clearfix display-none toggle-target">
        <section class='p2 mb2 clearfix bg-white minishadow'>

  

  <p>resets the timer, does not call subscribed functions</p>

    <div class='pre p1 fill-light mt0'>reset(): void</div>
  
  

  
  
  
  
  
  

  

  

  
    
      <div class='py1 quiet mt1 prose-big'>Returns</div>
      <code>void</code>:
        @memberof IdleTimer

      
    
  

  

  

  

  

  

  
</section>

      </div>
    </div>
  
    <div class='border-bottom' id='idletimerstop'>
      <div class="clearfix small pointer toggle-sibling">
        <div class="py1 contain">
            <a class='icon pin-right py1 dark-link caret-right'>▸</a>
            <span class='code strong strong truncate'>stop()</span>
        </div>
      </div>
      <div class="clearfix display-none toggle-target">
        <section class='p2 mb2 clearfix bg-white minishadow'>

  

  
    <div class='pre p1 fill-light mt0'>stop(): void</div>
  
  

  
  
  
  
  
  

  

  

  
    
      <div class='py1 quiet mt1 prose-big'>Returns</div>
      <code>void</code>:
        @memberof IdleTimer

      
    
  

  

  

  

  

  

  
</section>

      </div>
    </div>
  
    <div class='border-bottom' id='idletimerdispatch'>
      <div class="clearfix small pointer toggle-sibling">
        <div class="py1 contain">
            <a class='icon pin-right py1 dark-link caret-right'>▸</a>
            <span class='code strong strong truncate'>dispatch()</span>
        </div>
      </div>
      <div class="clearfix display-none toggle-target">
        <section class='p2 mb2 clearfix bg-white minishadow'>

  

  <p>Calls all subscribed functions, and resets the timer.</p>

    <div class='pre p1 fill-light mt0'>dispatch(): void</div>
  
  

  
  
  
  
  
  

  

  

  
    
      <div class='py1 quiet mt1 prose-big'>Returns</div>
      <code>void</code>:
        @memberof IdleTimer

      
    
  

  

  

  

  

  

  
</section>

      </div>
    </div>
  
    <div class='border-bottom' id='idletimersubscribe'>
      <div class="clearfix small pointer toggle-sibling">
        <div class="py1 contain">
            <a class='icon pin-right py1 dark-link caret-right'>▸</a>
            <span class='code strong strong truncate'>subscribe(callback)</span>
        </div>
      </div>
      <div class="clearfix display-none toggle-target">
        <section class='p2 mb2 clearfix bg-white minishadow'>

  

  <p>Adds a function to be called when timer is dispatched</p>

    <div class='pre p1 fill-light mt0'>subscribe(callback: any): void</div>
  
  

  
  
  
  
  
  

  
    <div class='py1 quiet mt1 prose-big'>Parameters</div>
    <div class='prose'>
      
        <div class='space-bottom0'>
          <div>
            <span class='code bold'>callback</span> <code class='quiet'>(any)</code>
	    
          </div>
          
        </div>
      
    </div>
  

  

  
    
      <div class='py1 quiet mt1 prose-big'>Returns</div>
      <code>void</code>:
        @memberof IdleTimer

      
    
  

  

  

  

  

  

  
</section>

      </div>
    </div>
  
    <div class='border-bottom' id='idletimerunsubscribe'>
      <div class="clearfix small pointer toggle-sibling">
        <div class="py1 contain">
            <a class='icon pin-right py1 dark-link caret-right'>▸</a>
            <span class='code strong strong truncate'>unsubscribe(callback)</span>
        </div>
      </div>
      <div class="clearfix display-none toggle-target">
        <section class='p2 mb2 clearfix bg-white minishadow'>

  

  <p>Removes a function from being called when timer is dispatched</p>

    <div class='pre p1 fill-light mt0'>unsubscribe(callback: any): void</div>
  
  

  
  
  
  
  
  

  
    <div class='py1 quiet mt1 prose-big'>Parameters</div>
    <div class='prose'>
      
        <div class='space-bottom0'>
          <div>
            <span class='code bold'>callback</span> <code class='quiet'>(any)</code>
	    
          </div>
          
        </div>
      
    </div>
  

  

  
    
      <div class='py1 quiet mt1 prose-big'>Returns</div>
      <code>void</code>:
        @memberof IdleTimer

      
    
  

  

  

  

  

  

  
</section>

      </div>
    </div>
  
</div>

  

  

  
</section>

          
        
          
          <section class='p2 mb2 clearfix bg-white minishadow'>

  
  <div class='clearfix'>
    
    <h3 class='fl m0' id='ihintplayer'>
      IHintPlayer
    </h3>
    
    
  </div>
  

  <p>Hint Player interface to help enforce minimum requirements for hint players</p>

    <div class='pre p1 fill-light mt0'>new IHintPlayer()</div>
  
  

  
  
  
  
  
  

  

  
    <div class='py1 quiet mt1 prose-big'>Properties</div>
    <div>
      
        <div class='space-bottom0'>
          <span class='code bold'>play</span> <code class='quiet'>(<a href="https://developer.mozilla.org/docs/Web/JavaScript/Reference/Statements/function">function</a>)</code>
          : called by application to

          
        </div>
      
    </div>
  

  

  

  

  

  

  

  
</section>

          
        
          
          <section class='p2 mb2 clearfix bg-white minishadow'>

  
  <div class='clearfix'>
    
    <h3 class='fl m0' id='userdata'>
      UserData
    </h3>
    
    
  </div>
  

  <p>Manages data between SpringRoll Container and SpringRoll</p>

    <div class='pre p1 fill-light mt0'>new UserData()</div>
  
  

  
  
  
  
  
  

  

  

  

  

  

  
    <div class='py1 quiet mt1 prose-big'>Static Members</div>
    <div class="clearfix">
  
    <div class='border-bottom' id='userdataread'>
      <div class="clearfix small pointer toggle-sibling">
        <div class="py1 contain">
            <a class='icon pin-right py1 dark-link caret-right'>▸</a>
            <span class='code strong strong truncate'>read(name)</span>
        </div>
      </div>
      <div class="clearfix display-none toggle-target">
        <section class='p2 mb2 clearfix bg-white minishadow'>

  

  <p>Gets data from SpringRoll Container</p>

    <div class='pre p1 fill-light mt0'>read(name: <a href="https://developer.mozilla.org/docs/Web/JavaScript/Reference/Global_Objects/String">string</a>): <a href="https://developer.mozilla.org/docs/Web/JavaScript/Reference/Global_Objects/Promise">Promise</a></div>
  
  

  
  
  
  
  
  

  
    <div class='py1 quiet mt1 prose-big'>Parameters</div>
    <div class='prose'>
      
        <div class='space-bottom0'>
          <div>
            <span class='code bold'>name</span> <code class='quiet'>(<a href="https://developer.mozilla.org/docs/Web/JavaScript/Reference/Global_Objects/String">string</a>)</code>
	    
          </div>
          
        </div>
      
    </div>
  

  

  
    
      <div class='py1 quiet mt1 prose-big'>Returns</div>
      <code><a href="https://developer.mozilla.org/docs/Web/JavaScript/Reference/Global_Objects/Promise">Promise</a></code>:
        

      
    
  

  

  

  

  

  

  
</section>

      </div>
    </div>
  
    <div class='border-bottom' id='userdatawrite'>
      <div class="clearfix small pointer toggle-sibling">
        <div class="py1 contain">
            <a class='icon pin-right py1 dark-link caret-right'>▸</a>
            <span class='code strong strong truncate'>write(name, value)</span>
        </div>
      </div>
      <div class="clearfix display-none toggle-target">
        <section class='p2 mb2 clearfix bg-white minishadow'>

  

  <p>Sends data to SpringRoll Container</p>

    <div class='pre p1 fill-light mt0'>write(name: <a href="https://developer.mozilla.org/docs/Web/JavaScript/Reference/Global_Objects/String">string</a>, value: any): <a href="https://developer.mozilla.org/docs/Web/JavaScript/Reference/Global_Objects/Promise">Promise</a></div>
  
  

  
  
  
  
  
  

  
    <div class='py1 quiet mt1 prose-big'>Parameters</div>
    <div class='prose'>
      
        <div class='space-bottom0'>
          <div>
            <span class='code bold'>name</span> <code class='quiet'>(<a href="https://developer.mozilla.org/docs/Web/JavaScript/Reference/Global_Objects/String">string</a>)</code>
	    
          </div>
          
        </div>
      
        <div class='space-bottom0'>
          <div>
            <span class='code bold'>value</span> <code class='quiet'>(any)</code>
	    
          </div>
          
        </div>
      
    </div>
  

  

  
    
      <div class='py1 quiet mt1 prose-big'>Returns</div>
      <code><a href="https://developer.mozilla.org/docs/Web/JavaScript/Reference/Global_Objects/Promise">Promise</a></code>:
        

      
    
  

  

  

  

  

  

  
</section>

      </div>
    </div>
  
    <div class='border-bottom' id='userdatadelete'>
      <div class="clearfix small pointer toggle-sibling">
        <div class="py1 contain">
            <a class='icon pin-right py1 dark-link caret-right'>▸</a>
            <span class='code strong strong truncate'>delete(name)</span>
        </div>
      </div>
      <div class="clearfix display-none toggle-target">
        <section class='p2 mb2 clearfix bg-white minishadow'>

  

  <p>Removes data from SpringRoll Container</p>

    <div class='pre p1 fill-light mt0'>delete(name: <a href="https://developer.mozilla.org/docs/Web/JavaScript/Reference/Global_Objects/String">string</a>)</div>
  
  

  
  
  
  
  
  

  
    <div class='py1 quiet mt1 prose-big'>Parameters</div>
    <div class='prose'>
      
        <div class='space-bottom0'>
          <div>
            <span class='code bold'>name</span> <code class='quiet'>(<a href="https://developer.mozilla.org/docs/Web/JavaScript/Reference/Global_Objects/String">string</a>)</code>
	    
          </div>
          
        </div>
      
    </div>
  

  

  

  

  

  

  

  

  
</section>

      </div>
    </div>
  
</div>

  

  

  

  
</section>

          
        
          
          <section class='p2 mb2 clearfix bg-white minishadow'>

  
  <div class='clearfix'>
    
    <h3 class='fl m0' id='point'>
      Point
    </h3>
    
    
  </div>
  

  
    <div class='pre p1 fill-light mt0'>Point</div>
  
    <p>
      Type:
      {x: <a href="https://developer.mozilla.org/docs/Web/JavaScript/Reference/Global_Objects/Number">Number</a>, y: <a href="https://developer.mozilla.org/docs/Web/JavaScript/Reference/Global_Objects/Number">Number</a>}
    </p>
  
  

  
  
  
  
  
  

  

  

  

  

  

  

  

  

  
</section>

          
        
          
          <section class='p2 mb2 clearfix bg-white minishadow'>

  
  <div class='clearfix'>
    
    <h3 class='fl m0' id='point'>
      Point
    </h3>
    
    
  </div>
  

  
    <div class='pre p1 fill-light mt0'>Point</div>
  
    <p>
      Type:
      {x: <a href="https://developer.mozilla.org/docs/Web/JavaScript/Reference/Global_Objects/Number">Number</a>, y: <a href="https://developer.mozilla.org/docs/Web/JavaScript/Reference/Global_Objects/Number">Number</a>}
    </p>
  
  

  
  
  
  
  
  

  

  

  

  

  

  

  

  
<<<<<<< HEAD

  
</section>

          
        
          
          <section class='p2 mb2 clearfix bg-white minishadow'>

  
  <div class='clearfix'>
    
    <h3 class='fl m0' id='positioncallback'>
      PositionCallback
    </h3>
    
    
  </div>
  

  <p>callback to used move game entities</p>

    <div class='pre p1 fill-light mt0'>PositionCallback(position: <a href="#point">Point</a>)</div>
  
    <p>
      Type:
      <a href="https://developer.mozilla.org/docs/Web/JavaScript/Reference/Statements/function">Function</a>
    </p>
  
  

  
  
  
  
  
  

  
    <div class='py1 quiet mt1 prose-big'>Parameters</div>
    <div class='prose'>
      
        <div class='space-bottom0'>
          <div>
            <span class='code bold'>position</span> <code class='quiet'>(<a href="#point">Point</a>)</code>
	    position relative to anchor direction

          </div>
          
        </div>
      
    </div>
  

  

  

  

  

  

  
=======
>>>>>>> 1f652183

  

  
</section>

          
        
          
          <section class='p2 mb2 clearfix bg-white minishadow'>

  
  <div class='clearfix'>
    
    <h3 class='fl m0' id='anchor'>
      Anchor
    </h3>
    
    
  </div>
  

  <p>Used to fix positions to a relative point in the viewport.</p>

    <div class='pre p1 fill-light mt0'>new Anchor()</div>
  
  

  
  
  
  
  
  

  

  

  

  

  

  

  
    <div class='py1 quiet mt1 prose-big'>Instance Members</div>
    <div class="clearfix">
  
    <div class='border-bottom' id='anchoronresize'>
      <div class="clearfix small pointer toggle-sibling">
        <div class="py1 contain">
            <a class='icon pin-right py1 dark-link caret-right'>▸</a>
            <span class='code strong strong truncate'>onResize(param)</span>
        </div>
      </div>
      <div class="clearfix display-none toggle-target">
        <section class='p2 mb2 clearfix bg-white minishadow'>

  

  
    <div class='pre p1 fill-light mt0'>onResize(param: <a href="https://developer.mozilla.org/docs/Web/JavaScript/Reference/Global_Objects/Object">object</a>): void</div>
  
  

  
  
  
  
  
  

  
    <div class='py1 quiet mt1 prose-big'>Parameters</div>
    <div class='prose'>
      
        <div class='space-bottom0'>
          <div>
            <span class='code bold'>param</span> <code class='quiet'>(<a href="https://developer.mozilla.org/docs/Web/JavaScript/Reference/Global_Objects/Object">object</a>)</code>
	    
          </div>
          
          <table class='mt1 mb2 fixed-table h5 col-12'>
            <colgroup>
              <col width='30%' />
              <col width='70%' />
            </colgroup>
            <thead>
              <tr class='bold fill-light'>
                <th>Name</th>
                <th>Description</th>
              </tr>
            </thead>
            <tbody class='mt1'>
              
                <tr>
  <td class='break-word'><span class='code bold'>param.offset</span> <code class='quiet'><a href="#point">Point</a></code>
  </td>
  <td class='break-word'><span></span></td>
</tr>


              
                <tr>
  <td class='break-word'><span class='code bold'>param.gameSize</span> <code class='quiet'><a href="#point">Point</a></code>
  </td>
  <td class='break-word'><span></span></td>
</tr>


              
            </tbody>
          </table>
          
        </div>
      
    </div>
  

  

  
    
      <div class='py1 quiet mt1 prose-big'>Returns</div>
      <code>void</code>:
        @memberof Anchor

      
    
  

  

  

  

  

  

  
</section>

      </div>
    </div>
  
    <div class='border-bottom' id='anchorcalcworldposition'>
      <div class="clearfix small pointer toggle-sibling">
        <div class="py1 contain">
            <a class='icon pin-right py1 dark-link caret-right'>▸</a>
            <span class='code strong strong truncate'>calcWorldPosition(position, direction, offset, halfSize)</span>
        </div>
      </div>
      <div class="clearfix display-none toggle-target">
        <section class='p2 mb2 clearfix bg-white minishadow'>

  

  <p>Calculates and returns the world position of a single axis
Based on viewport offset and anchor direction.</p>

    <div class='pre p1 fill-light mt0'>calcWorldPosition(position: <a href="https://developer.mozilla.org/docs/Web/JavaScript/Reference/Global_Objects/Number">Number</a>, direction: <a href="https://developer.mozilla.org/docs/Web/JavaScript/Reference/Global_Objects/Number">Number</a>, offset: <a href="https://developer.mozilla.org/docs/Web/JavaScript/Reference/Global_Objects/Number">Number</a>, halfSize: <a href="https://developer.mozilla.org/docs/Web/JavaScript/Reference/Global_Objects/Number">Number</a>): void</div>
  
  

  
  
  
  
  
  

  
    <div class='py1 quiet mt1 prose-big'>Parameters</div>
    <div class='prose'>
      
        <div class='space-bottom0'>
          <div>
            <span class='code bold'>position</span> <code class='quiet'>(<a href="https://developer.mozilla.org/docs/Web/JavaScript/Reference/Global_Objects/Number">Number</a>)</code>
	    
          </div>
          
        </div>
      
        <div class='space-bottom0'>
          <div>
            <span class='code bold'>direction</span> <code class='quiet'>(<a href="https://developer.mozilla.org/docs/Web/JavaScript/Reference/Global_Objects/Number">Number</a>)</code>
	    
          </div>
          
        </div>
      
        <div class='space-bottom0'>
          <div>
            <span class='code bold'>offset</span> <code class='quiet'>(<a href="https://developer.mozilla.org/docs/Web/JavaScript/Reference/Global_Objects/Number">Number</a>)</code>
	    
          </div>
          
        </div>
      
        <div class='space-bottom0'>
          <div>
            <span class='code bold'>halfSize</span> <code class='quiet'>(<a href="https://developer.mozilla.org/docs/Web/JavaScript/Reference/Global_Objects/Number">Number</a>)</code>
	    
          </div>
          
        </div>
      
    </div>
  

  

  
    
      <div class='py1 quiet mt1 prose-big'>Returns</div>
      <code>void</code>:
        @memberof Anchor

      
    
  

  

  

  

  

  

  
</section>

      </div>
    </div>
  
</div>

  

  

  
</section>

          
        
          
          <section class='p2 mb2 clearfix bg-white minishadow'>

  
  <div class='clearfix'>
    
    <h3 class='fl m0' id='positioncallback'>
      PositionCallback
    </h3>
    
    
  </div>
  

  <p>callback to used move game entities</p>

<<<<<<< HEAD
    <div class='pre p1 fill-light mt0'>ScaleCallback(width: <a href="https://developer.mozilla.org/docs/Web/JavaScript/Reference/Global_Objects/Number">Number</a>, height: <a href="https://developer.mozilla.org/docs/Web/JavaScript/Reference/Global_Objects/Number">Number</a>, scale: <a href="#point">Point</a>)</div>
=======
    <div class='pre p1 fill-light mt0'>PositionCallback(position: <a href="#point">Point</a>)</div>
>>>>>>> 1f652183
  
    <p>
      Type:
      <a href="https://developer.mozilla.org/docs/Web/JavaScript/Reference/Statements/function">Function</a>
    </p>
  
  

  
  
  
  
  
  

  
    <div class='py1 quiet mt1 prose-big'>Parameters</div>
    <div class='prose'>
      
        <div class='space-bottom0'>
          <div>
            <span class='code bold'>position</span> <code class='quiet'>(<a href="#point">Point</a>)</code>
	    position relative to anchor direction

          </div>
          
        </div>
      
    </div>
  

  

  

  

  

  

  

  

  
</section>

          
        
          
          <section class='p2 mb2 clearfix bg-white minishadow'>

  
  <div class='clearfix'>
    
    <h3 class='fl m0' id='safescalemanager'>
      SafeScaleManager
    </h3>
    
    
  </div>
  

  <p>Handles scaling the game</p>

    <div class='pre p1 fill-light mt0'>new SafeScaleManager($0: <a href="https://developer.mozilla.org/docs/Web/JavaScript/Reference/Global_Objects/Object">Object</a>, param: <a href="https://developer.mozilla.org/docs/Web/JavaScript/Reference/Global_Objects/Object">object</a>)</div>
  
  

  
  
  
  
  
  

  
    <div class='py1 quiet mt1 prose-big'>Parameters</div>
    <div class='prose'>
      
        <div class='space-bottom0'>
          <div>
            <span class='code bold'>$0</span> <code class='quiet'>(<a href="https://developer.mozilla.org/docs/Web/JavaScript/Reference/Global_Objects/Object">Object</a>)</code>
	    
          </div>
          
          <table class='mt1 mb2 fixed-table h5 col-12'>
            <colgroup>
              <col width='30%' />
              <col width='70%' />
            </colgroup>
            <thead>
              <tr class='bold fill-light'>
                <th>Name</th>
                <th>Description</th>
              </tr>
            </thead>
            <tbody class='mt1'>
              
                <tr>
  <td class='break-word'><span class='code bold'>$0.width</span> <code class='quiet'>any</code>
  </td>
  <td class='break-word'><span></span></td>
</tr>


              
                <tr>
  <td class='break-word'><span class='code bold'>$0.height</span> <code class='quiet'>any</code>
  </td>
  <td class='break-word'><span></span></td>
</tr>


              
                <tr>
  <td class='break-word'><span class='code bold'>$0.safeWidth</span> <code class='quiet'>any</code>
  
    (default <code>Infinity</code>)
  </td>
  <td class='break-word'><span></span></td>
</tr>


              
                <tr>
  <td class='break-word'><span class='code bold'>$0.safeHeight</span> <code class='quiet'>any</code>
  
    (default <code>Infinity</code>)
  </td>
  <td class='break-word'><span></span></td>
</tr>


              
                <tr>
  <td class='break-word'><span class='code bold'>$0.callback</span> <code class='quiet'>any</code>
  </td>
  <td class='break-word'><span></span></td>
</tr>


              
            </tbody>
          </table>
          
        </div>
      
        <div class='space-bottom0'>
          <div>
            <span class='code bold'>param</span> <code class='quiet'>(<a href="https://developer.mozilla.org/docs/Web/JavaScript/Reference/Global_Objects/Object">object</a>)</code>
	    
          </div>
          
        </div>
      
    </div>
  

  

  

  

  

  
    <div class='py1 quiet mt1 prose-big'>Static Members</div>
    <div class="clearfix">
  
    <div class='border-bottom' id='safescalemanagercalcoffset'>
      <div class="clearfix small pointer toggle-sibling">
        <div class="py1 contain">
            <a class='icon pin-right py1 dark-link caret-right'>▸</a>
            <span class='code strong strong truncate'>calcOffset(scale)</span>
        </div>
      </div>
      <div class="clearfix display-none toggle-target">
        <section class='p2 mb2 clearfix bg-white minishadow'>

  

  <p>Calculates the offset for anchors.</p>

    <div class='pre p1 fill-light mt0'>calcOffset(scale: <a href="#point">Point</a>): <a href="#point">Point</a></div>
  
  

  
  
  
  
  
  

  
    <div class='py1 quiet mt1 prose-big'>Parameters</div>
    <div class='prose'>
      
        <div class='space-bottom0'>
          <div>
            <span class='code bold'>scale</span> <code class='quiet'>(<a href="#point">Point</a>)</code>
	    scale value

          </div>
          
        </div>
      
    </div>
  

  

  
    
      <div class='py1 quiet mt1 prose-big'>Returns</div>
      <code><a href="#point">Point</a></code>:
        

      
    
  

  

  

  

  

  

  
</section>

      </div>
    </div>
  
    <div class='border-bottom' id='safescalemanageraddentity'>
      <div class="clearfix small pointer toggle-sibling">
        <div class="py1 contain">
            <a class='icon pin-right py1 dark-link caret-right'>▸</a>
            <span class='code strong strong truncate'>addEntity(entity)</span>
        </div>
      </div>
      <div class="clearfix display-none toggle-target">
        <section class='p2 mb2 clearfix bg-white minishadow'>

  

  <p>Adds and anchor to be updated during resize</p>

    <div class='pre p1 fill-light mt0'>addEntity(entity: <a href="#scaledentity">ScaledEntity</a>)</div>
  
  

  
  
  
  
  
  

  
    <div class='py1 quiet mt1 prose-big'>Parameters</div>
    <div class='prose'>
      
        <div class='space-bottom0'>
          <div>
            <span class='code bold'>entity</span> <code class='quiet'>(<a href="#scaledentity">ScaledEntity</a>)</code>
	    
          </div>
          
        </div>
      
    </div>
  

  

  

  

  

  

  

  

  
</section>

      </div>
    </div>
  
</div>

  

  
    <div class='py1 quiet mt1 prose-big'>Instance Members</div>
    <div class="clearfix">
  
    <div class='border-bottom' id='safescalemanagerentities'>
      <div class="clearfix small pointer toggle-sibling">
        <div class="py1 contain">
            <a class='icon pin-right py1 dark-link caret-right'>▸</a>
            <span class='code strong strong truncate'>entities</span>
        </div>
      </div>
      <div class="clearfix display-none toggle-target">
        <section class='p2 mb2 clearfix bg-white minishadow'>

  

  
    <div class='pre p1 fill-light mt0'>entities</div>
  
    <p>
      Type:
      <a href="https://developer.mozilla.org/docs/Web/JavaScript/Reference/Global_Objects/Array">Array</a>&#x3C;<a href="#scaledentity">ScaledEntity</a>>
    </p>
  
  

  
  
  
  
  
  

  

  

  

  

  

  

  

  

  
</section>

      </div>
    </div>
  
    <div class='border-bottom' id='safescalemanagerremoveentity'>
      <div class="clearfix small pointer toggle-sibling">
        <div class="py1 contain">
            <a class='icon pin-right py1 dark-link caret-right'>▸</a>
            <span class='code strong strong truncate'>removeEntity(entity)</span>
        </div>
      </div>
      <div class="clearfix display-none toggle-target">
        <section class='p2 mb2 clearfix bg-white minishadow'>

  

  <p>Removes an anchor</p>

    <div class='pre p1 fill-light mt0'>removeEntity(entity: <a href="#scaledentity">ScaledEntity</a>): void</div>
  
  

  
  
  
  
  
  

  
    <div class='py1 quiet mt1 prose-big'>Parameters</div>
    <div class='prose'>
      
        <div class='space-bottom0'>
          <div>
            <span class='code bold'>entity</span> <code class='quiet'>(<a href="#scaledentity">ScaledEntity</a>)</code>
	    
          </div>
          
        </div>
      
    </div>
  

  

  
    
      <div class='py1 quiet mt1 prose-big'>Returns</div>
      <code>void</code>:
        @memberof SafeScaleManager

      
    
  

  

  

  

  

  

  
</section>

      </div>
    </div>
  
    <div class='border-bottom' id='safescalemanagerenable'>
      <div class="clearfix small pointer toggle-sibling">
        <div class="py1 contain">
            <a class='icon pin-right py1 dark-link caret-right'>▸</a>
            <span class='code strong strong truncate'>enable(callback)</span>
        </div>
      </div>
      <div class="clearfix display-none toggle-target">
        <section class='p2 mb2 clearfix bg-white minishadow'>

  

  <p>Enables the scale manager listener. Will not be enabled if a callback is not supplied.</p>

    <div class='pre p1 fill-light mt0'>enable(callback: <a href="#scalecallback">ScaleCallback</a>)</div>
  
  

  
  
  
  
  
  

  
    <div class='py1 quiet mt1 prose-big'>Parameters</div>
    <div class='prose'>
      
        <div class='space-bottom0'>
          <div>
            <span class='code bold'>callback</span> <code class='quiet'>(<a href="#scalecallback">ScaleCallback</a>)</code>
	    The function to be called on resize events.

          </div>
          
        </div>
      
    </div>
  

  

  

  

  

  

  

  

  
</section>

      </div>
    </div>
  
    <div class='border-bottom' id='safescalemanagerdisable'>
      <div class="clearfix small pointer toggle-sibling">
        <div class="py1 contain">
            <a class='icon pin-right py1 dark-link caret-right'>▸</a>
            <span class='code strong strong truncate'>disable()</span>
        </div>
      </div>
      <div class="clearfix display-none toggle-target">
        <section class='p2 mb2 clearfix bg-white minishadow'>

  

  <p>Disables the scale manager.</p>

    <div class='pre p1 fill-light mt0'>disable()</div>
  
  

  
  
  
  
  
  

  

  

  

  

  

  

  

  

  
</section>

      </div>
    </div>
  
</div>

  

  

  
</section>

          
        
          
          <section class='p2 mb2 clearfix bg-white minishadow'>

  
  <div class='clearfix'>
    
    <h3 class='fl m0' id='scalecallback'>
      ScaleCallback
    </h3>
    
    
  </div>
  

<<<<<<< HEAD
  
    <div class='pre p1 fill-light mt0'>resizeEventData</div>
=======
  <p>callback to used scale game and canvas</p>

    <div class='pre p1 fill-light mt0'>ScaleCallback(width: <a href="https://developer.mozilla.org/docs/Web/JavaScript/Reference/Global_Objects/Number">Number</a>, height: <a href="https://developer.mozilla.org/docs/Web/JavaScript/Reference/Global_Objects/Number">Number</a>, scale: <a href="#point">Point</a>)</div>
>>>>>>> 1f652183
  
    <p>
      Type:
      <a href="https://developer.mozilla.org/docs/Web/JavaScript/Reference/Statements/function">Function</a>
    </p>
  
  

  
  
  
  
  
  

  
    <div class='py1 quiet mt1 prose-big'>Parameters</div>
    <div class='prose'>
      
        <div class='space-bottom0'>
          <div>
            <span class='code bold'>width</span> <code class='quiet'>(<a href="https://developer.mozilla.org/docs/Web/JavaScript/Reference/Global_Objects/Number">Number</a>)</code>
	    width canvas should be

          </div>
          
        </div>
      
        <div class='space-bottom0'>
          <div>
            <span class='code bold'>height</span> <code class='quiet'>(<a href="https://developer.mozilla.org/docs/Web/JavaScript/Reference/Global_Objects/Number">Number</a>)</code>
	    height canvas should be

          </div>
          
        </div>
      
        <div class='space-bottom0'>
          <div>
            <span class='code bold'>scale</span> <code class='quiet'>(<a href="#point">Point</a>)</code>
	    x/y scale values

          </div>
          
        </div>
      
    </div>
  

  

  

  

  

  

  

  

  

  
</section>

          
        
          
          <section class='p2 mb2 clearfix bg-white minishadow'>

  
  <div class='clearfix'>
    
    <h3 class='fl m0' id='resizeeventdata'>
      resizeEventData
    </h3>
    
    
  </div>
  

  
<<<<<<< HEAD
    <div class='pre p1 fill-light mt0'>EntityResizeEvent</div>
=======
    <div class='pre p1 fill-light mt0'>resizeEventData</div>
>>>>>>> 1f652183
  
    <p>
      Type:
      <a href="#entityresizeevent">EntityResizeEvent</a>
    </p>
  
  

  
  
  
  
  
  

  

  

  

  

  

  

  

  

  
</section>

          
        
          
          <section class='p2 mb2 clearfix bg-white minishadow'>

  
  <div class='clearfix'>
    
    <h3 class='fl m0' id='scaledentity'>
      ScaledEntity
    </h3>
    
    
  </div>
  

  
    <div class='pre p1 fill-light mt0'>ScaledEntity</div>
  
  

  
  
  
  
  
  

  

  

  

  

  

  

  
    <div class='py1 quiet mt1 prose-big'>Instance Members</div>
    <div class="clearfix">
  
    <div class='border-bottom' id='scaledentityonresize'>
      <div class="clearfix small pointer toggle-sibling">
        <div class="py1 contain">
            <a class='icon pin-right py1 dark-link caret-right'>▸</a>
            <span class='code strong strong truncate'>onResize(event)</span>
        </div>
      </div>
      <div class="clearfix display-none toggle-target">
        <section class='p2 mb2 clearfix bg-white minishadow'>

  

  
    <div class='pre p1 fill-light mt0'>onResize(event: <a href="#entityresizeevent">EntityResizeEvent</a>): void</div>
  
  

  
  
  
  
  
  

  
    <div class='py1 quiet mt1 prose-big'>Parameters</div>
    <div class='prose'>
      
        <div class='space-bottom0'>
          <div>
            <span class='code bold'>event</span> <code class='quiet'>(<a href="#entityresizeevent">EntityResizeEvent</a>)</code>
	    
          </div>
          
        </div>
      
    </div>
  

  

  
    
      <div class='py1 quiet mt1 prose-big'>Returns</div>
      <code>void</code>:
        @memberof ScaledEntity

      
    
  

  

  

  

  

  

  
</section>

      </div>
    </div>
  
</div>

  

  

  
</section>

          
<<<<<<< HEAD
=======
        
          
          <section class='p2 mb2 clearfix bg-white minishadow'>

  
  <div class='clearfix'>
    
    <h3 class='fl m0' id='entityresizeevent'>
      EntityResizeEvent
    </h3>
    
    
  </div>
  

  
    <div class='pre p1 fill-light mt0'>EntityResizeEvent</div>
  
    <p>
      Type:
      {offset: <a href="#point">Point</a>, gameSize: <a href="#point">Point</a>, scale: <a href="#point">Point</a>}
    </p>
  
  

  
  
  
  
  
  

  

  

  

  

  

  

  

  

  
</section>

          
>>>>>>> 1f652183
        
          
          <section class='p2 mb2 clearfix bg-white minishadow'>

  
  <div class='clearfix'>
    
    <h3 class='fl m0' id='scalemanager'>
      ScaleManager
    </h3>
    
    
  </div>
  

  <p>Simplifies listening to resize events by passing the relevant data to a provided callback.</p>

    <div class='pre p1 fill-light mt0'>new ScaleManager(callback: <a href="https://developer.mozilla.org/docs/Web/JavaScript/Reference/Statements/function">Function</a>)</div>
  
  

  
  
  
  
  
  

  
    <div class='py1 quiet mt1 prose-big'>Parameters</div>
    <div class='prose'>
      
        <div class='space-bottom0'>
          <div>
            <span class='code bold'>callback</span> <code class='quiet'>(<a href="https://developer.mozilla.org/docs/Web/JavaScript/Reference/Statements/function">Function</a>
            = <code>undefined</code>)</code>
	    
          </div>
          
        </div>
      
    </div>
  

  
    <div class='py1 quiet mt1 prose-big'>Properties</div>
    <div>
      
        <div class='space-bottom0'>
          <span class='code bold'>callback</span> <code class='quiet'>(<a href="https://developer.mozilla.org/docs/Web/JavaScript/Reference/Statements/function">Function</a>?)</code>
          
          
        </div>
      
    </div>
  

  

  

  

  

  
    <div class='py1 quiet mt1 prose-big'>Instance Members</div>
    <div class="clearfix">
  
    <div class='border-bottom' id='scalemanagerenable'>
      <div class="clearfix small pointer toggle-sibling">
        <div class="py1 contain">
            <a class='icon pin-right py1 dark-link caret-right'>▸</a>
            <span class='code strong strong truncate'>enable(callback)</span>
        </div>
      </div>
      <div class="clearfix display-none toggle-target">
        <section class='p2 mb2 clearfix bg-white minishadow'>

  

  <p>Enables the scale manager listener. Will not be enabled if a callback is not supplied.</p>

    <div class='pre p1 fill-light mt0'>enable(callback: <a href="https://developer.mozilla.org/docs/Web/JavaScript/Reference/Statements/function">Function</a>)</div>
  
  

  
  
  
  
  
  

  
    <div class='py1 quiet mt1 prose-big'>Parameters</div>
    <div class='prose'>
      
        <div class='space-bottom0'>
          <div>
            <span class='code bold'>callback</span> <code class='quiet'>(<a href="https://developer.mozilla.org/docs/Web/JavaScript/Reference/Statements/function">Function</a>)</code>
	    The function to be called on resize events.

          </div>
          
        </div>
      
    </div>
  

  

  

  

  

  

  

  

  
</section>

      </div>
    </div>
  
    <div class='border-bottom' id='scalemanagerdisable'>
      <div class="clearfix small pointer toggle-sibling">
        <div class="py1 contain">
            <a class='icon pin-right py1 dark-link caret-right'>▸</a>
            <span class='code strong strong truncate'>disable()</span>
        </div>
      </div>
      <div class="clearfix display-none toggle-target">
        <section class='p2 mb2 clearfix bg-white minishadow'>

  

  <p>Disables the scale manager.</p>

    <div class='pre p1 fill-light mt0'>disable()</div>
  
  

  
  
  
  
  
  

  

  

  

  

  

  

  

  

  
</section>

      </div>
    </div>
  
</div>

  

  

  
</section>

          
        
          
          <section class='p2 mb2 clearfix bg-white minishadow'>

  
  <div class='clearfix'>
    
    <h3 class='fl m0' id='speechsynth'>
      SpeechSynth
    </h3>
    
    
  </div>
  

  <p>SpeechSync makes it easy to convert text to speech.
Note: This is not supported on IE11 and below because of the underlying APIs are not implemented in those browsers</p>

    <div class='pre p1 fill-light mt0'>new SpeechSynth(params: <a href="https://developer.mozilla.org/docs/Web/JavaScript/Reference/Global_Objects/Object">object</a>)</div>
  
  

  
  
  
  
  
  

  
    <div class='py1 quiet mt1 prose-big'>Parameters</div>
    <div class='prose'>
      
        <div class='space-bottom0'>
          <div>
            <span class='code bold'>params</span> <code class='quiet'>(<a href="https://developer.mozilla.org/docs/Web/JavaScript/Reference/Global_Objects/Object">object</a>)</code>
	    
          </div>
          
          <table class='mt1 mb2 fixed-table h5 col-12'>
            <colgroup>
              <col width='30%' />
              <col width='70%' />
            </colgroup>
            <thead>
              <tr class='bold fill-light'>
                <th>Name</th>
                <th>Description</th>
              </tr>
            </thead>
            <tbody class='mt1'>
              
                <tr>
  <td class='break-word'><span class='code bold'>params.voice</span> <code class='quiet'><a href="https://developer.mozilla.org/docs/Web/JavaScript/Reference/Global_Objects/Number">number</a></code>
  
    (default <code>0</code>)
  </td>
  <td class='break-word'><span>Indicates what voice to use.
</span></td>
</tr>


              
                <tr>
  <td class='break-word'><span class='code bold'>params.rate</span> <code class='quiet'><a href="https://developer.mozilla.org/docs/Web/JavaScript/Reference/Global_Objects/Number">number</a></code>
  
    (default <code>1</code>)
  </td>
  <td class='break-word'><span>The rate at which the text is said. Supports a range from 0.1 to 10.
</span></td>
</tr>


              
                <tr>
  <td class='break-word'><span class='code bold'>params.pitch</span> <code class='quiet'><a href="https://developer.mozilla.org/docs/Web/JavaScript/Reference/Global_Objects/Number">number</a></code>
  
    (default <code>0</code>)
  </td>
  <td class='break-word'><span>Voice Pitch. Supports a pitch from 0 to 2.
</span></td>
</tr>


              
                <tr>
  <td class='break-word'><span class='code bold'>params.volume</span> <code class='quiet'><a href="https://developer.mozilla.org/docs/Web/JavaScript/Reference/Global_Objects/Number">number</a></code>
  
    (default <code>1</code>)
  </td>
  <td class='break-word'><span>Volume. Supports 0 to 1.
</span></td>
</tr>


              
            </tbody>
          </table>
          
        </div>
      
    </div>
  

  
    <div class='py1 quiet mt1 prose-big'>Properties</div>
    <div>
      
        <div class='space-bottom0'>
          <span class='code bold'>voicesLoaded</span> <code class='quiet'>(<a href="https://developer.mozilla.org/docs/Web/JavaScript/Reference/Global_Objects/Boolean">boolean</a>)</code>
          : voices are loaded async. This is will be set to true when they are loaded.

          
        </div>
      
    </div>
  

  

  

  

  

  
    <div class='py1 quiet mt1 prose-big'>Instance Members</div>
    <div class="clearfix">
  
    <div class='border-bottom' id='speechsynthpause'>
      <div class="clearfix small pointer toggle-sibling">
        <div class="py1 contain">
            <a class='icon pin-right py1 dark-link caret-right'>▸</a>
            <span class='code strong strong truncate'>pause()</span>
        </div>
      </div>
      <div class="clearfix display-none toggle-target">
        <section class='p2 mb2 clearfix bg-white minishadow'>

  

  <p>Pauses the announcer.</p>

    <div class='pre p1 fill-light mt0'>pause()</div>
  
  

  
  
  
  
  
  

  

  

  

  

  

  

  

  

  
</section>

      </div>
    </div>
  
    <div class='border-bottom' id='speechsynthresume'>
      <div class="clearfix small pointer toggle-sibling">
        <div class="py1 contain">
            <a class='icon pin-right py1 dark-link caret-right'>▸</a>
            <span class='code strong strong truncate'>resume()</span>
        </div>
      </div>
      <div class="clearfix display-none toggle-target">
        <section class='p2 mb2 clearfix bg-white minishadow'>

  

  <p>Resumes the announcer.</p>

    <div class='pre p1 fill-light mt0'>resume()</div>
  
  

  
  
  
  
  
  

  

  

  

  

  

  

  

  

  
</section>

      </div>
    </div>
  
    <div class='border-bottom' id='speechsynthcancel'>
      <div class="clearfix small pointer toggle-sibling">
        <div class="py1 contain">
            <a class='icon pin-right py1 dark-link caret-right'>▸</a>
            <span class='code strong strong truncate'>cancel()</span>
        </div>
      </div>
      <div class="clearfix display-none toggle-target">
        <section class='p2 mb2 clearfix bg-white minishadow'>

  

  <p>Pauses the announcer and clears the queue.</p>

    <div class='pre p1 fill-light mt0'>cancel()</div>
  
  

  
  
  
  
  
  

  

  

  

  

  

  

  

  

  
</section>

      </div>
    </div>
  
    <div class='border-bottom' id='speechsynthsay'>
      <div class="clearfix small pointer toggle-sibling">
        <div class="py1 contain">
            <a class='icon pin-right py1 dark-link caret-right'>▸</a>
            <span class='code strong strong truncate'>say(message)</span>
        </div>
      </div>
      <div class="clearfix display-none toggle-target">
        <section class='p2 mb2 clearfix bg-white minishadow'>

  

  <p>Causes the announcer to say whatever message is passed to it.
If the announcer is already saying something then it will be added to a queue.</p>

    <div class='pre p1 fill-light mt0'>say(message: <a href="https://developer.mozilla.org/docs/Web/JavaScript/Reference/Global_Objects/String">string</a>)</div>
  
  

  
  
  
  
  
  

  
    <div class='py1 quiet mt1 prose-big'>Parameters</div>
    <div class='prose'>
      
        <div class='space-bottom0'>
          <div>
            <span class='code bold'>message</span> <code class='quiet'>(<a href="https://developer.mozilla.org/docs/Web/JavaScript/Reference/Global_Objects/String">string</a>)</code>
	    
          </div>
          
        </div>
      
    </div>
  

  

  

  

  

  

  

  

  
</section>

      </div>
    </div>
  
    <div class='border-bottom' id='speechsynthsetvoice'>
      <div class="clearfix small pointer toggle-sibling">
        <div class="py1 contain">
            <a class='icon pin-right py1 dark-link caret-right'>▸</a>
            <span class='code strong strong truncate'>setVoice(index)</span>
        </div>
      </div>
      <div class="clearfix display-none toggle-target">
        <section class='p2 mb2 clearfix bg-white minishadow'>

  

  <p>Sets the voice by array index.</p>

    <div class='pre p1 fill-light mt0'>setVoice(index: <a href="https://developer.mozilla.org/docs/Web/JavaScript/Reference/Global_Objects/Number">number</a>)</div>
  
  

  
  
  
  
  
  

  
    <div class='py1 quiet mt1 prose-big'>Parameters</div>
    <div class='prose'>
      
        <div class='space-bottom0'>
          <div>
            <span class='code bold'>index</span> <code class='quiet'>(<a href="https://developer.mozilla.org/docs/Web/JavaScript/Reference/Global_Objects/Number">number</a>)</code>
	    
          </div>
          
        </div>
      
    </div>
  

  

  

  

  

  

  

  

  
</section>

      </div>
    </div>
  
    <div class='border-bottom' id='speechsynthgetvoice'>
      <div class="clearfix small pointer toggle-sibling">
        <div class="py1 contain">
            <a class='icon pin-right py1 dark-link caret-right'>▸</a>
            <span class='code strong strong truncate'>getVoice()</span>
        </div>
      </div>
      <div class="clearfix display-none toggle-target">
        <section class='p2 mb2 clearfix bg-white minishadow'>

  

  <p>Returns the voice object.</p>

    <div class='pre p1 fill-light mt0'>getVoice(): (<a href="https://developer.mozilla.org/docs/Web/JavaScript/Reference/Global_Objects/Object">object</a> | null)</div>
  
  

  
  
  
  
  
  

  

  

  
    
      <div class='py1 quiet mt1 prose-big'>Returns</div>
      <code>(<a href="https://developer.mozilla.org/docs/Web/JavaScript/Reference/Global_Objects/Object">object</a> | null)</code>:
        

      
    
  

  

  

  

  

  

  
</section>

      </div>
    </div>
  
    <div class='border-bottom' id='speechsynthrate'>
      <div class="clearfix small pointer toggle-sibling">
        <div class="py1 contain">
            <a class='icon pin-right py1 dark-link caret-right'>▸</a>
            <span class='code strong strong truncate'>rate</span>
        </div>
      </div>
      <div class="clearfix display-none toggle-target">
        <section class='p2 mb2 clearfix bg-white minishadow'>

  

  <p>Rate at which text is spoken.</p>

    <div class='pre p1 fill-light mt0'>rate</div>
  
  

  
  
  
  
  
  

  
    <div class='py1 quiet mt1 prose-big'>Parameters</div>
    <div class='prose'>
      
        <div class='space-bottom0'>
          <div>
            <span class='code bold'>rate</span> <code class='quiet'>(<a href="https://developer.mozilla.org/docs/Web/JavaScript/Reference/Global_Objects/Number">number</a>)</code>
	    
          </div>
          
        </div>
      
    </div>
  

  

  

  

  

  

  

  

  
</section>

      </div>
    </div>
  
    <div class='border-bottom' id='speechsynthrate'>
      <div class="clearfix small pointer toggle-sibling">
        <div class="py1 contain">
            <a class='icon pin-right py1 dark-link caret-right'>▸</a>
            <span class='code strong strong truncate'>rate</span>
        </div>
      </div>
      <div class="clearfix display-none toggle-target">
        <section class='p2 mb2 clearfix bg-white minishadow'>

  

  <p>Returns rate which text is spoken.</p>

    <div class='pre p1 fill-light mt0'>rate</div>
  
  

  
  
  
  
  
  

  

  

  
    
      <div class='py1 quiet mt1 prose-big'>Returns</div>
      <code><a href="https://developer.mozilla.org/docs/Web/JavaScript/Reference/Global_Objects/Number">number</a></code>:
        

      
    
  

  

  

  

  

  

  
</section>

      </div>
    </div>
  
    <div class='border-bottom' id='speechsynthpitch'>
      <div class="clearfix small pointer toggle-sibling">
        <div class="py1 contain">
            <a class='icon pin-right py1 dark-link caret-right'>▸</a>
            <span class='code strong strong truncate'>pitch</span>
        </div>
      </div>
      <div class="clearfix display-none toggle-target">
        <section class='p2 mb2 clearfix bg-white minishadow'>

  

  <p>Sets the pitch at which text is spoken.</p>

    <div class='pre p1 fill-light mt0'>pitch</div>
  
  

  
  
  
  
  
  

  
    <div class='py1 quiet mt1 prose-big'>Parameters</div>
    <div class='prose'>
      
        <div class='space-bottom0'>
          <div>
            <span class='code bold'>pitch</span> <code class='quiet'>(<a href="https://developer.mozilla.org/docs/Web/JavaScript/Reference/Global_Objects/Number">number</a>)</code>
	    
          </div>
          
        </div>
      
    </div>
  

  

  

  

  

  

  

  

  
</section>

      </div>
    </div>
  
    <div class='border-bottom' id='speechsynthpitch'>
      <div class="clearfix small pointer toggle-sibling">
        <div class="py1 contain">
            <a class='icon pin-right py1 dark-link caret-right'>▸</a>
            <span class='code strong strong truncate'>pitch</span>
        </div>
      </div>
      <div class="clearfix display-none toggle-target">
        <section class='p2 mb2 clearfix bg-white minishadow'>

  

  <p>Returns the pitch at which text is spoken.</p>

    <div class='pre p1 fill-light mt0'>pitch</div>
  
  

  
  
  
  
  
  

  

  

  
    
      <div class='py1 quiet mt1 prose-big'>Returns</div>
      <code><a href="https://developer.mozilla.org/docs/Web/JavaScript/Reference/Global_Objects/Number">number</a></code>:
        

      
    
  

  

  

  

  

  

  
</section>

      </div>
    </div>
  
    <div class='border-bottom' id='speechsynthvolume'>
      <div class="clearfix small pointer toggle-sibling">
        <div class="py1 contain">
            <a class='icon pin-right py1 dark-link caret-right'>▸</a>
            <span class='code strong strong truncate'>volume</span>
        </div>
      </div>
      <div class="clearfix display-none toggle-target">
        <section class='p2 mb2 clearfix bg-white minishadow'>

  

  <p>Sets the current volume of the announcer.</p>

    <div class='pre p1 fill-light mt0'>volume</div>
  
  

  
  
  
  
  
  

  
    <div class='py1 quiet mt1 prose-big'>Parameters</div>
    <div class='prose'>
      
        <div class='space-bottom0'>
          <div>
            <span class='code bold'>volume</span> <code class='quiet'>(<a href="https://developer.mozilla.org/docs/Web/JavaScript/Reference/Global_Objects/Number">number</a>)</code>
	    
          </div>
          
        </div>
      
    </div>
  

  

  

  

  

  

  

  

  
</section>

      </div>
    </div>
  
    <div class='border-bottom' id='speechsynthvolume'>
      <div class="clearfix small pointer toggle-sibling">
        <div class="py1 contain">
            <a class='icon pin-right py1 dark-link caret-right'>▸</a>
            <span class='code strong strong truncate'>volume</span>
        </div>
      </div>
      <div class="clearfix display-none toggle-target">
        <section class='p2 mb2 clearfix bg-white minishadow'>

  

  <p>Returns the current volume of the announcer.</p>

    <div class='pre p1 fill-light mt0'>volume</div>
  
  

  
  
  
  
  
  

  

  

  
    
      <div class='py1 quiet mt1 prose-big'>Returns</div>
      <code><a href="https://developer.mozilla.org/docs/Web/JavaScript/Reference/Global_Objects/Number">number</a></code>:
        

      
    
  

  

  

  

  

  

  
</section>

      </div>
    </div>
  
</div>

  

  
<<<<<<< HEAD

  
</section>

          
        
          
          <section class='p2 mb2 clearfix bg-white minishadow'>

  
  <div class='clearfix'>
    
    <h3 class='fl m0' id='filtertype'>
      filterType
    </h3>
    
    
  </div>
  

  
    <div class='pre p1 fill-light mt0'>filterType</div>
  
    <p>
      Type:
      (<code>"protanopia"</code> | <code>"protanomaly"</code> | <code>"deuteranopia"</code> | <code>"deuteranomaly"</code> | <code>"tritanopia"</code> | <code>"tritanomaly"</code> | <code>"achromatopsia"</code> | <code>"achromatomaly"</code>)
    </p>
  
  

  
  
  
  
  
  

  

  

  

  

  

  

  
=======
>>>>>>> 1f652183

  

  
</section>

          
        
          
          <section class='p2 mb2 clearfix bg-white minishadow'>

  
  <div class='clearfix'>
    
    <h3 class='fl m0' id='colorfilter'>
      ColorFilter
    </h3>
    
    
  </div>
  

  <p>The Color filter allows you to simulate colorblindness.</p>

    <div class='pre p1 fill-light mt0'>new ColorFilter()</div>
  
  

  
  
  
  
  
  

  

  

  

  

  

  
    <div class='py1 quiet mt1 prose-big'>Static Members</div>
    <div class="clearfix">
  
    <div class='border-bottom' id='colorfilterapplyfilter'>
      <div class="clearfix small pointer toggle-sibling">
        <div class="py1 contain">
            <a class='icon pin-right py1 dark-link caret-right'>▸</a>
            <span class='code strong strong truncate'>applyFilter(element, type)</span>
        </div>
      </div>
      <div class="clearfix display-none toggle-target">
        <section class='p2 mb2 clearfix bg-white minishadow'>

  

  <p>Applies the specified filter to the element.</p>

    <div class='pre p1 fill-light mt0'>applyFilter(element: <a href="https://developer.mozilla.org/docs/Web/HTML/Element">HTMLElement</a>, type: <a href="#filtertype">filterType</a>)</div>
  
  

  
  
  
  
  
  

  
    <div class='py1 quiet mt1 prose-big'>Parameters</div>
    <div class='prose'>
      
        <div class='space-bottom0'>
          <div>
            <span class='code bold'>element</span> <code class='quiet'>(<a href="https://developer.mozilla.org/docs/Web/HTML/Element">HTMLElement</a>)</code>
	    
          </div>
          
        </div>
      
        <div class='space-bottom0'>
          <div>
            <span class='code bold'>type</span> <code class='quiet'>(<a href="#filtertype">filterType</a>)</code>
	    
          </div>
          
        </div>
      
    </div>
  

  

  

  

  

  

  

  

  
</section>

      </div>
    </div>
  
    <div class='border-bottom' id='colorfilterchangefilter'>
      <div class="clearfix small pointer toggle-sibling">
        <div class="py1 contain">
            <a class='icon pin-right py1 dark-link caret-right'>▸</a>
            <span class='code strong strong truncate'>changeFilter(type)</span>
        </div>
      </div>
      <div class="clearfix display-none toggle-target">
        <section class='p2 mb2 clearfix bg-white minishadow'>

  

  <p>Changes the currently applied filter to the element if the color filter has it.</p>

    <div class='pre p1 fill-light mt0'>changeFilter(type: <a href="#filtertype">filterType</a>): any</div>
  
  

  
  
  
  
  
  

  
    <div class='py1 quiet mt1 prose-big'>Parameters</div>
    <div class='prose'>
      
        <div class='space-bottom0'>
          <div>
            <span class='code bold'>type</span> <code class='quiet'>(<a href="#filtertype">filterType</a>)</code>
	    
          </div>
          
        </div>
      
    </div>
  

  

  
    
      <div class='py1 quiet mt1 prose-big'>Returns</div>
      <code>any</code>:
        

      
    
  

  

  

  

  

  

  
</section>

      </div>
    </div>
  
    <div class='border-bottom' id='colorfilterremovefilter'>
      <div class="clearfix small pointer toggle-sibling">
        <div class="py1 contain">
            <a class='icon pin-right py1 dark-link caret-right'>▸</a>
            <span class='code strong strong truncate'>removeFilter()</span>
        </div>
      </div>
      <div class="clearfix display-none toggle-target">
        <section class='p2 mb2 clearfix bg-white minishadow'>

  

  <p>Removes the filter from the element.</p>

    <div class='pre p1 fill-light mt0'>removeFilter()</div>
  
  

  
  
  
  
  
  

  

  

  

  

  

  

  

  

  
</section>

      </div>
    </div>
  
    <div class='border-bottom' id='colorfiltertypes'>
      <div class="clearfix small pointer toggle-sibling">
        <div class="py1 contain">
            <a class='icon pin-right py1 dark-link caret-right'>▸</a>
            <span class='code strong strong truncate'>types</span>
        </div>
      </div>
      <div class="clearfix display-none toggle-target">
        <section class='p2 mb2 clearfix bg-white minishadow'>

  

  <p>Supported filter types.</p>

    <div class='pre p1 fill-light mt0'>types</div>
  
  

  
  
  
  
  
  

  

  

  
    
      <div class='py1 quiet mt1 prose-big'>Returns</div>
      <code><a href="https://developer.mozilla.org/docs/Web/JavaScript/Reference/Global_Objects/Object">object</a></code>:
        Returns an object { name, value } with the colorblindness type:
(Protanopia, Protanomaly, Deuteranopia, Deuteranomaly, Tritanopia, Tritanomaly, Achromatopsia, Achromatomaly)

      
    
  

  

  

  

  

  

  
</section>

      </div>
    </div>
  
</div>

  

  

  

  
<<<<<<< HEAD
=======
</section>

          
        
          
          <section class='p2 mb2 clearfix bg-white minishadow'>

  
  <div class='clearfix'>
    
    <h3 class='fl m0' id='filtertype'>
      filterType
    </h3>
    
    
  </div>
  

  
    <div class='pre p1 fill-light mt0'>filterType</div>
  
    <p>
      Type:
      (<code>"protanopia"</code> | <code>"protanomaly"</code> | <code>"deuteranopia"</code> | <code>"deuteranomaly"</code> | <code>"tritanopia"</code> | <code>"tritanomaly"</code> | <code>"achromatopsia"</code> | <code>"achromatomaly"</code>)
    </p>
  
  

  
  
  
  
  
  

  

  

  

  

  

  

  

  

  
>>>>>>> 1f652183
</section>

          
        
          
          <section class='p2 mb2 clearfix bg-white minishadow'>

  
  <div class='clearfix'>
    
    <h3 class='fl m0' id='keystate'>
      KeyState
    </h3>
    
    
  </div>
  

  
    <div class='pre p1 fill-light mt0'>KeyState</div>
  
    <p>
      Type:
      (<code>0</code> | <code>1</code> | <code>2</code>)
    </p>
  
  

  
  
  
  
  
  

  

  
    <div class='py1 quiet mt1 prose-big'>Properties</div>
    <div>
      
        <div class='space-bottom0'>
          <span class='code bold'>down</span> <code class='quiet'>(<a href="https://developer.mozilla.org/docs/Web/JavaScript/Reference/Statements/function">Function</a>)</code>
          
          
        </div>
      
        <div class='space-bottom0'>
          <span class='code bold'>up</span> <code class='quiet'>(<a href="https://developer.mozilla.org/docs/Web/JavaScript/Reference/Statements/function">Function</a>)</code>
          
          
        </div>
      
        <div class='space-bottom0'>
          <span class='code bold'>key</span> <code class='quiet'>(<a href="https://developer.mozilla.org/docs/Web/JavaScript/Reference/Global_Objects/String">string</a>)</code>
          
          
        </div>
      
    </div>
  

  

  

  

  

  

  

  
</section>

          
        
          
          <section class='p2 mb2 clearfix bg-white minishadow'>

  
  <div class='clearfix'>
    
    <h3 class='fl m0' id='controller'>
      Controller
    </h3>
    
    
  </div>
  

  <p>Controller interface class to simplify working with key presses.</p>

    <div class='pre p1 fill-light mt0'>new Controller(buttons: <a href="https://developer.mozilla.org/docs/Web/JavaScript/Reference/Global_Objects/Array">Array</a>&#x3C;KeyTemplate>)</div>
  
  

  
  
  
  
  
  

  
    <div class='py1 quiet mt1 prose-big'>Parameters</div>
    <div class='prose'>
      
        <div class='space-bottom0'>
          <div>
            <span class='code bold'>buttons</span> <code class='quiet'>(<a href="https://developer.mozilla.org/docs/Web/JavaScript/Reference/Global_Objects/Array">Array</a>&#x3C;KeyTemplate>
            = <code>[]</code>)</code>
	    An object containing all keys you want to watch and their functions. e.g. {enter: () => {}}. See 
<a href="https://developer.mozilla.org/en-US/docs/Web/API/KeyboardEvent/key/Key_Values">https://developer.mozilla.org/en-US/docs/Web/API/KeyboardEvent/key/Key_Values</a>
 for potential values.

          </div>
          
        </div>
      
    </div>
  

  

  

  

  

  
    <div class='py1 quiet mt1 prose-big'>Static Members</div>
    <div class="clearfix">
  
    <div class='border-bottom' id='controllerupdate'>
      <div class="clearfix small pointer toggle-sibling">
        <div class="py1 contain">
            <a class='icon pin-right py1 dark-link caret-right'>▸</a>
            <span class='code strong strong truncate'>update()</span>
        </div>
      </div>
      <div class="clearfix display-none toggle-target">
        <section class='p2 mb2 clearfix bg-white minishadow'>

  

  <p>Calls all functions for buttons that are currently set to enabled.</p>

    <div class='pre p1 fill-light mt0'>update()</div>
  
  

  
  
  
  
  
  

  

  

  

  

  

  

  

  

  
</section>

      </div>
    </div>
  
    <div class='border-bottom' id='controlleronkeydown'>
      <div class="clearfix small pointer toggle-sibling">
        <div class="py1 contain">
            <a class='icon pin-right py1 dark-link caret-right'>▸</a>
            <span class='code strong strong truncate'>onKeyDown(e)</span>
        </div>
      </div>
      <div class="clearfix display-none toggle-target">
        <section class='p2 mb2 clearfix bg-white minishadow'>

  

  <p>Called on keyup. Sets flag to 1 if key is being watched.</p>

    <div class='pre p1 fill-light mt0'>onKeyDown(e: <a href="https://developer.mozilla.org/docs/Web/API/KeyboardEvent">KeyboardEvent</a>)</div>
  
  

  
  
  
  
  
  

  
    <div class='py1 quiet mt1 prose-big'>Parameters</div>
    <div class='prose'>
      
        <div class='space-bottom0'>
          <div>
            <span class='code bold'>e</span> <code class='quiet'>(<a href="https://developer.mozilla.org/docs/Web/API/KeyboardEvent">KeyboardEvent</a>)</code>
	    
          </div>
          
        </div>
      
    </div>
  

  

  

  

  

  

  

  

  
</section>

      </div>
    </div>
  
    <div class='border-bottom' id='controlleronkeyup'>
      <div class="clearfix small pointer toggle-sibling">
        <div class="py1 contain">
            <a class='icon pin-right py1 dark-link caret-right'>▸</a>
            <span class='code strong strong truncate'>onKeyUp(e)</span>
        </div>
      </div>
      <div class="clearfix display-none toggle-target">
        <section class='p2 mb2 clearfix bg-white minishadow'>

  

  <p>Called on keyup. Sets flag to 2 if key is being watched.</p>

    <div class='pre p1 fill-light mt0'>onKeyUp(e: <a href="https://developer.mozilla.org/docs/Web/API/KeyboardEvent">KeyboardEvent</a>)</div>
  
  

  
  
  
  
  
  

  
    <div class='py1 quiet mt1 prose-big'>Parameters</div>
    <div class='prose'>
      
        <div class='space-bottom0'>
          <div>
            <span class='code bold'>e</span> <code class='quiet'>(<a href="https://developer.mozilla.org/docs/Web/API/KeyboardEvent">KeyboardEvent</a>)</code>
	    
          </div>
          
        </div>
      
    </div>
  

  

  

  

  

  

  

  

  
</section>

      </div>
    </div>
  
    <div class='border-bottom' id='controllerassignbuttons'>
      <div class="clearfix small pointer toggle-sibling">
        <div class="py1 contain">
            <a class='icon pin-right py1 dark-link caret-right'>▸</a>
            <span class='code strong strong truncate'>assignButtons(keys)</span>
        </div>
      </div>
      <div class="clearfix display-none toggle-target">
        <section class='p2 mb2 clearfix bg-white minishadow'>

  

  <p>Sets an object of button functions to the controller to be called.</p>

    <div class='pre p1 fill-light mt0'>assignButtons(keys: <a href="https://developer.mozilla.org/docs/Web/JavaScript/Reference/Global_Objects/Array">Array</a>&#x3C;KeyTemplate>)</div>
  
  

  
  
  
  
  
  

  
    <div class='py1 quiet mt1 prose-big'>Parameters</div>
    <div class='prose'>
      
        <div class='space-bottom0'>
          <div>
            <span class='code bold'>keys</span> <code class='quiet'>(<a href="https://developer.mozilla.org/docs/Web/JavaScript/Reference/Global_Objects/Array">Array</a>&#x3C;KeyTemplate>)</code>
	    
          </div>
          
        </div>
      
    </div>
  

  

  

  

  

  

  

  

  
</section>

      </div>
    </div>
  
</div>

  

  
    <div class='py1 quiet mt1 prose-big'>Instance Members</div>
    <div class="clearfix">
  
    <div class='border-bottom' id='controlleronwindowblur'>
      <div class="clearfix small pointer toggle-sibling">
        <div class="py1 contain">
            <a class='icon pin-right py1 dark-link caret-right'>▸</a>
            <span class='code strong strong truncate'>onWindowBlur()</span>
        </div>
      </div>
      <div class="clearfix display-none toggle-target">
        <section class='p2 mb2 clearfix bg-white minishadow'>

  

  <p>Called on window blur, sets button state to up if button was down;</p>

    <div class='pre p1 fill-light mt0'>onWindowBlur(): void</div>
  
  

  
  
  
  
  
  

  

  

  
    
      <div class='py1 quiet mt1 prose-big'>Returns</div>
      <code>void</code>:
        @memberof Controller

      
    
  

  

  

  

  

  

  
</section>

      </div>
    </div>
  
</div>

  

  

  
</section>

          
        
          
          <section class='p2 mb2 clearfix bg-white minishadow'>

  
  <div class='clearfix'>
    
    <h3 class='fl m0' id='key'>
      Key
    </h3>
    
    
  </div>
  

  <p>Represents a single key on the keyboard and the functions related to it.</p>

    <div class='pre p1 fill-light mt0'>new Key(key: <a href="https://developer.mozilla.org/docs/Web/JavaScript/Reference/Global_Objects/String">string</a>, down: <a href="https://developer.mozilla.org/docs/Web/JavaScript/Reference/Statements/function">Function</a>, up: <a href="https://developer.mozilla.org/docs/Web/JavaScript/Reference/Statements/function">Function</a>)</div>
  
  

  
  
  
  
  
  

  
    <div class='py1 quiet mt1 prose-big'>Parameters</div>
    <div class='prose'>
      
        <div class='space-bottom0'>
          <div>
            <span class='code bold'>key</span> <code class='quiet'>(<a href="https://developer.mozilla.org/docs/Web/JavaScript/Reference/Global_Objects/String">string</a>)</code>
	    What this object represents.

          </div>
          
        </div>
      
        <div class='space-bottom0'>
          <div>
            <span class='code bold'>down</span> <code class='quiet'>(<a href="https://developer.mozilla.org/docs/Web/JavaScript/Reference/Statements/function">Function</a>
            = <code>()=&gt;{}</code>)</code>
	    Function to be called while the key is held down.

          </div>
          
        </div>
      
        <div class='space-bottom0'>
          <div>
            <span class='code bold'>up</span> <code class='quiet'>(<a href="https://developer.mozilla.org/docs/Web/JavaScript/Reference/Statements/function">Function</a>
            = <code>()=&gt;{}</code>)</code>
	    Function to be called when the key is lifted up.

          </div>
          
        </div>
      
    </div>
  

  
    <div class='py1 quiet mt1 prose-big'>Properties</div>
    <div>
      
        <div class='space-bottom0'>
          <span class='code bold'>state</span> <code class='quiet'>((<code>0</code> | <code>1</code> | <code>2</code>))</code>
          : The current state of the key. 0 = inactive, 1 = active, 2 = to be set to inactive.

          
        </div>
      
        <div class='space-bottom0'>
          <span class='code bold'>key</span> <code class='quiet'>(<a href="https://developer.mozilla.org/docs/Web/JavaScript/Reference/Global_Objects/String">string</a>)</code>
          : The name of the key we are targeting.

          
        </div>
      
        <div class='space-bottom0'>
          <span class='code bold'>actions</span> <code class='quiet'>(<a href="https://developer.mozilla.org/docs/Web/JavaScript/Reference/Global_Objects/Object">object</a>)</code>
          
          
            <ul>
              
                <li><code>actions.down</code> <a href="https://developer.mozilla.org/docs/Web/JavaScript/Reference/Statements/function">function</a>
                  
                  <p>Function to be called while the key is held down.</p>
</li>
              
                <li><code>actions.up</code> <a href="https://developer.mozilla.org/docs/Web/JavaScript/Reference/Statements/function">function</a>
                  
                  <p>Function to be called when the key is lifted up.</p>
</li>
              
            </ul>
          
        </div>
      
    </div>
  

  

  

  

  
    <div class='py1 quiet mt1 prose-big'>Static Members</div>
    <div class="clearfix">
  
    <div class='border-bottom' id='keyupdatestate'>
      <div class="clearfix small pointer toggle-sibling">
        <div class="py1 contain">
            <a class='icon pin-right py1 dark-link caret-right'>▸</a>
            <span class='code strong strong truncate'>updateState(state)</span>
        </div>
      </div>
      <div class="clearfix display-none toggle-target">
        <section class='p2 mb2 clearfix bg-white minishadow'>

  

  <p>Updates the internal state of the key. Accepts a range between 0-2. Will set key state to 0 if nothing is passed.</p>

    <div class='pre p1 fill-light mt0'>updateState(state: (<code>0</code> | <code>1</code> | <code>2</code>))</div>
  
  

  
  
  
  
  
  

  
    <div class='py1 quiet mt1 prose-big'>Parameters</div>
    <div class='prose'>
      
        <div class='space-bottom0'>
          <div>
            <span class='code bold'>state</span> <code class='quiet'>((<code>0</code> | <code>1</code> | <code>2</code>)
            = <code>0</code>)</code>
	    
          </div>
          
        </div>
      
    </div>
  

  

  

  

  

  

  

  

  
</section>

      </div>
    </div>
  
    <div class='border-bottom' id='keyaction'>
      <div class="clearfix small pointer toggle-sibling">
        <div class="py1 contain">
            <a class='icon pin-right py1 dark-link caret-right'>▸</a>
            <span class='code strong strong truncate'>action()</span>
        </div>
      </div>
      <div class="clearfix display-none toggle-target">
        <section class='p2 mb2 clearfix bg-white minishadow'>

  

  <p>Calls the relevant action for the current state of the key.</p>

    <div class='pre p1 fill-light mt0'>action()</div>
  
  

  
  
  
  
  
  

  

  

  

  

  

  

  

  

  
</section>

      </div>
    </div>
  
    <div class='border-bottom' id='keystate'>
      <div class="clearfix small pointer toggle-sibling">
        <div class="py1 contain">
            <a class='icon pin-right py1 dark-link caret-right'>▸</a>
            <span class='code strong strong truncate'>state</span>
        </div>
      </div>
      <div class="clearfix display-none toggle-target">
        <section class='p2 mb2 clearfix bg-white minishadow'>

  

  <p>Returns the current state of the key.</p>

    <div class='pre p1 fill-light mt0'>state</div>
  
  

  
  
  
  
  
  

  

  

  
    
      <div class='py1 quiet mt1 prose-big'>Returns</div>
      <code><a href="https://developer.mozilla.org/docs/Web/JavaScript/Reference/Global_Objects/Number">number</a></code>:
        

      
    
  

  

  

  

  

  

  
</section>

      </div>
    </div>
  
</div>

  

  

  

  
</section>

          
        
          
          <section class='p2 mb2 clearfix bg-white minishadow'>

  
  <div class='clearfix'>
    
    <h3 class='fl m0' id='application'>
      Application
    </h3>
    
    
  </div>
  

  <p>Main entry point for a game. Provides a single focal point for plugins and functionality to attach.</p>

    <div class='pre p1 fill-light mt0'>new Application()</div>
  
  

  
  
  
  
  
  

  

  
    <div class='py1 quiet mt1 prose-big'>Properties</div>
    <div>
      
        <div class='space-bottom0'>
          <span class='code bold'>features</span> <code class='quiet'>(<a href="https://developer.mozilla.org/docs/Web/JavaScript/Reference/Global_Objects/Object">object</a>)</code>
          : A configuration object denoting which features are enabled for this application

          
            <ul>
              
                <li><code>features.captions</code> <a href="https://developer.mozilla.org/docs/Web/JavaScript/Reference/Global_Objects/Boolean">boolean</a>?
                  
                  <p>A boolean value denoting that this game supports captions</p>
</li>
              
                <li><code>features.sound</code> <a href="https://developer.mozilla.org/docs/Web/JavaScript/Reference/Global_Objects/Boolean">boolean</a>?
                  
                  <p>A boolean value denoting that this game has some audio in it</p>
</li>
              
                <li><code>features.vo</code> <a href="https://developer.mozilla.org/docs/Web/JavaScript/Reference/Global_Objects/Boolean">boolean</a>?
                  
                  <p>A boolean denoting that this game has mutable voice-over audio in it</p>
</li>
              
                <li><code>features.music</code> <a href="https://developer.mozilla.org/docs/Web/JavaScript/Reference/Global_Objects/Boolean">boolean</a>?
                  
                  <p>A boolean denoting that this game has mutable music in it</p>
</li>
              
                <li><code>features.sfx</code> <a href="https://developer.mozilla.org/docs/Web/JavaScript/Reference/Global_Objects/Boolean">boolean</a>?
                  
                  <p>A boolean denoting that this game has mutable sound effects in it</p>
</li>
              
                <li><code>features.soundVolume</code> <a href="https://developer.mozilla.org/docs/Web/JavaScript/Reference/Global_Objects/Boolean">boolean</a>?
                  
                  <p>A boolean denoting that this game has adjustable sound volume in it</p>
</li>
              
                <li><code>features.musicVolume</code> <a href="https://developer.mozilla.org/docs/Web/JavaScript/Reference/Global_Objects/Boolean">boolean</a>?
                  
                  <p>A boolean denoting that this game has adjustable music volume in it</p>
</li>
              
                <li><code>features.voVolume</code> <a href="https://developer.mozilla.org/docs/Web/JavaScript/Reference/Global_Objects/Boolean">boolean</a>?
                  
                  <p>A boolean denoting that this game has adjustable voice-over volume in it</p>
</li>
              
                <li><code>features.sfxVolume</code> <a href="https://developer.mozilla.org/docs/Web/JavaScript/Reference/Global_Objects/Boolean">boolean</a>?
                  
                  <p>A boolean denoting that this game has adjustable sound effects volume in it</p>
</li>
              
                <li><code>features.pointerSize</code> <a href="https://developer.mozilla.org/docs/Web/JavaScript/Reference/Global_Objects/Boolean">boolean</a>?
                  
                  <p>A boolean denoting that this game has adjustable pointer size in it</p>
</li>
              
                <li><code>features.controlSensitivity</code> <a href="https://developer.mozilla.org/docs/Web/JavaScript/Reference/Global_Objects/Boolean">boolean</a>?
                  
                  <p>A boolean denoting that this game has adjustable control sensitivity in it</p>
</li>
              
                <li><code>features.buttonSize</code> <a href="https://developer.mozilla.org/docs/Web/JavaScript/Reference/Global_Objects/Boolean">boolean</a>?
                  
                  <p>A boolean denoting that this game has adjustable button sizes in it</p>
</li>
              
                <li><code>features.removableLayers</code> <a href="https://developer.mozilla.org/docs/Web/JavaScript/Reference/Global_Objects/Boolean">boolean</a>?
                  
                  <p>A boolean denoting that this game has removable game layers in it</p>
</li>
              
                <li><code>features.hudPosition</code> <a href="https://developer.mozilla.org/docs/Web/JavaScript/Reference/Global_Objects/Boolean">boolean</a>?
                  
                  <p>A boolean denoting that this game has custom HUD positions.</p>
</li>
              
                <li><code>features.difficulty</code> <a href="https://developer.mozilla.org/docs/Web/JavaScript/Reference/Global_Objects/Boolean">boolean</a>?
                  
                  <p>A boolean denoting that this game has adjustable difficulty/speed.</p>
</li>
              
                <li><code>features.keyBinding</code> <a href="https://developer.mozilla.org/docs/Web/JavaScript/Reference/Global_Objects/Boolean">boolean</a>?
                  
                  <p>A boolean denoting that this game has re-mappable key bindings.</p>
</li>
              
                <li><code>features.colorVision</code> <a href="https://developer.mozilla.org/docs/Web/JavaScript/Reference/Global_Objects/Boolean">boolean</a>?
                  
                  <p>A boolean denoting that this game has color blindess filters</p>
</li>
              
            </ul>
          
        </div>
      
    </div>
  

  

  

  

  
    <div class='py1 quiet mt1 prose-big'>Static Members</div>
    <div class="clearfix">
  
    <div class='border-bottom' id='applicationsetupplugins'>
      <div class="clearfix small pointer toggle-sibling">
        <div class="py1 contain">
            <a class='icon pin-right py1 dark-link caret-right'>▸</a>
            <span class='code strong strong truncate'>setupPlugins()</span>
        </div>
      </div>
      <div class="clearfix display-none toggle-target">
        <section class='p2 mb2 clearfix bg-white minishadow'>

  

  <p>preloads, initializes and starts plugins.</p>

    <div class='pre p1 fill-light mt0'>setupPlugins(): <a href="https://developer.mozilla.org/docs/Web/JavaScript/Reference/Global_Objects/Promise">Promise</a>&#x3C;void></div>
  
  

  
  
  
  
  
  

  

  

  
    
      <div class='py1 quiet mt1 prose-big'>Returns</div>
      <code><a href="https://developer.mozilla.org/docs/Web/JavaScript/Reference/Global_Objects/Promise">Promise</a>&#x3C;void></code>:
        

      
    
  

  

  

  

  

  

  
</section>

      </div>
    </div>
  
    <div class='border-bottom' id='application_plugins'>
      <div class="clearfix small pointer toggle-sibling">
        <div class="py1 contain">
            <a class='icon pin-right py1 dark-link caret-right'>▸</a>
            <span class='code strong strong truncate'>_plugins</span>
        </div>
      </div>
      <div class="clearfix display-none toggle-target">
        <section class='p2 mb2 clearfix bg-white minishadow'>

  

  <p>The list of plugins that are currently registered to run on Applications.</p>

    <div class='pre p1 fill-light mt0'>_plugins</div>
  
  

  
  
  
  
  
  

  

  

  

  

  

  

  

  

  
</section>

      </div>
    </div>
  
    <div class='border-bottom' id='applicationuses'>
      <div class="clearfix small pointer toggle-sibling">
        <div class="py1 contain">
            <a class='icon pin-right py1 dark-link caret-right'>▸</a>
            <span class='code strong strong truncate'>uses(plugin)</span>
        </div>
      </div>
      <div class="clearfix display-none toggle-target">
        <section class='p2 mb2 clearfix bg-white minishadow'>

  

  <p>Registers a plugin to be used by applications, sorting it by priority order.</p>

    <div class='pre p1 fill-light mt0'>uses(plugin: SpringRoll.ApplicationPlugin)</div>
  
  

  
  
  
  
  
  

  
    <div class='py1 quiet mt1 prose-big'>Parameters</div>
    <div class='prose'>
      
        <div class='space-bottom0'>
          <div>
            <span class='code bold'>plugin</span> <code class='quiet'>(SpringRoll.ApplicationPlugin)</code>
	    The plugin to register.

          </div>
          
        </div>
      
    </div>
  

  

  

  

  

  

  

  

  
</section>

      </div>
    </div>
  
    <div class='border-bottom' id='applicationgetplugin'>
      <div class="clearfix small pointer toggle-sibling">
        <div class="py1 contain">
            <a class='icon pin-right py1 dark-link caret-right'>▸</a>
            <span class='code strong strong truncate'>getPlugin(name)</span>
        </div>
      </div>
      <div class="clearfix display-none toggle-target">
        <section class='p2 mb2 clearfix bg-white minishadow'>

  

  <p>Finds a plugin by name.</p>

    <div class='pre p1 fill-light mt0'>getPlugin(name: <a href="https://developer.mozilla.org/docs/Web/JavaScript/Reference/Global_Objects/String">string</a>): (SpringRoll.ApplicationPlugin | <a href="https://developer.mozilla.org/docs/Web/JavaScript/Reference/Global_Objects/undefined">undefined</a>)</div>
  
  

  
  
  
  
  
  

  
    <div class='py1 quiet mt1 prose-big'>Parameters</div>
    <div class='prose'>
      
        <div class='space-bottom0'>
          <div>
            <span class='code bold'>name</span> <code class='quiet'>(<a href="https://developer.mozilla.org/docs/Web/JavaScript/Reference/Global_Objects/String">string</a>)</code>
	    The name of the plugin.

          </div>
          
        </div>
      
    </div>
  

  

  
    
      <div class='py1 quiet mt1 prose-big'>Returns</div>
      <code>(SpringRoll.ApplicationPlugin | <a href="https://developer.mozilla.org/docs/Web/JavaScript/Reference/Global_Objects/undefined">undefined</a>)</code>:
        

      
    
  

  

  

  

  

  

  
</section>

      </div>
    </div>
  
</div>

  

  
    <div class='py1 quiet mt1 prose-big'>Instance Members</div>
    <div class="clearfix">
  
    <div class='border-bottom' id='applicationgetplugin'>
      <div class="clearfix small pointer toggle-sibling">
        <div class="py1 contain">
            <a class='icon pin-right py1 dark-link caret-right'>▸</a>
            <span class='code strong strong truncate'>getPlugin(name)</span>
        </div>
      </div>
      <div class="clearfix display-none toggle-target">
        <section class='p2 mb2 clearfix bg-white minishadow'>

  

  <p>returns instance of a plugin.</p>

    <div class='pre p1 fill-light mt0'>getPlugin(name: <a href="https://developer.mozilla.org/docs/Web/JavaScript/Reference/Global_Objects/String">string</a>): (SpringRoll.ApplicationPlugin | <a href="https://developer.mozilla.org/docs/Web/JavaScript/Reference/Global_Objects/undefined">undefined</a>)</div>
  
  

  
  
  
  
  
  

  
    <div class='py1 quiet mt1 prose-big'>Parameters</div>
    <div class='prose'>
      
        <div class='space-bottom0'>
          <div>
            <span class='code bold'>name</span> <code class='quiet'>(<a href="https://developer.mozilla.org/docs/Web/JavaScript/Reference/Global_Objects/String">string</a>)</code>
	    
          </div>
          
        </div>
      
    </div>
  

  

  
    
      <div class='py1 quiet mt1 prose-big'>Returns</div>
      <code>(SpringRoll.ApplicationPlugin | <a href="https://developer.mozilla.org/docs/Web/JavaScript/Reference/Global_Objects/undefined">undefined</a>)</code>:
        

      
    
  

  

  

  

  

  

  
</section>

      </div>
    </div>
  
    <div class='border-bottom' id='applicationvalidatelisteners'>
      <div class="clearfix small pointer toggle-sibling">
        <div class="py1 contain">
            <a class='icon pin-right py1 dark-link caret-right'>▸</a>
            <span class='code strong strong truncate'>validateListeners()</span>
        </div>
      </div>
      <div class="clearfix display-none toggle-target">
        <section class='p2 mb2 clearfix bg-white minishadow'>

  

  <p>Validates that appropriate listeners are added for the features that were enabled in the constructor</p>

    <div class='pre p1 fill-light mt0'>validateListeners()</div>
  
  

  
  
  
  
  
  

  

  

  

  
    <div class='py1 quiet mt1 prose-big'>Throws</div>
    <ul>
      
        <li>any: Error
</li>
      
    </ul>
  

  

  

  

  

  
</section>

      </div>
    </div>
  
</div>

  

  

  
</section>

          
        
          
          <section class='p2 mb2 clearfix bg-white minishadow'>

  
  <div class='clearfix'>
    
    <h3 class='fl m0' id='debugger'>
      Debugger
    </h3>
    
    
  </div>
  

  
    <div class='pre p1 fill-light mt0'>new Debugger(params: <a href="https://developer.mozilla.org/docs/Web/JavaScript/Reference/Global_Objects/Object">Object</a>)</div>
  
    <p>
      Type:
      <a href="https://developer.mozilla.org/docs/Web/JavaScript/Reference/Global_Objects/Object">object</a>
    </p>
  
  

  
  
  
  
  
  

  
    <div class='py1 quiet mt1 prose-big'>Parameters</div>
    <div class='prose'>
      
        <div class='space-bottom0'>
          <div>
            <span class='code bold'>params</span> <code class='quiet'>(<a href="https://developer.mozilla.org/docs/Web/JavaScript/Reference/Global_Objects/Object">Object</a>)</code>
	    Options

          </div>
          
          <table class='mt1 mb2 fixed-table h5 col-12'>
            <colgroup>
              <col width='30%' />
              <col width='70%' />
            </colgroup>
            <thead>
              <tr class='bold fill-light'>
                <th>Name</th>
                <th>Description</th>
              </tr>
            </thead>
            <tbody class='mt1'>
              
                <tr>
  <td class='break-word'><span class='code bold'>params.emitEnabled</span> <code class='quiet'><a href="https://developer.mozilla.org/docs/Web/JavaScript/Reference/Global_Objects/Boolean">boolean</a></code>
  
    (default <code>false</code>)
  </td>
  <td class='break-word'><span>If this should emit events to the window.
</span></td>
</tr>


              
                <tr>
  <td class='break-word'><span class='code bold'>params.minLevel</span> <code class='quiet'>(<code>"GENERAL"</code> | <code>"DEBUG"</code> | <code>"INFO"</code> | <code>"WARN"</code> | <code>"ERROR"</code>)</code>
  
    (default <code>&#39;GENERAL&#39;</code>)
  </td>
  <td class='break-word'><span>The starting log level for the logger.
</span></td>
</tr>


              
            </tbody>
          </table>
          
        </div>
      
    </div>
  

  
    <div class='py1 quiet mt1 prose-big'>Properties</div>
    <div>
      
        <div class='space-bottom0'>
          <span class='code bold'>emitEnabled</span> <code class='quiet'>(<a href="https://developer.mozilla.org/docs/Web/JavaScript/Reference/Global_Objects/Boolean">boolean</a>)</code>
          
          
        </div>
      
        <div class='space-bottom0'>
          <span class='code bold'>enabled</span> <code class='quiet'>(<a href="https://developer.mozilla.org/docs/Web/JavaScript/Reference/Global_Objects/Boolean">boolean</a>)</code>
          
          
        </div>
      
        <div class='space-bottom0'>
          <span class='code bold'>minLevel</span> <code class='quiet'>(<a href="https://developer.mozilla.org/docs/Web/JavaScript/Reference/Global_Objects/Number">number</a>)</code>
          
          
        </div>
      
    </div>
  

  

  

  

  
    <div class='py1 quiet mt1 prose-big'>Static Members</div>
    <div class="clearfix">
  
    <div class='border-bottom' id='debuggerparams'>
      <div class="clearfix small pointer toggle-sibling">
        <div class="py1 contain">
            <a class='icon pin-right py1 dark-link caret-right'>▸</a>
            <span class='code strong strong truncate'>params</span>
        </div>
      </div>
      <div class="clearfix display-none toggle-target">
        <section class='p2 mb2 clearfix bg-white minishadow'>

  

  <p>Returns the params of the debugger.</p>

    <div class='pre p1 fill-light mt0'>params</div>
  
  

  
  
  
  
  
  

  

  

  
    
      <div class='py1 quiet mt1 prose-big'>Returns</div>
      <code>DebuggerParams</code>:
        

      
    
  

  

  

  

  

  

  
</section>

      </div>
    </div>
  
    <div class='border-bottom' id='debuggerminlevel'>
      <div class="clearfix small pointer toggle-sibling">
        <div class="py1 contain">
            <a class='icon pin-right py1 dark-link caret-right'>▸</a>
            <span class='code strong strong truncate'>minLevel(level)</span>
        </div>
      </div>
      <div class="clearfix display-none toggle-target">
        <section class='p2 mb2 clearfix bg-white minishadow'>

  

  <p>Sets the logging level of the debugger.</p>

    <div class='pre p1 fill-light mt0'>minLevel(level: (<a href="https://developer.mozilla.org/docs/Web/JavaScript/Reference/Global_Objects/String">string</a> | <a href="https://developer.mozilla.org/docs/Web/JavaScript/Reference/Global_Objects/Number">number</a>)): void</div>
  
  

  
  
  
  
  
  

  
    <div class='py1 quiet mt1 prose-big'>Parameters</div>
    <div class='prose'>
      
        <div class='space-bottom0'>
          <div>
            <span class='code bold'>level</span> <code class='quiet'>((<a href="https://developer.mozilla.org/docs/Web/JavaScript/Reference/Global_Objects/String">string</a> | <a href="https://developer.mozilla.org/docs/Web/JavaScript/Reference/Global_Objects/Number">number</a>))</code>
	    The name of the level.

          </div>
          
        </div>
      
    </div>
  

  

  
    
      <div class='py1 quiet mt1 prose-big'>Returns</div>
      <code>void</code>:
        

      
    
  

  

  

  

  

  

  
</section>

      </div>
    </div>
  
    <div class='border-bottom' id='debuggeremit'>
      <div class="clearfix small pointer toggle-sibling">
        <div class="py1 contain">
            <a class='icon pin-right py1 dark-link caret-right'>▸</a>
            <span class='code strong strong truncate'>emit(eventName)</span>
        </div>
      </div>
      <div class="clearfix display-none toggle-target">
        <section class='p2 mb2 clearfix bg-white minishadow'>

  

  <p>If emitting is enabled for this instance, then it will dispatch an event on the window.</p>

    <div class='pre p1 fill-light mt0'>emit(eventName: <a href="https://developer.mozilla.org/docs/Web/JavaScript/Reference/Global_Objects/String">string</a>)</div>
  
  

  
  
  
  
  
  

  
    <div class='py1 quiet mt1 prose-big'>Parameters</div>
    <div class='prose'>
      
        <div class='space-bottom0'>
          <div>
            <span class='code bold'>eventName</span> <code class='quiet'>(<a href="https://developer.mozilla.org/docs/Web/JavaScript/Reference/Global_Objects/String">string</a>
            = <code>&#39;Debugger&#39;</code>)</code>
	    Name of the event

          </div>
          
        </div>
      
    </div>
  

  

  

  

  

  

  

  

  
</section>

      </div>
    </div>
  
    <div class='border-bottom' id='debuggerlevel'>
      <div class="clearfix small pointer toggle-sibling">
        <div class="py1 contain">
            <a class='icon pin-right py1 dark-link caret-right'>▸</a>
            <span class='code strong strong truncate'>LEVEL</span>
        </div>
      </div>
      <div class="clearfix display-none toggle-target">
        <section class='p2 mb2 clearfix bg-white minishadow'>

  

  <p>Returns logging levels.</p>

    <div class='pre p1 fill-light mt0'>LEVEL</div>
  
  

  
  
  
  
  
  

  

  

  
    
      <div class='py1 quiet mt1 prose-big'>Returns</div>
      <code><a href="https://developer.mozilla.org/docs/Web/JavaScript/Reference/Global_Objects/Object">object</a></code>:
        

      
    
  

  

  

  

  

  

  
</section>

      </div>
    </div>
  
    <div class='border-bottom' id='debuggerlog'>
      <div class="clearfix small pointer toggle-sibling">
        <div class="py1 contain">
            <a class='icon pin-right py1 dark-link caret-right'>▸</a>
            <span class='code strong strong truncate'>log(type, args)</span>
        </div>
      </div>
      <div class="clearfix display-none toggle-target">
        <section class='p2 mb2 clearfix bg-white minishadow'>

  

  <p>Console logs all supplied arguments if the log level is low enough for them to be logged.</p>

    <div class='pre p1 fill-light mt0'>log(type: (<code>"log"</code> | <code>"general"</code> | <code>"warn"</code> | <code>"error"</code> | <code>"debug"</code> | <code>"info"</code>), args: <a href="https://developer.mozilla.org/docs/Web/JavaScript/Reference/Global_Objects/Array">Array</a>&#x3C;any>)</div>
  
  

  
  
  
  
  
  

  
    <div class='py1 quiet mt1 prose-big'>Parameters</div>
    <div class='prose'>
      
        <div class='space-bottom0'>
          <div>
            <span class='code bold'>type</span> <code class='quiet'>((<code>"log"</code> | <code>"general"</code> | <code>"warn"</code> | <code>"error"</code> | <code>"debug"</code> | <code>"info"</code>)
            = <code>&#39;log&#39;</code>)</code>
	    minimum level for this log to run at

          </div>
          
        </div>
      
        <div class='space-bottom0'>
          <div>
            <span class='code bold'>args</span> <code class='quiet'>(<a href="https://developer.mozilla.org/docs/Web/JavaScript/Reference/Global_Objects/Array">Array</a>&#x3C;any>)</code>
	    Arguments you wish to log.

          </div>
          
        </div>
      
    </div>
  

  

  

  

  

  

  

  

  
</section>

      </div>
    </div>
  
    <div class='border-bottom' id='debuggerassert'>
      <div class="clearfix small pointer toggle-sibling">
        <div class="py1 contain">
            <a class='icon pin-right py1 dark-link caret-right'>▸</a>
            <span class='code strong strong truncate'>assert(isTrue)</span>
        </div>
      </div>
      <div class="clearfix display-none toggle-target">
        <section class='p2 mb2 clearfix bg-white minishadow'>

  

  <p>Will throw if statement is false.</p>

    <div class='pre p1 fill-light mt0'>assert(isTrue: <a href="https://developer.mozilla.org/docs/Web/JavaScript/Reference/Global_Objects/Boolean">boolean</a>)</div>
  
  

  
  
  
  
  
  

  
    <div class='py1 quiet mt1 prose-big'>Parameters</div>
    <div class='prose'>
      
        <div class='space-bottom0'>
          <div>
            <span class='code bold'>isTrue</span> <code class='quiet'>(<a href="https://developer.mozilla.org/docs/Web/JavaScript/Reference/Global_Objects/Boolean">boolean</a>)</code>
	    The expression to evaluate.

          </div>
          
        </div>
      
    </div>
  

  

  

  

  

  

  

  

  
</section>

      </div>
    </div>
  
    <div class='border-bottom' id='debuggerisenabled'>
      <div class="clearfix small pointer toggle-sibling">
        <div class="py1 contain">
            <a class='icon pin-right py1 dark-link caret-right'>▸</a>
            <span class='code strong strong truncate'>isEnabled()</span>
        </div>
      </div>
      <div class="clearfix display-none toggle-target">
        <section class='p2 mb2 clearfix bg-white minishadow'>

  

  <p>Returns a boolean indicating if the debugger has been enabled or not.</p>

    <div class='pre p1 fill-light mt0'>isEnabled(): <a href="https://developer.mozilla.org/docs/Web/JavaScript/Reference/Global_Objects/Boolean">boolean</a></div>
  
  

  
  
  
  
  
  

  

  

  
    
      <div class='py1 quiet mt1 prose-big'>Returns</div>
      <code><a href="https://developer.mozilla.org/docs/Web/JavaScript/Reference/Global_Objects/Boolean">boolean</a></code>:
        

      
    
  

  

  

  

  

  

  
</section>

      </div>
    </div>
  
    <div class='border-bottom' id='debuggerenable'>
      <div class="clearfix small pointer toggle-sibling">
        <div class="py1 contain">
            <a class='icon pin-right py1 dark-link caret-right'>▸</a>
            <span class='code strong strong truncate'>enable(flag)</span>
        </div>
      </div>
      <div class="clearfix display-none toggle-target">
        <section class='p2 mb2 clearfix bg-white minishadow'>

  

  <p>Disables or enables all debugger instances.
TODO: Remove the parameter here, and add a disable method as well</p>

    <div class='pre p1 fill-light mt0'>enable(flag: <a href="https://developer.mozilla.org/docs/Web/JavaScript/Reference/Global_Objects/Boolean">boolean</a>): void</div>
  
  

  
  
  
  
  
  

  
    <div class='py1 quiet mt1 prose-big'>Parameters</div>
    <div class='prose'>
      
        <div class='space-bottom0'>
          <div>
            <span class='code bold'>flag</span> <code class='quiet'>(<a href="https://developer.mozilla.org/docs/Web/JavaScript/Reference/Global_Objects/Boolean">boolean</a>)</code>
	    
          </div>
          
        </div>
      
    </div>
  

  

  
    
      <div class='py1 quiet mt1 prose-big'>Returns</div>
      <code>void</code>:
        

      
    
  

  

  

  

  

  

  
</section>

      </div>
    </div>
  
    <div class='border-bottom' id='debuggerparamkey'>
      <div class="clearfix small pointer toggle-sibling">
        <div class="py1 contain">
            <a class='icon pin-right py1 dark-link caret-right'>▸</a>
            <span class='code strong strong truncate'>paramKey</span>
        </div>
      </div>
      <div class="clearfix display-none toggle-target">
        <section class='p2 mb2 clearfix bg-white minishadow'>

  

  <p>Returns the global params key.</p>

    <div class='pre p1 fill-light mt0'>paramKey</div>
  
  

  
  
  
  
  
  

  

  

  

  

  

  

  

  

  
</section>

      </div>
    </div>
  
</div>

  

  

  

  
</section>

          
        
          
          <section class='p2 mb2 clearfix bg-white minishadow'>

  
  <div class='clearfix'>
    
    <h3 class='fl m0' id='hintsequenceplayer'>
      HintSequencePlayer
    </h3>
    
    
  </div>
  

  
    <div class='pre p1 fill-light mt0'>new HintSequencePlayer()</div>
  
  

  
  
  
  
  
  

  

  

  

  

  

  

  
    <div class='py1 quiet mt1 prose-big'>Instance Members</div>
    <div class="clearfix">
  
    <div class='border-bottom' id='hintsequenceplayerplay'>
      <div class="clearfix small pointer toggle-sibling">
        <div class="py1 contain">
            <a class='icon pin-right py1 dark-link caret-right'>▸</a>
            <span class='code strong strong truncate'>play()</span>
        </div>
      </div>
      <div class="clearfix display-none toggle-target">
        <section class='p2 mb2 clearfix bg-white minishadow'>

  

  <p>invokes the next hint</p>

    <div class='pre p1 fill-light mt0'>play(): void</div>
  
  

  
  
  
  
  
  

  

  

  
    
      <div class='py1 quiet mt1 prose-big'>Returns</div>
      <code>void</code>:
        @memberof HintSequencePlayer

      
    
  

  

  

  

  

  

  
</section>

      </div>
    </div>
  
    <div class='border-bottom' id='hintsequenceplayerclear'>
      <div class="clearfix small pointer toggle-sibling">
        <div class="py1 contain">
            <a class='icon pin-right py1 dark-link caret-right'>▸</a>
            <span class='code strong strong truncate'>clear()</span>
        </div>
      </div>
      <div class="clearfix display-none toggle-target">
        <section class='p2 mb2 clearfix bg-white minishadow'>

  

  <p>removes all hints</p>

    <div class='pre p1 fill-light mt0'>clear(): void</div>
  
  

  
  
  
  
  
  

  

  

  
    
      <div class='py1 quiet mt1 prose-big'>Returns</div>
      <code>void</code>:
        @memberof HintSequencePlayer

      
    
  

  

  

  

  

  

  
</section>

      </div>
    </div>
  
    <div class='border-bottom' id='hintsequenceplayeradd'>
      <div class="clearfix small pointer toggle-sibling">
        <div class="py1 contain">
            <a class='icon pin-right py1 dark-link caret-right'>▸</a>
            <span class='code strong strong truncate'>add(callbacks)</span>
        </div>
      </div>
      <div class="clearfix display-none toggle-target">
        <section class='p2 mb2 clearfix bg-white minishadow'>

  

  
    <div class='pre p1 fill-light mt0'>add(callbacks: <a href="https://developer.mozilla.org/docs/Web/JavaScript/Reference/Global_Objects/Array">Array</a>&#x3C;function ()>): void</div>
  
  

  
  
  
  
  
  

  
    <div class='py1 quiet mt1 prose-big'>Parameters</div>
    <div class='prose'>
      
        <div class='space-bottom0'>
          <div>
            <span class='code bold'>callbacks</span> <code class='quiet'>(<a href="https://developer.mozilla.org/docs/Web/JavaScript/Reference/Global_Objects/Array">Array</a>&#x3C;function ()>)</code>
	    
          </div>
          
        </div>
      
    </div>
  

  

  
    
      <div class='py1 quiet mt1 prose-big'>Returns</div>
      <code>void</code>:
        @memberof HintSequencePlayer

      
    
  

  

  

  

  

  

  
</section>

      </div>
    </div>
  
    <div class='border-bottom' id='hintsequenceplayerremove'>
      <div class="clearfix small pointer toggle-sibling">
        <div class="py1 contain">
            <a class='icon pin-right py1 dark-link caret-right'>▸</a>
            <span class='code strong strong truncate'>remove(callbacks)</span>
        </div>
      </div>
      <div class="clearfix display-none toggle-target">
        <section class='p2 mb2 clearfix bg-white minishadow'>

  

  
    <div class='pre p1 fill-light mt0'>remove(callbacks: <a href="https://developer.mozilla.org/docs/Web/JavaScript/Reference/Global_Objects/Array">Array</a>&#x3C;function ()>): void</div>
  
  

  
  
  
  
  
  

  
    <div class='py1 quiet mt1 prose-big'>Parameters</div>
    <div class='prose'>
      
        <div class='space-bottom0'>
          <div>
            <span class='code bold'>callbacks</span> <code class='quiet'>(<a href="https://developer.mozilla.org/docs/Web/JavaScript/Reference/Global_Objects/Array">Array</a>&#x3C;function ()>)</code>
	    
          </div>
          
        </div>
      
    </div>
  

  

  
    
      <div class='py1 quiet mt1 prose-big'>Returns</div>
      <code>void</code>:
        @memberof HintSequencePlayer

      
    
  

  

  

  

  

  

  
</section>

      </div>
    </div>
  
</div>

  

  

  
</section>

          
        
          
          <section class='p2 mb2 clearfix bg-white minishadow'>

  
  <div class='clearfix'>
    
    <h3 class='fl m0' id='property'>
      Property
    </h3>
    
    
  </div>
  

  <p>A class for representing changeable/subscribable properties.</p>

    <div class='pre p1 fill-light mt0'>new Property()</div>
  
  

  
  
  
  
  
  

  

  
    <div class='py1 quiet mt1 prose-big'>Properties</div>
    <div>
      
        <div class='space-bottom0'>
          <span class='code bold'>_value</span> <code class='quiet'>(any)</code>
          : the value of the property

          
        </div>
      
        <div class='space-bottom0'>
          <span class='code bold'>listeners</span> <code class='quiet'>([])</code>
          : all the objects listening to this property

          
        </div>
      
    </div>
  

  

  

  

  
    <div class='py1 quiet mt1 prose-big'>Static Members</div>
    <div class="clearfix">
  
    <div class='border-bottom' id='propertyvalue'>
      <div class="clearfix small pointer toggle-sibling">
        <div class="py1 contain">
            <a class='icon pin-right py1 dark-link caret-right'>▸</a>
            <span class='code strong strong truncate'>value</span>
        </div>
      </div>
      <div class="clearfix display-none toggle-target">
        <section class='p2 mb2 clearfix bg-white minishadow'>

  

  <p>returns the current value of the property</p>

    <div class='pre p1 fill-light mt0'>value</div>
  
  

  
  
  
  
  
  

  

  

  
    
      <div class='py1 quiet mt1 prose-big'>Returns</div>
      <code>any</code>:
        

      
    
  

  

  

  

  

  

  
</section>

      </div>
    </div>
  
    <div class='border-bottom' id='propertyvalue'>
      <div class="clearfix small pointer toggle-sibling">
        <div class="py1 contain">
            <a class='icon pin-right py1 dark-link caret-right'>▸</a>
            <span class='code strong strong truncate'>value</span>
        </div>
      </div>
      <div class="clearfix display-none toggle-target">
        <section class='p2 mb2 clearfix bg-white minishadow'>

  

  <p>Sets the value of the property and notifies all listeners of the change</p>

    <div class='pre p1 fill-light mt0'>value</div>
  
  

  
  
  
  
  
  

  
    <div class='py1 quiet mt1 prose-big'>Parameters</div>
    <div class='prose'>
      
        <div class='space-bottom0'>
          <div>
            <span class='code bold'>value</span> <code class='quiet'>(any)</code>
	    the new property value

          </div>
          
        </div>
      
    </div>
  

  

  

  

  

  

  

  

  
</section>

      </div>
    </div>
  
</div>

  

  
    <div class='py1 quiet mt1 prose-big'>Instance Members</div>
    <div class="clearfix">
  
    <div class='border-bottom' id='propertysubscribe'>
      <div class="clearfix small pointer toggle-sibling">
        <div class="py1 contain">
            <a class='icon pin-right py1 dark-link caret-right'>▸</a>
            <span class='code strong strong truncate'>subscribe(callback)</span>
        </div>
      </div>
      <div class="clearfix display-none toggle-target">
        <section class='p2 mb2 clearfix bg-white minishadow'>

  

  <p>Adds a subscriber to this property.</p>

    <div class='pre p1 fill-light mt0'>subscribe(callback: <a href="https://developer.mozilla.org/docs/Web/JavaScript/Reference/Statements/function">function</a>)</div>
  
  

  
  
  
  
  
  

  
    <div class='py1 quiet mt1 prose-big'>Parameters</div>
    <div class='prose'>
      
        <div class='space-bottom0'>
          <div>
            <span class='code bold'>callback</span> <code class='quiet'>(<a href="https://developer.mozilla.org/docs/Web/JavaScript/Reference/Statements/function">function</a>)</code>
	    The callback to call whenever the property changes.

          </div>
          
        </div>
      
    </div>
  

  

  

  

  

  

  

  

  
</section>

      </div>
    </div>
  
    <div class='border-bottom' id='propertyunsubscribe'>
      <div class="clearfix small pointer toggle-sibling">
        <div class="py1 contain">
            <a class='icon pin-right py1 dark-link caret-right'>▸</a>
            <span class='code strong strong truncate'>unsubscribe(callback)</span>
        </div>
      </div>
      <div class="clearfix display-none toggle-target">
        <section class='p2 mb2 clearfix bg-white minishadow'>

  

  <p>Unsubscribes a listener from this property.</p>

    <div class='pre p1 fill-light mt0'>unsubscribe(callback: <a href="https://developer.mozilla.org/docs/Web/JavaScript/Reference/Statements/function">function</a>)</div>
  
  

  
  
  
  
  
  

  
    <div class='py1 quiet mt1 prose-big'>Parameters</div>
    <div class='prose'>
      
        <div class='space-bottom0'>
          <div>
            <span class='code bold'>callback</span> <code class='quiet'>(<a href="https://developer.mozilla.org/docs/Web/JavaScript/Reference/Statements/function">function</a>)</code>
	    The callback to unsubscribe.

          </div>
          
        </div>
      
    </div>
  

  

  

  

  

  

  

  

  
</section>

      </div>
    </div>
  
    <div class='border-bottom' id='propertyhaslisteners'>
      <div class="clearfix small pointer toggle-sibling">
        <div class="py1 contain">
            <a class='icon pin-right py1 dark-link caret-right'>▸</a>
            <span class='code strong strong truncate'>hasListeners</span>
        </div>
      </div>
      <div class="clearfix display-none toggle-target">
        <section class='p2 mb2 clearfix bg-white minishadow'>

  

  <p>Whether or not this property has any subscribed listeners</p>

    <div class='pre p1 fill-light mt0'>hasListeners</div>
  
  

  
  
  
  
  
  

  

  

  
    
      <div class='py1 quiet mt1 prose-big'>Returns</div>
      <code><a href="https://developer.mozilla.org/docs/Web/JavaScript/Reference/Global_Objects/Boolean">Boolean</a></code>:
        True if this property has at least one subscriber

      
    
  

  

  

  

  

  

  
</section>

      </div>
    </div>
  
</div>

  

  

  
</section>

          
        
          
          <section class='p2 mb2 clearfix bg-white minishadow'>

  
  <div class='clearfix'>
    
    <h3 class='fl m0' id='caption'>
      Caption
    </h3>
    
    
  </div>
  

  
<<<<<<< HEAD
    <div class='pre p1 fill-light mt0'>new Caption(lines: any)</div>
=======
    <div class='pre p1 fill-light mt0'>new Caption()</div>
>>>>>>> 1f652183
  
  

  
  
  
  
  
  

  

  
    <div class='py1 quiet mt1 prose-big'>Properties</div>
    <div>
      
        <div class='space-bottom0'>
          <span class='code bold'>lines</span> <code class='quiet'>(<a href="https://developer.mozilla.org/docs/Web/JavaScript/Reference/Global_Objects/Array">Array</a>&#x3C;<a href="#timedline">TimedLine</a>>)</code>
          
          
        </div>
      
        <div class='space-bottom0'>
          <span class='code bold'>time</span> <code class='quiet'>(<a href="https://developer.mozilla.org/docs/Web/JavaScript/Reference/Global_Objects/Number">number</a>)</code>
          
          
        </div>
      
        <div class='space-bottom0'>
          <span class='code bold'>lineIndex</span> <code class='quiet'>(<a href="https://developer.mozilla.org/docs/Web/JavaScript/Reference/Global_Objects/Number">number</a>)</code>
          
          
        </div>
      
        <div class='space-bottom0'>
          <span class='code bold'>renderer</span> <code class='quiet'>(<a href="#irender">IRender</a>)</code>
          
          
        </div>
      
    </div>
  

  

  

  

  
    <div class='py1 quiet mt1 prose-big'>Static Members</div>
    <div class="clearfix">
  
    <div class='border-bottom' id='captionupdate'>
      <div class="clearfix small pointer toggle-sibling">
        <div class="py1 contain">
            <a class='icon pin-right py1 dark-link caret-right'>▸</a>
            <span class='code strong strong truncate'>update(deltaTime)</span>
        </div>
      </div>
      <div class="clearfix display-none toggle-target">
        <section class='p2 mb2 clearfix bg-white minishadow'>

  

  <p>Updates content based on time passed.
This ~should~ be called every frame that the caption is active.</p>

    <div class='pre p1 fill-light mt0'>update(deltaTime: <a href="https://developer.mozilla.org/docs/Web/JavaScript/Reference/Global_Objects/Number">Number</a>)</div>
  
  

  
  
  
  
  
  

  
    <div class='py1 quiet mt1 prose-big'>Parameters</div>
    <div class='prose'>
      
        <div class='space-bottom0'>
          <div>
            <span class='code bold'>deltaTime</span> <code class='quiet'>(<a href="https://developer.mozilla.org/docs/Web/JavaScript/Reference/Global_Objects/Number">Number</a>)</code>
	    Time in seconds since last frame.

          </div>
          
        </div>
      
    </div>
  

  

  

  

  

  

  

  

  
</section>

      </div>
    </div>
  
    <div class='border-bottom' id='captionupdatestate'>
      <div class="clearfix small pointer toggle-sibling">
        <div class="py1 contain">
            <a class='icon pin-right py1 dark-link caret-right'>▸</a>
            <span class='code strong strong truncate'>updateState(currentTime, lastTime)</span>
        </div>
      </div>
      <div class="clearfix display-none toggle-target">
        <section class='p2 mb2 clearfix bg-white minishadow'>

  

  <p>Handles calling callbacks and updating caption's current state.</p>

    <div class='pre p1 fill-light mt0'>updateState(currentTime: <a href="https://developer.mozilla.org/docs/Web/JavaScript/Reference/Global_Objects/Number">Number</a>, lastTime: <a href="https://developer.mozilla.org/docs/Web/JavaScript/Reference/Global_Objects/Number">Number</a>)</div>
  
  

  
  
  
  
  
  

  
    <div class='py1 quiet mt1 prose-big'>Parameters</div>
    <div class='prose'>
      
        <div class='space-bottom0'>
          <div>
            <span class='code bold'>currentTime</span> <code class='quiet'>(<a href="https://developer.mozilla.org/docs/Web/JavaScript/Reference/Global_Objects/Number">Number</a>)</code>
	    
          </div>
          
        </div>
      
        <div class='space-bottom0'>
          <div>
            <span class='code bold'>lastTime</span> <code class='quiet'>(<a href="https://developer.mozilla.org/docs/Web/JavaScript/Reference/Global_Objects/Number">Number</a>)</code>
	    
          </div>
          
        </div>
      
    </div>
  

  

  

  

  

  

  

  

  
</section>

      </div>
    </div>
  
    <div class='border-bottom' id='captionisfinished'>
      <div class="clearfix small pointer toggle-sibling">
        <div class="py1 contain">
            <a class='icon pin-right py1 dark-link caret-right'>▸</a>
            <span class='code strong strong truncate'>isFinished()</span>
        </div>
      </div>
      <div class="clearfix display-none toggle-target">
        <section class='p2 mb2 clearfix bg-white minishadow'>

  

  <p>Checks if caption has completed.</p>

    <div class='pre p1 fill-light mt0'>isFinished(): <a href="https://developer.mozilla.org/docs/Web/JavaScript/Reference/Global_Objects/Boolean">Boolean</a></div>
  
  

  
  
  
  
  
  

  

  

  
    
      <div class='py1 quiet mt1 prose-big'>Returns</div>
      <code><a href="https://developer.mozilla.org/docs/Web/JavaScript/Reference/Global_Objects/Boolean">Boolean</a></code>:
        

      
    
  

  

  

  

  

  

  
</section>

      </div>
    </div>
  
    <div class='border-bottom' id='captionstart'>
      <div class="clearfix small pointer toggle-sibling">
        <div class="py1 contain">
            <a class='icon pin-right py1 dark-link caret-right'>▸</a>
            <span class='code strong strong truncate'>start(time, renderer)</span>
        </div>
      </div>
      <div class="clearfix display-none toggle-target">
        <section class='p2 mb2 clearfix bg-white minishadow'>

  

  <p>Sets time and line index of caption.</p>

    <div class='pre p1 fill-light mt0'>start(time: <a href="https://developer.mozilla.org/docs/Web/JavaScript/Reference/Global_Objects/Number">Number</a>, renderer: any)</div>
  
  

  
  
  
  
  
  

  
    <div class='py1 quiet mt1 prose-big'>Parameters</div>
    <div class='prose'>
      
        <div class='space-bottom0'>
          <div>
            <span class='code bold'>time</span> <code class='quiet'>(<a href="https://developer.mozilla.org/docs/Web/JavaScript/Reference/Global_Objects/Number">Number</a>
            = <code>0</code>)</code>
	    Time in milliseconds.

          </div>
          
        </div>
      
        <div class='space-bottom0'>
          <div>
            <span class='code bold'>renderer</span> <code class='quiet'>(any
            = <code>{lineBegin:()=&gt;{},lineEnd:()=&gt;{}}</code>)</code>
	    
          </div>
          
        </div>
      
    </div>
  

  

  

  

  

  

  

  

  
</section>

      </div>
    </div>
  
    <div class='border-bottom' id='captionupdatetimeindex'>
      <div class="clearfix small pointer toggle-sibling">
        <div class="py1 contain">
            <a class='icon pin-right py1 dark-link caret-right'>▸</a>
            <span class='code strong strong truncate'>updateTimeIndex(time)</span>
        </div>
      </div>
      <div class="clearfix display-none toggle-target">
        <section class='p2 mb2 clearfix bg-white minishadow'>

  

  <p>Updates the current time and index of the caption instance</p>

    <div class='pre p1 fill-light mt0'>updateTimeIndex(time: <a href="https://developer.mozilla.org/docs/Web/JavaScript/Reference/Global_Objects/Number">Number</a>)</div>
  
  

  
  
  
  
  
  

  
    <div class='py1 quiet mt1 prose-big'>Parameters</div>
    <div class='prose'>
      
        <div class='space-bottom0'>
          <div>
            <span class='code bold'>time</span> <code class='quiet'>(<a href="https://developer.mozilla.org/docs/Web/JavaScript/Reference/Global_Objects/Number">Number</a>
            = <code>0</code>)</code>
	    
          </div>
          
        </div>
      
    </div>
  

  

  

  

  

  

  

  

  
</section>

      </div>
    </div>
  
</div>

  

  

  

  
</section>

          
        
          
          <section class='p2 mb2 clearfix bg-white minishadow'>

  
  <div class='clearfix'>
    
    <h3 class='fl m0' id='caption'>
      Caption
    </h3>
    
    
  </div>
  

  
<<<<<<< HEAD
    <div class='pre p1 fill-light mt0'>new Caption()</div>
=======
    <div class='pre p1 fill-light mt0'>new Caption(lines: any)</div>
>>>>>>> 1f652183
  
  

  
  
  
  
  
  

  
    <div class='py1 quiet mt1 prose-big'>Parameters</div>
    <div class='prose'>
      
        <div class='space-bottom0'>
          <div>
            <span class='code bold'>lines</span> <code class='quiet'>(any)</code>
	    
          </div>
          
        </div>
      
    </div>
  

  

  

  

  

  
    <div class='py1 quiet mt1 prose-big'>Static Members</div>
    <div class="clearfix">
  
    <div class='border-bottom' id='captionupdate'>
      <div class="clearfix small pointer toggle-sibling">
        <div class="py1 contain">
            <a class='icon pin-right py1 dark-link caret-right'>▸</a>
            <span class='code strong strong truncate'>update(deltaTime)</span>
        </div>
      </div>
      <div class="clearfix display-none toggle-target">
        <section class='p2 mb2 clearfix bg-white minishadow'>

  

  <p>Updates content based on time passed.
This ~should~ be called every frame that the caption is active.</p>

    <div class='pre p1 fill-light mt0'>update(deltaTime: <a href="https://developer.mozilla.org/docs/Web/JavaScript/Reference/Global_Objects/Number">Number</a>)</div>
  
  

  
  
  
  
  
  

  
    <div class='py1 quiet mt1 prose-big'>Parameters</div>
    <div class='prose'>
      
        <div class='space-bottom0'>
          <div>
            <span class='code bold'>deltaTime</span> <code class='quiet'>(<a href="https://developer.mozilla.org/docs/Web/JavaScript/Reference/Global_Objects/Number">Number</a>)</code>
	    Time in seconds since last frame.

          </div>
          
        </div>
      
    </div>
  

  

  

  

  

  

  

  

  
</section>

      </div>
    </div>
  
    <div class='border-bottom' id='captionupdatestate'>
      <div class="clearfix small pointer toggle-sibling">
        <div class="py1 contain">
            <a class='icon pin-right py1 dark-link caret-right'>▸</a>
            <span class='code strong strong truncate'>updateState(currentTime, lastTime)</span>
        </div>
      </div>
      <div class="clearfix display-none toggle-target">
        <section class='p2 mb2 clearfix bg-white minishadow'>

  

  <p>Handles calling callbacks and updating caption's current state.</p>

    <div class='pre p1 fill-light mt0'>updateState(currentTime: <a href="https://developer.mozilla.org/docs/Web/JavaScript/Reference/Global_Objects/Number">Number</a>, lastTime: <a href="https://developer.mozilla.org/docs/Web/JavaScript/Reference/Global_Objects/Number">Number</a>)</div>
  
  

  
  
  
  
  
  

  
    <div class='py1 quiet mt1 prose-big'>Parameters</div>
    <div class='prose'>
      
        <div class='space-bottom0'>
          <div>
            <span class='code bold'>currentTime</span> <code class='quiet'>(<a href="https://developer.mozilla.org/docs/Web/JavaScript/Reference/Global_Objects/Number">Number</a>)</code>
	    
          </div>
          
        </div>
      
        <div class='space-bottom0'>
          <div>
            <span class='code bold'>lastTime</span> <code class='quiet'>(<a href="https://developer.mozilla.org/docs/Web/JavaScript/Reference/Global_Objects/Number">Number</a>)</code>
	    
          </div>
          
        </div>
      
    </div>
  

  

  

  

  

  

  

  

  
</section>

      </div>
    </div>
  
    <div class='border-bottom' id='captionisfinished'>
      <div class="clearfix small pointer toggle-sibling">
        <div class="py1 contain">
            <a class='icon pin-right py1 dark-link caret-right'>▸</a>
            <span class='code strong strong truncate'>isFinished()</span>
        </div>
      </div>
      <div class="clearfix display-none toggle-target">
        <section class='p2 mb2 clearfix bg-white minishadow'>

  

  <p>Checks if caption has completed.</p>

    <div class='pre p1 fill-light mt0'>isFinished(): <a href="https://developer.mozilla.org/docs/Web/JavaScript/Reference/Global_Objects/Boolean">Boolean</a></div>
  
  

  
  
  
  
  
  

  

  

  
    
      <div class='py1 quiet mt1 prose-big'>Returns</div>
      <code><a href="https://developer.mozilla.org/docs/Web/JavaScript/Reference/Global_Objects/Boolean">Boolean</a></code>:
        

      
    
  

  

  

  

  

  

  
</section>

      </div>
    </div>
  
    <div class='border-bottom' id='captionstart'>
      <div class="clearfix small pointer toggle-sibling">
        <div class="py1 contain">
            <a class='icon pin-right py1 dark-link caret-right'>▸</a>
            <span class='code strong strong truncate'>start(time, renderer)</span>
        </div>
      </div>
      <div class="clearfix display-none toggle-target">
        <section class='p2 mb2 clearfix bg-white minishadow'>

  

  <p>Sets time and line index of caption.</p>

    <div class='pre p1 fill-light mt0'>start(time: <a href="https://developer.mozilla.org/docs/Web/JavaScript/Reference/Global_Objects/Number">Number</a>, renderer: any)</div>
  
  

  
  
  
  
  
  

  
    <div class='py1 quiet mt1 prose-big'>Parameters</div>
    <div class='prose'>
      
        <div class='space-bottom0'>
          <div>
            <span class='code bold'>time</span> <code class='quiet'>(<a href="https://developer.mozilla.org/docs/Web/JavaScript/Reference/Global_Objects/Number">Number</a>
            = <code>0</code>)</code>
	    Time in milliseconds.

          </div>
          
        </div>
      
        <div class='space-bottom0'>
          <div>
            <span class='code bold'>renderer</span> <code class='quiet'>(any
            = <code>{lineBegin:()=&gt;{},lineEnd:()=&gt;{}}</code>)</code>
	    
          </div>
          
        </div>
      
    </div>
  

  

  

  

  

  

  

  

  
</section>

      </div>
    </div>
  
    <div class='border-bottom' id='captionupdatetimeindex'>
      <div class="clearfix small pointer toggle-sibling">
        <div class="py1 contain">
            <a class='icon pin-right py1 dark-link caret-right'>▸</a>
            <span class='code strong strong truncate'>updateTimeIndex(time)</span>
        </div>
      </div>
      <div class="clearfix display-none toggle-target">
        <section class='p2 mb2 clearfix bg-white minishadow'>

  

  <p>Updates the current time and index of the caption instance</p>

    <div class='pre p1 fill-light mt0'>updateTimeIndex(time: <a href="https://developer.mozilla.org/docs/Web/JavaScript/Reference/Global_Objects/Number">Number</a>)</div>
  
  

  
  
  
  
  
  

  
    <div class='py1 quiet mt1 prose-big'>Parameters</div>
    <div class='prose'>
      
        <div class='space-bottom0'>
          <div>
            <span class='code bold'>time</span> <code class='quiet'>(<a href="https://developer.mozilla.org/docs/Web/JavaScript/Reference/Global_Objects/Number">Number</a>
            = <code>0</code>)</code>
	    
          </div>
          
        </div>
      
    </div>
  

  

  

  

  

  

  

  

  
</section>

      </div>
    </div>
  
</div>

  

  

  

  
</section>

          
        
          
          <section class='p2 mb2 clearfix bg-white minishadow'>

  
  <div class='clearfix'>
    
    <h3 class='fl m0' id='captionfactory'>
      CaptionFactory
    </h3>
    
    
  </div>
  

  <p>Collection of functions for creating Captions</p>

    <div class='pre p1 fill-light mt0'>new CaptionFactory()</div>
  
  

  
  
  
  
  
  

  

  

  

  

  

  
    <div class='py1 quiet mt1 prose-big'>Static Members</div>
    <div class="clearfix">
  
    <div class='border-bottom' id='captionfactorycreatecaptionmap'>
      <div class="clearfix small pointer toggle-sibling">
        <div class="py1 contain">
            <a class='icon pin-right py1 dark-link caret-right'>▸</a>
            <span class='code strong strong truncate'>createCaptionMap(data)</span>
        </div>
      </div>
      <div class="clearfix display-none toggle-target">
        <section class='p2 mb2 clearfix bg-white minishadow'>

  

  <p>Creates a new Object&#x3C;String, Caption>.</p>

    <div class='pre p1 fill-light mt0'>createCaptionMap(data: <a href="https://developer.mozilla.org/docs/Web/JavaScript/Reference/Global_Objects/JSON">JSON</a>): <a href="https://developer.mozilla.org/docs/Web/JavaScript/Reference/Global_Objects/Object">Object</a></div>
  
  

  
  
  
  
  
  

  
    <div class='py1 quiet mt1 prose-big'>Parameters</div>
    <div class='prose'>
      
        <div class='space-bottom0'>
          <div>
            <span class='code bold'>data</span> <code class='quiet'>(<a href="https://developer.mozilla.org/docs/Web/JavaScript/Reference/Global_Objects/JSON">JSON</a>)</code>
	    
          </div>
          
        </div>
      
    </div>
  

  

  
    
      <div class='py1 quiet mt1 prose-big'>Returns</div>
      <code><a href="https://developer.mozilla.org/docs/Web/JavaScript/Reference/Global_Objects/Object">Object</a></code>:
        

      
    
  

  

  

  

  

  

  
</section>

      </div>
    </div>
  
    <div class='border-bottom' id='captionfactorycreatecaption'>
      <div class="clearfix small pointer toggle-sibling">
        <div class="py1 contain">
            <a class='icon pin-right py1 dark-link caret-right'>▸</a>
            <span class='code strong strong truncate'>createCaption(captionData)</span>
        </div>
      </div>
      <div class="clearfix display-none toggle-target">
        <section class='p2 mb2 clearfix bg-white minishadow'>

  

  <p>Creates a new Caption from JSON data.</p>

    <div class='pre p1 fill-light mt0'>createCaption(captionData: any): <a href="#caption">Caption</a></div>
  
  

  
  
  
  
  
  

  
    <div class='py1 quiet mt1 prose-big'>Parameters</div>
    <div class='prose'>
      
        <div class='space-bottom0'>
          <div>
            <span class='code bold'>captionData</span> <code class='quiet'>(any)</code>
	    
          </div>
          
        </div>
      
    </div>
  

  

  
    
      <div class='py1 quiet mt1 prose-big'>Returns</div>
      <code><a href="#caption">Caption</a></code>:
        new Caption

      
    
  

  

  

  

  

  

  
</section>

      </div>
    </div>
  
    <div class='border-bottom' id='captionfactorycreateline'>
      <div class="clearfix small pointer toggle-sibling">
        <div class="py1 contain">
            <a class='icon pin-right py1 dark-link caret-right'>▸</a>
            <span class='code strong strong truncate'>createLine(lineData)</span>
        </div>
      </div>
      <div class="clearfix display-none toggle-target">
        <section class='p2 mb2 clearfix bg-white minishadow'>

  

  <p>Creates a new TimedLine from JSON data.</p>

    <div class='pre p1 fill-light mt0'>createLine(lineData: any): <a href="#timedline">TimedLine</a></div>
  
  

  
  
  
  
  
  

  
    <div class='py1 quiet mt1 prose-big'>Parameters</div>
    <div class='prose'>
      
        <div class='space-bottom0'>
          <div>
            <span class='code bold'>lineData</span> <code class='quiet'>(any)</code>
	    
          </div>
          
        </div>
      
    </div>
  

  

  
    
      <div class='py1 quiet mt1 prose-big'>Returns</div>
      <code><a href="#timedline">TimedLine</a></code>:
        new TimedLine;

      
    
  

  

  

  

  

  

  
</section>

      </div>
    </div>
  
</div>

  

  

  

  
</section>

          
        
          
          <section class='p2 mb2 clearfix bg-white minishadow'>

  
  <div class='clearfix'>
    
    <h3 class='fl m0' id='captionplayer'>
      CaptionPlayer
    </h3>
    
    
  </div>
  

  
    <div class='pre p1 fill-light mt0'>new CaptionPlayer(captions: any, renderer: any)</div>
  
  

  
  
  
  
  
  

  
    <div class='py1 quiet mt1 prose-big'>Parameters</div>
    <div class='prose'>
      
        <div class='space-bottom0'>
          <div>
            <span class='code bold'>captions</span> <code class='quiet'>(any)</code>
	    
          </div>
          
        </div>
      
        <div class='space-bottom0'>
          <div>
            <span class='code bold'>renderer</span> <code class='quiet'>(any)</code>
	    
          </div>
          
        </div>
      
    </div>
  

  

  

  

  

  
    <div class='py1 quiet mt1 prose-big'>Static Members</div>
    <div class="clearfix">
  
    <div class='border-bottom' id='captionplayerupdate'>
      <div class="clearfix small pointer toggle-sibling">
        <div class="py1 contain">
            <a class='icon pin-right py1 dark-link caret-right'>▸</a>
            <span class='code strong strong truncate'>update(deltaTime)</span>
        </div>
      </div>
      <div class="clearfix display-none toggle-target">
        <section class='p2 mb2 clearfix bg-white minishadow'>

  

  <p>Updates any currently playing caption.
This ~should~ be called every frame.</p>

    <div class='pre p1 fill-light mt0'>update(deltaTime: <a href="https://developer.mozilla.org/docs/Web/JavaScript/Reference/Global_Objects/Number">Number</a>)</div>
  
  

  
  
  
  
  
  

  
    <div class='py1 quiet mt1 prose-big'>Parameters</div>
    <div class='prose'>
      
        <div class='space-bottom0'>
          <div>
            <span class='code bold'>deltaTime</span> <code class='quiet'>(<a href="https://developer.mozilla.org/docs/Web/JavaScript/Reference/Global_Objects/Number">Number</a>)</code>
	    Time passed in seconds since last update call.

          </div>
          
        </div>
      
    </div>
  

  

  

  

  

  

  

  

  
</section>

      </div>
    </div>
  
    <div class='border-bottom' id='captionplayerstart'>
      <div class="clearfix small pointer toggle-sibling">
        <div class="py1 contain">
            <a class='icon pin-right py1 dark-link caret-right'>▸</a>
            <span class='code strong strong truncate'>start(name, time, args)</span>
        </div>
      </div>
      <div class="clearfix display-none toggle-target">
        <section class='p2 mb2 clearfix bg-white minishadow'>

  

  <p>Starts playing a caption.</p>

    <div class='pre p1 fill-light mt0'>start(name: <a href="https://developer.mozilla.org/docs/Web/JavaScript/Reference/Global_Objects/String">String</a>, time: <a href="https://developer.mozilla.org/docs/Web/JavaScript/Reference/Global_Objects/Number">number</a>, args: <a href="https://developer.mozilla.org/docs/Web/JavaScript/Reference/Global_Objects/Object">object</a>)</div>
  
  

  
  
  
  
  
  

  
    <div class='py1 quiet mt1 prose-big'>Parameters</div>
    <div class='prose'>
      
        <div class='space-bottom0'>
          <div>
            <span class='code bold'>name</span> <code class='quiet'>(<a href="https://developer.mozilla.org/docs/Web/JavaScript/Reference/Global_Objects/String">String</a>)</code>
	    Name of caption.

          </div>
          
        </div>
      
        <div class='space-bottom0'>
          <div>
            <span class='code bold'>time</span> <code class='quiet'>(<a href="https://developer.mozilla.org/docs/Web/JavaScript/Reference/Global_Objects/Number">number</a>
            = <code>0</code>)</code>
	    Atart time in milliseconds.

          </div>
          
        </div>
      
        <div class='space-bottom0'>
          <div>
            <span class='code bold'>args</span> <code class='quiet'>(<a href="https://developer.mozilla.org/docs/Web/JavaScript/Reference/Global_Objects/Object">object</a>
            = <code>{}</code>)</code>
	    Arguments that will get passed to the renderer

          </div>
          
        </div>
      
    </div>
  

  

  

  

  

  

  

  

  
</section>

      </div>
    </div>
  
    <div class='border-bottom' id='captionplayerstop'>
      <div class="clearfix small pointer toggle-sibling">
        <div class="py1 contain">
            <a class='icon pin-right py1 dark-link caret-right'>▸</a>
            <span class='code strong strong truncate'>stop()</span>
        </div>
      </div>
      <div class="clearfix display-none toggle-target">
        <section class='p2 mb2 clearfix bg-white minishadow'>

  

  <p>Stops any caption currently playing.</p>

    <div class='pre p1 fill-light mt0'>stop()</div>
  
  

  
  
  
  
  
  

  

  

  

  

  

  

  

  

  
</section>

      </div>
    </div>
  
</div>

  

  

  

  
</section>

          
        
          
          <section class='p2 mb2 clearfix bg-white minishadow'>

  
  <div class='clearfix'>
    
    <h3 class='fl m0' id='captionplayer'>
      CaptionPlayer
    </h3>
    
    
  </div>
  

  <p>CaptionPlayer is used to start, stop and update captions.
It applies the content of an active caption to a given CaptionRenderer.</p>

    <div class='pre p1 fill-light mt0'>new CaptionPlayer()</div>
  
  

  
  
  
  
  
  

  

  

  

  

  

  
    <div class='py1 quiet mt1 prose-big'>Static Members</div>
    <div class="clearfix">
  
    <div class='border-bottom' id='captionplayerupdate'>
      <div class="clearfix small pointer toggle-sibling">
        <div class="py1 contain">
            <a class='icon pin-right py1 dark-link caret-right'>▸</a>
            <span class='code strong strong truncate'>update(deltaTime)</span>
        </div>
      </div>
      <div class="clearfix display-none toggle-target">
        <section class='p2 mb2 clearfix bg-white minishadow'>

  

  <p>Updates any currently playing caption.
This ~should~ be called every frame.</p>

    <div class='pre p1 fill-light mt0'>update(deltaTime: <a href="https://developer.mozilla.org/docs/Web/JavaScript/Reference/Global_Objects/Number">Number</a>)</div>
  
  

  
  
  
  
  
  

  
    <div class='py1 quiet mt1 prose-big'>Parameters</div>
    <div class='prose'>
      
        <div class='space-bottom0'>
          <div>
            <span class='code bold'>deltaTime</span> <code class='quiet'>(<a href="https://developer.mozilla.org/docs/Web/JavaScript/Reference/Global_Objects/Number">Number</a>)</code>
	    Time passed in seconds since last update call.

          </div>
          
        </div>
      
    </div>
  

  

  

  

  

  

  

  

  
</section>

      </div>
    </div>
  
    <div class='border-bottom' id='captionplayerstart'>
      <div class="clearfix small pointer toggle-sibling">
        <div class="py1 contain">
            <a class='icon pin-right py1 dark-link caret-right'>▸</a>
            <span class='code strong strong truncate'>start(name, time, args)</span>
        </div>
      </div>
      <div class="clearfix display-none toggle-target">
        <section class='p2 mb2 clearfix bg-white minishadow'>

  

  <p>Starts playing a caption.</p>

    <div class='pre p1 fill-light mt0'>start(name: <a href="https://developer.mozilla.org/docs/Web/JavaScript/Reference/Global_Objects/String">String</a>, time: <a href="https://developer.mozilla.org/docs/Web/JavaScript/Reference/Global_Objects/Number">number</a>, args: <a href="https://developer.mozilla.org/docs/Web/JavaScript/Reference/Global_Objects/Object">object</a>)</div>
  
  

  
  
  
  
  
  

  
    <div class='py1 quiet mt1 prose-big'>Parameters</div>
    <div class='prose'>
      
        <div class='space-bottom0'>
          <div>
            <span class='code bold'>name</span> <code class='quiet'>(<a href="https://developer.mozilla.org/docs/Web/JavaScript/Reference/Global_Objects/String">String</a>)</code>
	    Name of caption.

          </div>
          
        </div>
      
        <div class='space-bottom0'>
          <div>
            <span class='code bold'>time</span> <code class='quiet'>(<a href="https://developer.mozilla.org/docs/Web/JavaScript/Reference/Global_Objects/Number">number</a>
            = <code>0</code>)</code>
	    Atart time in milliseconds.

          </div>
          
        </div>
      
        <div class='space-bottom0'>
          <div>
            <span class='code bold'>args</span> <code class='quiet'>(<a href="https://developer.mozilla.org/docs/Web/JavaScript/Reference/Global_Objects/Object">object</a>
            = <code>{}</code>)</code>
	    Arguments that will get passed to the renderer

          </div>
          
        </div>
      
    </div>
  

  

  

  

  

  

  

  

  
</section>

      </div>
    </div>
  
    <div class='border-bottom' id='captionplayerstop'>
      <div class="clearfix small pointer toggle-sibling">
        <div class="py1 contain">
            <a class='icon pin-right py1 dark-link caret-right'>▸</a>
            <span class='code strong strong truncate'>stop()</span>
        </div>
      </div>
      <div class="clearfix display-none toggle-target">
        <section class='p2 mb2 clearfix bg-white minishadow'>

  

  <p>Stops any caption currently playing.</p>

    <div class='pre p1 fill-light mt0'>stop()</div>
  
  

  
  
  
  
  
  

  

  

  

  

  

  

  

  

  
</section>

      </div>
    </div>
  
</div>

  

  

  

  
</section>

          
        
          
          <section class='p2 mb2 clearfix bg-white minishadow'>

  
  <div class='clearfix'>
    
    <h3 class='fl m0' id='timedline'>
      TimedLine
    </h3>
    
    
  </div>
  

  
    <div class='pre p1 fill-light mt0'>new TimedLine()</div>
  
  

  
  
  
  
  
  

  

  
    <div class='py1 quiet mt1 prose-big'>Properties</div>
    <div>
      
        <div class='space-bottom0'>
          <span class='code bold'>startTime</span> <code class='quiet'>(<a href="https://developer.mozilla.org/docs/Web/JavaScript/Reference/Global_Objects/Number">number</a>)</code>
          
          
        </div>
      
        <div class='space-bottom0'>
          <span class='code bold'>endTime</span> <code class='quiet'>(<a href="https://developer.mozilla.org/docs/Web/JavaScript/Reference/Global_Objects/Number">number</a>)</code>
          
          
        </div>
      
        <div class='space-bottom0'>
          <span class='code bold'>content</span> <code class='quiet'>(<a href="https://developer.mozilla.org/docs/Web/JavaScript/Reference/Global_Objects/String">string</a>)</code>
          
          
        </div>
      
    </div>
  

  

  

  

  

  
    <div class='py1 quiet mt1 prose-big'>Instance Members</div>
    <div class="clearfix">
  
    <div class='border-bottom' id='timedlinesetcontent'>
      <div class="clearfix small pointer toggle-sibling">
        <div class="py1 contain">
            <a class='icon pin-right py1 dark-link caret-right'>▸</a>
            <span class='code strong strong truncate'>setContent(content)</span>
        </div>
      </div>
      <div class="clearfix display-none toggle-target">
        <section class='p2 mb2 clearfix bg-white minishadow'>

  

  <p>Sets line's content. Removes HTML formatting for text.</p>

    <div class='pre p1 fill-light mt0'>setContent(content: any): void</div>
  
  

  
  
  
  
  
  

  
    <div class='py1 quiet mt1 prose-big'>Parameters</div>
    <div class='prose'>
      
        <div class='space-bottom0'>
          <div>
            <span class='code bold'>content</span> <code class='quiet'>(any)</code>
	    
          </div>
          
        </div>
      
    </div>
  

  

  
    
      <div class='py1 quiet mt1 prose-big'>Returns</div>
      <code>void</code>:
        @memberof TimedLine

      
    
  

  

  

  

  

  

  
</section>

      </div>
    </div>
  
</div>

  

  

  
</section>

          
        
          
          <section class='p2 mb2 clearfix bg-white minishadow'>

  
  <div class='clearfix'>
    
    <h3 class='fl m0' id='irender'>
      IRender
    </h3>
    
    
  </div>
  

  <p>Render interface to help enforce minimum requirements for caption renderers</p>

    <div class='pre p1 fill-light mt0'>new IRender()</div>
  
  

  
  
  
  
  
  

  

  
    <div class='py1 quiet mt1 prose-big'>Properties</div>
    <div>
      
        <div class='space-bottom0'>
          <span class='code bold'>start</span> <code class='quiet'>(<a href="https://developer.mozilla.org/docs/Web/JavaScript/Reference/Statements/function">function</a>)</code>
          : called when the Caption Player starts playing captions

          
        </div>
      
        <div class='space-bottom0'>
          <span class='code bold'>stop</span> <code class='quiet'>(<a href="https://developer.mozilla.org/docs/Web/JavaScript/Reference/Statements/function">function</a>)</code>
          : called when the Caption Player stops playing captions

          
        </div>
      
        <div class='space-bottom0'>
          <span class='code bold'>lineBegin</span> <code class='quiet'>(<a href="https://developer.mozilla.org/docs/Web/JavaScript/Reference/Statements/function">function</a>)</code>
          : called when rendering a new line of text

          
        </div>
      
        <div class='space-bottom0'>
          <span class='code bold'>lineEnd</span> <code class='quiet'>(<a href="https://developer.mozilla.org/docs/Web/JavaScript/Reference/Statements/function">function</a>)</code>
          : called when finished rendering a new of text

          
        </div>
      
    </div>
  

  

  

  

  

  

  

  
</section>

          
        
          
          <section class='p2 mb2 clearfix bg-white minishadow'>

  
  <div class='clearfix'>
    
    <h3 class='fl m0' id='domrenderer'>
      DOMRenderer
    </h3>
    
    
  </div>
  

  <p>DOMRender is a incomplete renderer that is intended to supply just the basic start and stop functions</p>

    <div class='pre p1 fill-light mt0'>new DOMRenderer(element: <a href="https://developer.mozilla.org/docs/Web/HTML/Element">HTMLElement</a>, templateVariables: <a href="https://developer.mozilla.org/docs/Web/JavaScript/Reference/Global_Objects/Object">Object</a>)</div>
  
  

  
  
  
  
  
  

  
    <div class='py1 quiet mt1 prose-big'>Parameters</div>
    <div class='prose'>
      
        <div class='space-bottom0'>
          <div>
            <span class='code bold'>element</span> <code class='quiet'>(<a href="https://developer.mozilla.org/docs/Web/HTML/Element">HTMLElement</a>)</code>
	    
          </div>
          
        </div>
      
        <div class='space-bottom0'>
          <div>
            <span class='code bold'>templateVariables</span> <code class='quiet'>(<a href="https://developer.mozilla.org/docs/Web/JavaScript/Reference/Global_Objects/Object">Object</a>)</code>
	    
          </div>
          
        </div>
      
    </div>
  

  

  

  

  

  
    <div class='py1 quiet mt1 prose-big'>Static Members</div>
    <div class="clearfix">
  
    <div class='border-bottom' id='domrendererstart'>
      <div class="clearfix small pointer toggle-sibling">
        <div class="py1 contain">
            <a class='icon pin-right py1 dark-link caret-right'>▸</a>
            <span class='code strong strong truncate'>start(templateVariables)</span>
        </div>
      </div>
      <div class="clearfix display-none toggle-target">
        <section class='p2 mb2 clearfix bg-white minishadow'>

  

  <p>Makes target element visible and ready to present captions</p>

    <div class='pre p1 fill-light mt0'>start(templateVariables: <a href="https://developer.mozilla.org/docs/Web/JavaScript/Reference/Global_Objects/Object">object</a>)</div>
  
  

  
  
  
  
  
  

  
    <div class='py1 quiet mt1 prose-big'>Parameters</div>
    <div class='prose'>
      
        <div class='space-bottom0'>
          <div>
            <span class='code bold'>templateVariables</span> <code class='quiet'>(<a href="https://developer.mozilla.org/docs/Web/JavaScript/Reference/Global_Objects/Object">object</a>
            = <code>{}</code>)</code>
	    Variables that can used during caption play time

          </div>
          
        </div>
      
    </div>
  

  

  

  

  

  

  

  

  
</section>

      </div>
    </div>
  
    <div class='border-bottom' id='domrendererstop'>
      <div class="clearfix small pointer toggle-sibling">
        <div class="py1 contain">
            <a class='icon pin-right py1 dark-link caret-right'>▸</a>
            <span class='code strong strong truncate'>stop()</span>
        </div>
      </div>
      <div class="clearfix display-none toggle-target">
        <section class='p2 mb2 clearfix bg-white minishadow'>

  

  <p>H</p>

    <div class='pre p1 fill-light mt0'>stop()</div>
  
  

  
  
  
  
  
  

  

  

  

  

  

  

  

  

  
</section>

      </div>
    </div>
  
</div>

  

  

  

  
</section>

          
        
          
          <section class='p2 mb2 clearfix bg-white minishadow'>

  
  <div class='clearfix'>
    
    <h3 class='fl m0' id='htmlrenderer'>
      HtmlRenderer
    </h3>
    
    
  </div>
  

  <p>HTML Renderer is intended for rendering raw html in the use case of wanting to display styled captions</p>

    <div class='pre p1 fill-light mt0'>new HtmlRenderer()</div>
  
  

  
  
  
  
  
  

  

  

  

  

  

  
    <div class='py1 quiet mt1 prose-big'>Static Members</div>
    <div class="clearfix">
  
    <div class='border-bottom' id='htmlrendererlinebegin'>
      <div class="clearfix small pointer toggle-sibling">
        <div class="py1 contain">
            <a class='icon pin-right py1 dark-link caret-right'>▸</a>
            <span class='code strong strong truncate'>lineBegin(line)</span>
        </div>
      </div>
      <div class="clearfix display-none toggle-target">
        <section class='p2 mb2 clearfix bg-white minishadow'>

  

  <p>Called by Caption Player when a new line needs to be displayed</p>

    <div class='pre p1 fill-light mt0'>lineBegin(line: any)</div>
  
  

  
  
  
  
  
  

  
    <div class='py1 quiet mt1 prose-big'>Parameters</div>
    <div class='prose'>
      
        <div class='space-bottom0'>
          <div>
            <span class='code bold'>line</span> <code class='quiet'>(any)</code>
	    
          </div>
          
        </div>
      
    </div>
  

  

  

  

  

  

  

  

  
</section>

      </div>
    </div>
  
    <div class='border-bottom' id='htmlrendererlineend'>
      <div class="clearfix small pointer toggle-sibling">
        <div class="py1 contain">
            <a class='icon pin-right py1 dark-link caret-right'>▸</a>
            <span class='code strong strong truncate'>lineEnd()</span>
        </div>
      </div>
      <div class="clearfix display-none toggle-target">
        <section class='p2 mb2 clearfix bg-white minishadow'>

  

  <p>Called by Caption Player when a line is complete</p>

    <div class='pre p1 fill-light mt0'>lineEnd()</div>
  
  

  
  
  
  
  
  

  

  

  

  

  

  

  

  

  
</section>

      </div>
    </div>
  
</div>

  

  

  

  
</section>

          
        
          
          <section class='p2 mb2 clearfix bg-white minishadow'>

  
  <div class='clearfix'>
    
    <h3 class='fl m0' id='templaterenderer'>
      TemplateRenderer
    </h3>
    
    
  </div>
  

  <p>TemplateRenderer accepts a string template e.g.<code>The ball is {{color}}</code> and a args object e.g. <code>{color: 'red'}</code>
and swaps out the placeholder inside the double brackets with the matching key inside the args object</p>

    <div class='pre p1 fill-light mt0'>new TemplateRenderer(template: <a href="https://developer.mozilla.org/docs/Web/JavaScript/Reference/Global_Objects/String">string</a>, args: <a href="https://developer.mozilla.org/docs/Web/JavaScript/Reference/Global_Objects/Object">Object</a>): <a href="https://developer.mozilla.org/docs/Web/JavaScript/Reference/Global_Objects/String">string</a></div>
  
  

  
  
  
  
  
  

  
    <div class='py1 quiet mt1 prose-big'>Parameters</div>
    <div class='prose'>
      
        <div class='space-bottom0'>
          <div>
            <span class='code bold'>template</span> <code class='quiet'>(<a href="https://developer.mozilla.org/docs/Web/JavaScript/Reference/Global_Objects/String">string</a>)</code>
	    String template that will be rendered with the supplied arguments

          </div>
          
        </div>
      
        <div class='space-bottom0'>
          <div>
            <span class='code bold'>args</span> <code class='quiet'>(<a href="https://developer.mozilla.org/docs/Web/JavaScript/Reference/Global_Objects/Object">Object</a>)</code>
	    //An Object contain data to be inserted into the template This will match based on key values

          </div>
          
        </div>
      
    </div>
  

  

  
    
      <div class='py1 quiet mt1 prose-big'>Returns</div>
      <code><a href="https://developer.mozilla.org/docs/Web/JavaScript/Reference/Global_Objects/String">string</a></code>:
        

      
    
  

  

  

  

  

  

  
</section>

          
        
          
          <section class='p2 mb2 clearfix bg-white minishadow'>

  
  <div class='clearfix'>
    
    <h3 class='fl m0' id='textrenderer'>
      TextRenderer
    </h3>
    
    
  </div>
  

  <p>TextRenderer is intended for just rendering test. It will attempt to sanitize any strings passed to it by removing html syntax</p>

    <div class='pre p1 fill-light mt0'>new TextRenderer()</div>
  
  

  
  
  
  
  
  

  

  

  

  

  

  
    <div class='py1 quiet mt1 prose-big'>Static Members</div>
    <div class="clearfix">
  
    <div class='border-bottom' id='textrendererlinebegin'>
      <div class="clearfix small pointer toggle-sibling">
        <div class="py1 contain">
            <a class='icon pin-right py1 dark-link caret-right'>▸</a>
            <span class='code strong strong truncate'>lineBegin(line)</span>
        </div>
      </div>
      <div class="clearfix display-none toggle-target">
        <section class='p2 mb2 clearfix bg-white minishadow'>

  

  <p>Called by Caption Player when a new line needs to be displayed</p>

    <div class='pre p1 fill-light mt0'>lineBegin(line: any)</div>
  
  

  
  
  
  
  
  

  
    <div class='py1 quiet mt1 prose-big'>Parameters</div>
    <div class='prose'>
      
        <div class='space-bottom0'>
          <div>
            <span class='code bold'>line</span> <code class='quiet'>(any)</code>
	    
          </div>
          
        </div>
      
    </div>
  

  

  

  

  

  

  

  

  
</section>

      </div>
    </div>
  
    <div class='border-bottom' id='textrendererlineend'>
      <div class="clearfix small pointer toggle-sibling">
        <div class="py1 contain">
            <a class='icon pin-right py1 dark-link caret-right'>▸</a>
            <span class='code strong strong truncate'>lineEnd()</span>
        </div>
      </div>
      <div class="clearfix display-none toggle-target">
        <section class='p2 mb2 clearfix bg-white minishadow'>

  

  <p>Called by Caption Player when a line is complete</p>

    <div class='pre p1 fill-light mt0'>lineEnd()</div>
  
  

  
  
  
  
  
  

  

  

  

  

  

  

  

  

  
</section>

      </div>
    </div>
  
    <div class='border-bottom' id='textrenderersanitize'>
      <div class="clearfix small pointer toggle-sibling">
        <div class="py1 contain">
            <a class='icon pin-right py1 dark-link caret-right'>▸</a>
            <span class='code strong strong truncate'>sanitize(html)</span>
        </div>
      </div>
      <div class="clearfix display-none toggle-target">
        <section class='p2 mb2 clearfix bg-white minishadow'>

  

  <p>Will attempt to remove all html from a string before it's renderer to the page</p>

    <div class='pre p1 fill-light mt0'>sanitize(html: any)</div>
  
  

  
  
  
  
  
  

  
    <div class='py1 quiet mt1 prose-big'>Parameters</div>
    <div class='prose'>
      
        <div class='space-bottom0'>
          <div>
            <span class='code bold'>html</span> <code class='quiet'>(any)</code>
	    
          </div>
          
        </div>
      
    </div>
  

  

  

  

  

  

  

  

  
</section>

      </div>
    </div>
  
</div>

  

  

  

  
</section>

          
        
          
          <section class='p2 mb2 clearfix bg-white minishadow'>

  
  <div class='clearfix'>
    
    <h3 class='fl m0' id='localizeroptions'>
      Localizer.Options
    </h3>
    
    
  </div>
  

  
    <div class='pre p1 fill-light mt0'>Localizer.Options</div>
  
    <p>
      Type:
      {language: <a href="https://developer.mozilla.org/docs/Web/JavaScript/Reference/Global_Objects/String">string</a>, fallback: <a href="https://developer.mozilla.org/docs/Web/JavaScript/Reference/Global_Objects/String">string</a>}
    </p>
  
  

  
  
  
  
  
  

  

  

  

  

  

  

  

  

  
</section>

          
        
          
          <section class='p2 mb2 clearfix bg-white minishadow'>

  
  <div class='clearfix'>
    
    <h3 class='fl m0' id='localizer'>
      Localizer
    </h3>
    
    
  </div>
  

  
    <div class='pre p1 fill-light mt0'>new Localizer()</div>
  
  

  
  
  
  
  
  

  

  

  

  

  

  
    <div class='py1 quiet mt1 prose-big'>Static Members</div>
    <div class="clearfix">
  
    <div class='border-bottom' id='localizerresolve'>
      <div class="clearfix small pointer toggle-sibling">
        <div class="py1 contain">
            <a class='icon pin-right py1 dark-link caret-right'>▸</a>
            <span class='code strong strong truncate'>resolve(path, options)</span>
        </div>
      </div>
      <div class="clearfix display-none toggle-target">
        <section class='p2 mb2 clearfix bg-white minishadow'>

  

  
    <div class='pre p1 fill-light mt0'>resolve(path: <a href="https://developer.mozilla.org/docs/Web/JavaScript/Reference/Global_Objects/String">string</a>, options: any): {path: <a href="https://developer.mozilla.org/docs/Web/JavaScript/Reference/Global_Objects/String">string</a>, language: <a href="https://developer.mozilla.org/docs/Web/JavaScript/Reference/Global_Objects/String">string</a>}</div>
  
  

  
  
  
  
  
  

  
    <div class='py1 quiet mt1 prose-big'>Parameters</div>
    <div class='prose'>
      
        <div class='space-bottom0'>
          <div>
            <span class='code bold'>path</span> <code class='quiet'>(<a href="https://developer.mozilla.org/docs/Web/JavaScript/Reference/Global_Objects/String">string</a>)</code>
	    
          </div>
          
        </div>
      
        <div class='space-bottom0'>
          <div>
            <span class='code bold'>options</span> <code class='quiet'>(any
            = <code>{}</code>)</code>
	    
          </div>
          
        </div>
      
    </div>
  

  

  
    
      <div class='py1 quiet mt1 prose-big'>Returns</div>
      <code>{path: <a href="https://developer.mozilla.org/docs/Web/JavaScript/Reference/Global_Objects/String">string</a>, language: <a href="https://developer.mozilla.org/docs/Web/JavaScript/Reference/Global_Objects/String">string</a>}</code>:
        

      
    
  

  

  

  

  

  

  
</section>

      </div>
    </div>
  
    <div class='border-bottom' id='localizersetprimarylocale'>
      <div class="clearfix small pointer toggle-sibling">
        <div class="py1 contain">
            <a class='icon pin-right py1 dark-link caret-right'>▸</a>
            <span class='code strong strong truncate'>setPrimaryLocale(localeKey)</span>
        </div>
      </div>
      <div class="clearfix display-none toggle-target">
        <section class='p2 mb2 clearfix bg-white minishadow'>

  

  
    <div class='pre p1 fill-light mt0'>setPrimaryLocale(localeKey: <a href="https://developer.mozilla.org/docs/Web/JavaScript/Reference/Global_Objects/String">string</a>): <a href="https://developer.mozilla.org/docs/Web/JavaScript/Reference/Global_Objects/Boolean">boolean</a></div>
  
  

  
  
  
  
  
  

  
    <div class='py1 quiet mt1 prose-big'>Parameters</div>
    <div class='prose'>
      
        <div class='space-bottom0'>
          <div>
            <span class='code bold'>localeKey</span> <code class='quiet'>(<a href="https://developer.mozilla.org/docs/Web/JavaScript/Reference/Global_Objects/String">string</a>)</code>
	    
          </div>
          
        </div>
      
    </div>
  

  

  
    
      <div class='py1 quiet mt1 prose-big'>Returns</div>
      <code><a href="https://developer.mozilla.org/docs/Web/JavaScript/Reference/Global_Objects/Boolean">boolean</a></code>:
        True if language is set.

      
    
  

  

  

  

  

  

  
</section>

      </div>
    </div>
  
    <div class='border-bottom' id='localizersetfallbacklocale'>
      <div class="clearfix small pointer toggle-sibling">
        <div class="py1 contain">
            <a class='icon pin-right py1 dark-link caret-right'>▸</a>
            <span class='code strong strong truncate'>setFallbackLocale(localeKey)</span>
        </div>
      </div>
      <div class="clearfix display-none toggle-target">
        <section class='p2 mb2 clearfix bg-white minishadow'>

  

  
    <div class='pre p1 fill-light mt0'>setFallbackLocale(localeKey: <a href="https://developer.mozilla.org/docs/Web/JavaScript/Reference/Global_Objects/String">string</a>): <a href="https://developer.mozilla.org/docs/Web/JavaScript/Reference/Global_Objects/Boolean">boolean</a></div>
  
  

  
  
  
  
  
  

  
    <div class='py1 quiet mt1 prose-big'>Parameters</div>
    <div class='prose'>
      
        <div class='space-bottom0'>
          <div>
            <span class='code bold'>localeKey</span> <code class='quiet'>(<a href="https://developer.mozilla.org/docs/Web/JavaScript/Reference/Global_Objects/String">string</a>)</code>
	    
          </div>
          
        </div>
      
    </div>
  

  

  
    
      <div class='py1 quiet mt1 prose-big'>Returns</div>
      <code><a href="https://developer.mozilla.org/docs/Web/JavaScript/Reference/Global_Objects/Boolean">boolean</a></code>:
        True if fallback is set.

      
    
  

  

  

  

  

  

  
</section>

      </div>
    </div>
  
    <div class='border-bottom' id='localizergetlocalekey'>
      <div class="clearfix small pointer toggle-sibling">
        <div class="py1 contain">
            <a class='icon pin-right py1 dark-link caret-right'>▸</a>
            <span class='code strong strong truncate'>getLocaleKey(localeKey)</span>
        </div>
      </div>
      <div class="clearfix display-none toggle-target">
        <section class='p2 mb2 clearfix bg-white minishadow'>

  

  
    <div class='pre p1 fill-light mt0'>getLocaleKey(localeKey: <a href="https://developer.mozilla.org/docs/Web/JavaScript/Reference/Global_Objects/String">string</a>): <a href="https://developer.mozilla.org/docs/Web/JavaScript/Reference/Global_Objects/String">string</a></div>
  
  

  
  
  
  
  
  

  
    <div class='py1 quiet mt1 prose-big'>Parameters</div>
    <div class='prose'>
      
        <div class='space-bottom0'>
          <div>
            <span class='code bold'>localeKey</span> <code class='quiet'>(<a href="https://developer.mozilla.org/docs/Web/JavaScript/Reference/Global_Objects/String">string</a>)</code>
	    
          </div>
          
        </div>
      
    </div>
  

  

  
    
      <div class='py1 quiet mt1 prose-big'>Returns</div>
      <code><a href="https://developer.mozilla.org/docs/Web/JavaScript/Reference/Global_Objects/String">string</a></code>:
        

      
    
  

  

  

  

  

  

  
</section>

      </div>
    </div>
  
    <div class='border-bottom' id='localizergetbrowserlanguages'>
      <div class="clearfix small pointer toggle-sibling">
        <div class="py1 contain">
            <a class='icon pin-right py1 dark-link caret-right'>▸</a>
            <span class='code strong strong truncate'>getBrowserLanguages()</span>
        </div>
      </div>
      <div class="clearfix display-none toggle-target">
        <section class='p2 mb2 clearfix bg-white minishadow'>

  

  
    <div class='pre p1 fill-light mt0'>getBrowserLanguages()</div>
  
  

  
  
  
  
  
  

  

  

  

  

  

  

  

  

  
</section>

      </div>
    </div>
  
</div>

  

  

  

  
</section>

          
        
          
          <section class='p2 mb2 clearfix bg-white minishadow'>

  
  <div class='clearfix'>
    
    <h3 class='fl m0' id='applicationplugin'>
      ApplicationPlugin
    </h3>
    
    
  </div>
  

  <p>Represents a single plugin for applications. Allows developers to inject code in the start up process of an
application providing new features to the application.</p>

    <div class='pre p1 fill-light mt0'>new ApplicationPlugin()</div>
  
  

  
  
  
  
  
  

  

  

  

  

  

  

  
    <div class='py1 quiet mt1 prose-big'>Instance Members</div>
    <div class="clearfix">
  
    <div class='border-bottom' id='applicationpluginpreload'>
      <div class="clearfix small pointer toggle-sibling">
        <div class="py1 contain">
            <a class='icon pin-right py1 dark-link caret-right'>▸</a>
            <span class='code strong strong truncate'>preload()</span>
        </div>
      </div>
      <div class="clearfix display-none toggle-target">
        <section class='p2 mb2 clearfix bg-white minishadow'>

  

  <p>A preload method for the plugin which allows for asynchronous setup tasks. Either takes a callback as first
parameter, or should return a Promise indicating that loading is finished.</p>

    <div class='pre p1 fill-light mt0'>preload(): <a href="https://developer.mozilla.org/docs/Web/JavaScript/Reference/Global_Objects/Promise">Promise</a></div>
  
  

  
  
  
  
  
  

  

  

  
    
      <div class='py1 quiet mt1 prose-big'>Returns</div>
      <code><a href="https://developer.mozilla.org/docs/Web/JavaScript/Reference/Global_Objects/Promise">Promise</a></code>:
        A promise indicating when the plugin is finished loading.

      
    
  

  

  

  

  

  

  
</section>

      </div>
    </div>
  
    <div class='border-bottom' id='applicationplugininit'>
      <div class="clearfix small pointer toggle-sibling">
        <div class="py1 contain">
            <a class='icon pin-right py1 dark-link caret-right'>▸</a>
            <span class='code strong strong truncate'>init()</span>
        </div>
      </div>
      <div class="clearfix display-none toggle-target">
        <section class='p2 mb2 clearfix bg-white minishadow'>

  

  <p>An init method for the plugin. This method is ran synchronously in the constructor of the Application.
After all plugins preloads  has completed</p>

    <div class='pre p1 fill-light mt0'>init()</div>
  
  

  
  
  
  
  
  

  

  

  

  

  

  

  

  

  
</section>

      </div>
    </div>
  
    <div class='border-bottom' id='applicationpluginstart'>
      <div class="clearfix small pointer toggle-sibling">
        <div class="py1 contain">
            <a class='icon pin-right py1 dark-link caret-right'>▸</a>
            <span class='code strong strong truncate'>start()</span>
        </div>
      </div>
      <div class="clearfix display-none toggle-target">
        <section class='p2 mb2 clearfix bg-white minishadow'>

  

  <p>A start method for the plugin. This method is ran synchronously in the constructor of the Application.
After all plugins inits has completed</p>

    <div class='pre p1 fill-light mt0'>start()</div>
  
  

  
  
  
  
  
  

  

  

  

  

  

  

  

  

  
</section>

      </div>
    </div>
  
</div>

  

  

  
</section>

          
        
      </div>
    </div>
  <script src='assets/anchor.js'></script>
  <script src='assets/split.js'></script>
  <script src='assets/site.js'></script>
</body>
</html><|MERGE_RESOLUTION|>--- conflicted
+++ resolved
@@ -2178,76 +2178,6 @@
   
 
   
-<<<<<<< HEAD
-
-  
-</section>
-
-          
-        
-          
-          <section class='p2 mb2 clearfix bg-white minishadow'>
-
-  
-  <div class='clearfix'>
-    
-    <h3 class='fl m0' id='positioncallback'>
-      PositionCallback
-    </h3>
-    
-    
-  </div>
-  
-
-  <p>callback to used move game entities</p>
-
-    <div class='pre p1 fill-light mt0'>PositionCallback(position: <a href="#point">Point</a>)</div>
-  
-    <p>
-      Type:
-      <a href="https://developer.mozilla.org/docs/Web/JavaScript/Reference/Statements/function">Function</a>
-    </p>
-  
-  
-
-  
-  
-  
-  
-  
-  
-
-  
-    <div class='py1 quiet mt1 prose-big'>Parameters</div>
-    <div class='prose'>
-      
-        <div class='space-bottom0'>
-          <div>
-            <span class='code bold'>position</span> <code class='quiet'>(<a href="#point">Point</a>)</code>
-	    position relative to anchor direction
-
-          </div>
-          
-        </div>
-      
-    </div>
-  
-
-  
-
-  
-
-  
-
-  
-
-  
-
-  
-=======
->>>>>>> 1f652183
-
-  
 
   
 </section>
@@ -2516,11 +2446,7 @@
 
   <p>callback to used move game entities</p>
 
-<<<<<<< HEAD
-    <div class='pre p1 fill-light mt0'>ScaleCallback(width: <a href="https://developer.mozilla.org/docs/Web/JavaScript/Reference/Global_Objects/Number">Number</a>, height: <a href="https://developer.mozilla.org/docs/Web/JavaScript/Reference/Global_Objects/Number">Number</a>, scale: <a href="#point">Point</a>)</div>
-=======
     <div class='pre p1 fill-light mt0'>PositionCallback(position: <a href="#point">Point</a>)</div>
->>>>>>> 1f652183
   
     <p>
       Type:
@@ -3082,14 +3008,9 @@
   </div>
   
 
-<<<<<<< HEAD
-  
-    <div class='pre p1 fill-light mt0'>resizeEventData</div>
-=======
   <p>callback to used scale game and canvas</p>
 
     <div class='pre p1 fill-light mt0'>ScaleCallback(width: <a href="https://developer.mozilla.org/docs/Web/JavaScript/Reference/Global_Objects/Number">Number</a>, height: <a href="https://developer.mozilla.org/docs/Web/JavaScript/Reference/Global_Objects/Number">Number</a>, scale: <a href="#point">Point</a>)</div>
->>>>>>> 1f652183
   
     <p>
       Type:
@@ -3154,8 +3075,6 @@
   
 
   
-
-  
 </section>
 
           
@@ -3175,11 +3094,7 @@
   
 
   
-<<<<<<< HEAD
-    <div class='pre p1 fill-light mt0'>EntityResizeEvent</div>
-=======
     <div class='pre p1 fill-light mt0'>resizeEventData</div>
->>>>>>> 1f652183
   
     <p>
       Type:
@@ -3335,8 +3250,6 @@
 </section>
 
           
-<<<<<<< HEAD
-=======
         
           
           <section class='p2 mb2 clearfix bg-white minishadow'>
@@ -3389,7 +3302,6 @@
 </section>
 
           
->>>>>>> 1f652183
         
           
           <section class='p2 mb2 clearfix bg-white minishadow'>
@@ -4374,61 +4286,6 @@
   
 
   
-<<<<<<< HEAD
-
-  
-</section>
-
-          
-        
-          
-          <section class='p2 mb2 clearfix bg-white minishadow'>
-
-  
-  <div class='clearfix'>
-    
-    <h3 class='fl m0' id='filtertype'>
-      filterType
-    </h3>
-    
-    
-  </div>
-  
-
-  
-    <div class='pre p1 fill-light mt0'>filterType</div>
-  
-    <p>
-      Type:
-      (<code>"protanopia"</code> | <code>"protanomaly"</code> | <code>"deuteranopia"</code> | <code>"deuteranomaly"</code> | <code>"tritanopia"</code> | <code>"tritanomaly"</code> | <code>"achromatopsia"</code> | <code>"achromatomaly"</code>)
-    </p>
-  
-  
-
-  
-  
-  
-  
-  
-  
-
-  
-
-  
-
-  
-
-  
-
-  
-
-  
-
-  
-=======
->>>>>>> 1f652183
-
-  
 
   
 </section>
@@ -4724,8 +4581,6 @@
   
 
   
-<<<<<<< HEAD
-=======
 </section>
 
           
@@ -4778,7 +4633,6 @@
   
 
   
->>>>>>> 1f652183
 </section>
 
           
@@ -7384,11 +7238,7 @@
   
 
   
-<<<<<<< HEAD
-    <div class='pre p1 fill-light mt0'>new Caption(lines: any)</div>
-=======
     <div class='pre p1 fill-light mt0'>new Caption()</div>
->>>>>>> 1f652183
   
   
 
@@ -7787,11 +7637,7 @@
   
 
   
-<<<<<<< HEAD
-    <div class='pre p1 fill-light mt0'>new Caption()</div>
-=======
     <div class='pre p1 fill-light mt0'>new Caption(lines: any)</div>
->>>>>>> 1f652183
   
   
 
