<!doctype html>
<html>
<head>
  <meta charset='utf-8' />
  <title>springroll 2.0.0 | Documentation</title>
  <meta name='viewport' content='width=device-width,initial-scale=1'>
  <link href='assets/bass.css' type='text/css' rel='stylesheet' />
  <link href='assets/style.css' type='text/css' rel='stylesheet' />
  <link href='assets/github.css' type='text/css' rel='stylesheet' />
  <link href='assets/split.css' type='text/css' rel='stylesheet' />
</head>
<body class='documentation m0'>
    <div class='flex'>
      <div id='split-left' class='overflow-auto fs0 height-viewport-100'>
        <div class='py1 px2'>
          <h3 class='mb0 no-anchor'>springroll</h3>
          <div class='mb1'><code>2.0.0</code></div>
          <input
            placeholder='Filter'
            id='filter-input'
            class='col12 block input'
            type='text' />
          <div id='toc'>
            <ul class='list-reset h5 py1-ul'>
              
                
                <li><a
                  href='#idletimer'
                  class=" toggle-sibling">
                  IdleTimer
                  <span class='icon'>▸</span>
                </a>
                
                <div class='toggle-target display-none'>
                  
                  
                    <ul class='list-reset py1-ul pl1'>
                      <li class='h5'><span>Instance members</span></li>
                      
                      <li><a
                        href='#idletimerstart'
                        class='regular pre-open'>
                        #start
                      </a></li>
                      
                      <li><a
                        href='#idletimerreset'
                        class='regular pre-open'>
                        #reset
                      </a></li>
                      
                      <li><a
                        href='#idletimerstop'
                        class='regular pre-open'>
                        #stop
                      </a></li>
                      
                      <li><a
                        href='#idletimerdispatch'
                        class='regular pre-open'>
                        #dispatch
                      </a></li>
                      
                      <li><a
                        href='#idletimersubscribe'
                        class='regular pre-open'>
                        #subscribe
                      </a></li>
                      
                      <li><a
                        href='#idletimerunsubscribe'
                        class='regular pre-open'>
                        #unsubscribe
                      </a></li>
                      
                    </ul>
                  
                  
                  
                </div>
                
                </li>
              
                
                <li><a
                  href='#ihintplayer'
                  class="">
                  IHintPlayer
                  
                </a>
                
                </li>
              
                
                <li><a
                  href='#scalemanager'
                  class=" toggle-sibling">
                  ScaleManager
                  <span class='icon'>▸</span>
                </a>
                
                <div class='toggle-target display-none'>
                  
                  
                    <ul class='list-reset py1-ul pl1'>
                      <li class='h5'><span>Instance members</span></li>
                      
                      <li><a
                        href='#scalemanagerenable'
                        class='regular pre-open'>
                        #enable
                      </a></li>
                      
                      <li><a
                        href='#scalemanagerdisable'
                        class='regular pre-open'>
                        #disable
                      </a></li>
                      
                    </ul>
                  
                  
                  
                </div>
                
                </li>
              
                
                <li><a
                  href='#speechsynth'
                  class=" toggle-sibling">
                  SpeechSynth
                  <span class='icon'>▸</span>
                </a>
                
                <div class='toggle-target display-none'>
                  
                  
                    <ul class='list-reset py1-ul pl1'>
                      <li class='h5'><span>Instance members</span></li>
                      
                      <li><a
                        href='#speechsynthpause'
                        class='regular pre-open'>
                        #pause
                      </a></li>
                      
                      <li><a
                        href='#speechsynthresume'
                        class='regular pre-open'>
                        #resume
                      </a></li>
                      
                      <li><a
                        href='#speechsynthcancel'
                        class='regular pre-open'>
                        #cancel
                      </a></li>
                      
                      <li><a
                        href='#speechsynthsay'
                        class='regular pre-open'>
                        #say
                      </a></li>
                      
                      <li><a
                        href='#speechsynthsetvoice'
                        class='regular pre-open'>
                        #setVoice
                      </a></li>
                      
                      <li><a
                        href='#speechsynthgetvoice'
                        class='regular pre-open'>
                        #getVoice
                      </a></li>
                      
                      <li><a
                        href='#speechsynthrate'
                        class='regular pre-open'>
                        #rate
                      </a></li>
                      
                      <li><a
                        href='#speechsynthrate'
                        class='regular pre-open'>
                        #rate
                      </a></li>
                      
                      <li><a
                        href='#speechsynthpitch'
                        class='regular pre-open'>
                        #pitch
                      </a></li>
                      
                      <li><a
                        href='#speechsynthpitch'
                        class='regular pre-open'>
                        #pitch
                      </a></li>
                      
                      <li><a
                        href='#speechsynthvolume'
                        class='regular pre-open'>
                        #volume
                      </a></li>
                      
                      <li><a
                        href='#speechsynthvolume'
                        class='regular pre-open'>
                        #volume
                      </a></li>
                      
                    </ul>
                  
                  
                  
                </div>
                
                </li>
              
                
                <li><a
                  href='#colorfilter'
                  class=" toggle-sibling">
                  ColorFilter
                  <span class='icon'>▸</span>
                </a>
                
                <div class='toggle-target display-none'>
                  
                  <ul class='list-reset py1-ul pl1'>
                    <li class='h5'><span>Static members</span></li>
                    
                      <li><a
                        href='#colorfilterapplyfilter'
                        class='regular pre-open'>
                        .applyFilter
                      </a></li>
                    
                      <li><a
                        href='#colorfilterchangefilter'
                        class='regular pre-open'>
                        .changeFilter
                      </a></li>
                    
                      <li><a
                        href='#colorfilterremovefilter'
                        class='regular pre-open'>
                        .removeFilter
                      </a></li>
                    
                      <li><a
                        href='#colorfiltertypes'
                        class='regular pre-open'>
                        .types
                      </a></li>
                    
                    </ul>
                  
                  
                  
                  
                </div>
                
                </li>
              
                
                <li><a
                  href='#filtertype'
<<<<<<< HEAD
=======
                  class="">
                  filterType
                  
                </a>
                
                </li>
              
                
                <li><a
                  href='#keystate'
>>>>>>> 1dfb5979
                  class="">
                  filterType
                  
                </a>
                
                </li>
              
                
                <li><a
                  href='#controller'
                  class=" toggle-sibling">
                  Controller
                  <span class='icon'>▸</span>
                </a>
                
                <div class='toggle-target display-none'>
                  
                  <ul class='list-reset py1-ul pl1'>
                    <li class='h5'><span>Static members</span></li>
                    
                      <li><a
                        href='#controllerupdate'
                        class='regular pre-open'>
                        .update
                      </a></li>
                    
                      <li><a
                        href='#controlleronkeydown'
                        class='regular pre-open'>
                        .onKeyDown
                      </a></li>
                    
                      <li><a
                        href='#controlleronkeyup'
                        class='regular pre-open'>
                        .onKeyUp
                      </a></li>
                    
                      <li><a
                        href='#controllerassignbuttons'
                        class='regular pre-open'>
                        .assignButtons
                      </a></li>
                    
                    </ul>
                  
                  
                  
                  
                </div>
                
                </li>
              
                
                <li><a
                  href='#keystate'
                  class="">
                  KeyState
                  
                </a>
                
                </li>
              
                
                <li><a
                  href='#key'
                  class=" toggle-sibling">
                  Key
                  <span class='icon'>▸</span>
                </a>
                
                <div class='toggle-target display-none'>
                  
                  <ul class='list-reset py1-ul pl1'>
                    <li class='h5'><span>Static members</span></li>
                    
                      <li><a
                        href='#keyupdatestate'
                        class='regular pre-open'>
                        .updateState
                      </a></li>
                    
                      <li><a
                        href='#keyaction'
                        class='regular pre-open'>
                        .action
                      </a></li>
                    
                      <li><a
                        href='#keystate'
                        class='regular pre-open'>
                        .state
                      </a></li>
                    
                    </ul>
                  
                  
                  
                  
                </div>
                
                </li>
              
                
                <li><a
                  href='#application'
                  class=" toggle-sibling">
                  Application
                  <span class='icon'>▸</span>
                </a>
                
                <div class='toggle-target display-none'>
                  
                  <ul class='list-reset py1-ul pl1'>
                    <li class='h5'><span>Static members</span></li>
                    
                      <li><a
                        href='#applicationvalidateplugins'
                        class='regular pre-open'>
                        .validatePlugins
                      </a></li>
                    
                      <li><a
                        href='#applicationsortplugins'
                        class='regular pre-open'>
                        .sortPlugins
                      </a></li>
                    
                      <li><a
                        href='#application_plugins'
                        class='regular pre-open'>
                        ._plugins
                      </a></li>
                    
                      <li><a
                        href='#applicationuses'
                        class='regular pre-open'>
                        .uses
                      </a></li>
                    
                    </ul>
                  
                  
                    <ul class='list-reset py1-ul pl1'>
                      <li class='h5'><span>Instance members</span></li>
                      
                      <li><a
                        href='#applicationvalidatelisteners'
                        class='regular pre-open'>
                        #validateListeners
                      </a></li>
                      
                    </ul>
                  
                  
                  
                </div>
                
                </li>
              
                
                <li><a
                  href='#debugger'
                  class=" toggle-sibling">
                  Debugger
                  <span class='icon'>▸</span>
                </a>
                
                <div class='toggle-target display-none'>
                  
                  <ul class='list-reset py1-ul pl1'>
                    <li class='h5'><span>Static members</span></li>
                    
                      <li><a
                        href='#debuggerparams'
                        class='regular pre-open'>
                        .params
                      </a></li>
                    
                      <li><a
                        href='#debuggerminlevel'
                        class='regular pre-open'>
                        .minLevel
                      </a></li>
                    
                      <li><a
                        href='#debuggeremit'
                        class='regular pre-open'>
                        .emit
                      </a></li>
                    
                      <li><a
                        href='#debuggerlevel'
                        class='regular pre-open'>
                        .LEVEL
                      </a></li>
                    
                      <li><a
                        href='#debuggerlog'
                        class='regular pre-open'>
                        .log
                      </a></li>
                    
                      <li><a
                        href='#debuggerassert'
                        class='regular pre-open'>
                        .assert
                      </a></li>
                    
                      <li><a
                        href='#debuggerisenabled'
                        class='regular pre-open'>
                        .isEnabled
                      </a></li>
                    
                      <li><a
                        href='#debuggerenable'
                        class='regular pre-open'>
                        .enable
                      </a></li>
                    
                      <li><a
                        href='#debuggerparamkey'
                        class='regular pre-open'>
                        .paramKey
                      </a></li>
                    
                    </ul>
                  
                  
                  
                  
                </div>
                
                </li>
              
                
                <li><a
                  href='#hintsequenceplayer'
                  class=" toggle-sibling">
                  HintSequencePlayer
                  <span class='icon'>▸</span>
                </a>
                
                <div class='toggle-target display-none'>
                  
                  
                    <ul class='list-reset py1-ul pl1'>
                      <li class='h5'><span>Instance members</span></li>
                      
                      <li><a
                        href='#hintsequenceplayerplay'
                        class='regular pre-open'>
                        #play
                      </a></li>
                      
                      <li><a
                        href='#hintsequenceplayerclear'
                        class='regular pre-open'>
                        #clear
                      </a></li>
                      
                      <li><a
                        href='#hintsequenceplayeradd'
                        class='regular pre-open'>
                        #add
                      </a></li>
                      
                      <li><a
                        href='#hintsequenceplayerremove'
                        class='regular pre-open'>
                        #remove
                      </a></li>
                      
                    </ul>
                  
                  
                  
                </div>
                
                </li>
              
                
                <li><a
                  href='#property'
                  class=" toggle-sibling">
                  Property
                  <span class='icon'>▸</span>
                </a>
                
                <div class='toggle-target display-none'>
                  
                  <ul class='list-reset py1-ul pl1'>
                    <li class='h5'><span>Static members</span></li>
                    
                      <li><a
                        href='#propertyvalue'
                        class='regular pre-open'>
                        .value
                      </a></li>
                    
                      <li><a
                        href='#propertyvalue'
                        class='regular pre-open'>
                        .value
                      </a></li>
                    
                    </ul>
                  
                  
                    <ul class='list-reset py1-ul pl1'>
                      <li class='h5'><span>Instance members</span></li>
                      
                      <li><a
                        href='#propertysubscribe'
                        class='regular pre-open'>
                        #subscribe
                      </a></li>
                      
                      <li><a
                        href='#propertyunsubscribe'
                        class='regular pre-open'>
                        #unsubscribe
                      </a></li>
                      
                      <li><a
                        href='#propertyhaslisteners'
                        class='regular pre-open'>
                        #hasListeners
                      </a></li>
                      
                    </ul>
                  
                  
                  
                </div>
                
                </li>
              
                
                <li><a
                  href='#caption'
                  class=" toggle-sibling">
                  Caption
                  <span class='icon'>▸</span>
                </a>
                
                <div class='toggle-target display-none'>
                  
                  <ul class='list-reset py1-ul pl1'>
                    <li class='h5'><span>Static members</span></li>
                    
                      <li><a
                        href='#captionupdate'
                        class='regular pre-open'>
                        .update
                      </a></li>
                    
                      <li><a
                        href='#captionupdatestate'
                        class='regular pre-open'>
                        .updateState
                      </a></li>
                    
                      <li><a
                        href='#captionisfinished'
                        class='regular pre-open'>
                        .isFinished
                      </a></li>
                    
                      <li><a
                        href='#captionstart'
                        class='regular pre-open'>
                        .start
                      </a></li>
                    
                      <li><a
                        href='#captionupdatetimeindex'
                        class='regular pre-open'>
                        .updateTimeIndex
                      </a></li>
                    
                    </ul>
                  
                  
                  
                  
                </div>
                
                </li>
              
                
                <li><a
                  href='#caption'
                  class=" toggle-sibling">
                  Caption
                  <span class='icon'>▸</span>
                </a>
                
                <div class='toggle-target display-none'>
                  
                  <ul class='list-reset py1-ul pl1'>
                    <li class='h5'><span>Static members</span></li>
                    
                      <li><a
                        href='#captionupdate'
                        class='regular pre-open'>
                        .update
                      </a></li>
                    
                      <li><a
                        href='#captionupdatestate'
                        class='regular pre-open'>
                        .updateState
                      </a></li>
                    
                      <li><a
                        href='#captionisfinished'
                        class='regular pre-open'>
                        .isFinished
                      </a></li>
                    
                      <li><a
                        href='#captionstart'
                        class='regular pre-open'>
                        .start
                      </a></li>
                    
                      <li><a
                        href='#captionupdatetimeindex'
                        class='regular pre-open'>
                        .updateTimeIndex
                      </a></li>
                    
                    </ul>
                  
                  
                  
                  
                </div>
                
                </li>
              
                
                <li><a
                  href='#captionfactory'
                  class=" toggle-sibling">
                  CaptionFactory
                  <span class='icon'>▸</span>
                </a>
                
                <div class='toggle-target display-none'>
                  
                  <ul class='list-reset py1-ul pl1'>
                    <li class='h5'><span>Static members</span></li>
                    
                      <li><a
                        href='#captionfactorycreatecaptionmap'
                        class='regular pre-open'>
                        .createCaptionMap
                      </a></li>
                    
                      <li><a
                        href='#captionfactorycreatecaption'
                        class='regular pre-open'>
                        .createCaption
                      </a></li>
                    
                      <li><a
                        href='#captionfactorycreateline'
                        class='regular pre-open'>
                        .createLine
                      </a></li>
                    
                    </ul>
                  
                  
                  
                  
                </div>
                
                </li>
              
                
                <li><a
                  href='#captionplayer'
                  class=" toggle-sibling">
                  CaptionPlayer
                  <span class='icon'>▸</span>
                </a>
                
                <div class='toggle-target display-none'>
                  
                  <ul class='list-reset py1-ul pl1'>
                    <li class='h5'><span>Static members</span></li>
                    
                      <li><a
                        href='#captionplayerupdate'
                        class='regular pre-open'>
                        .update
                      </a></li>
                    
                      <li><a
                        href='#captionplayerstart'
                        class='regular pre-open'>
                        .start
                      </a></li>
                    
                      <li><a
                        href='#captionplayerstop'
                        class='regular pre-open'>
                        .stop
                      </a></li>
                    
                    </ul>
                  
                  
                  
                  
                </div>
                
                </li>
              
                
                <li><a
                  href='#captionplayer'
                  class=" toggle-sibling">
                  CaptionPlayer
                  <span class='icon'>▸</span>
                </a>
                
                <div class='toggle-target display-none'>
                  
                  <ul class='list-reset py1-ul pl1'>
                    <li class='h5'><span>Static members</span></li>
                    
                      <li><a
                        href='#captionplayerupdate'
                        class='regular pre-open'>
                        .update
                      </a></li>
                    
                      <li><a
                        href='#captionplayerstart'
                        class='regular pre-open'>
                        .start
                      </a></li>
                    
                      <li><a
                        href='#captionplayerstop'
                        class='regular pre-open'>
                        .stop
                      </a></li>
                    
                    </ul>
                  
                  
                  
                  
                </div>
                
                </li>
              
                
                <li><a
                  href='#timedline'
                  class=" toggle-sibling">
                  TimedLine
                  <span class='icon'>▸</span>
                </a>
                
                <div class='toggle-target display-none'>
                  
                  
                    <ul class='list-reset py1-ul pl1'>
                      <li class='h5'><span>Instance members</span></li>
                      
                      <li><a
                        href='#timedlinesetcontent'
                        class='regular pre-open'>
                        #setContent
                      </a></li>
                      
                    </ul>
                  
                  
                  
                </div>
                
                </li>
              
                
                <li><a
                  href='#irender'
                  class="">
                  IRender
                  
                </a>
                
                </li>
              
                
                <li><a
                  href='#domrenderer'
                  class=" toggle-sibling">
                  DOMRenderer
                  <span class='icon'>▸</span>
                </a>
                
                <div class='toggle-target display-none'>
                  
                  <ul class='list-reset py1-ul pl1'>
                    <li class='h5'><span>Static members</span></li>
                    
                      <li><a
                        href='#domrendererstart'
                        class='regular pre-open'>
                        .start
                      </a></li>
                    
                      <li><a
                        href='#domrendererstop'
                        class='regular pre-open'>
                        .stop
                      </a></li>
                    
                    </ul>
                  
                  
                  
                  
                </div>
                
                </li>
              
                
                <li><a
                  href='#htmlrenderer'
                  class=" toggle-sibling">
                  HtmlRenderer
                  <span class='icon'>▸</span>
                </a>
                
                <div class='toggle-target display-none'>
                  
                  <ul class='list-reset py1-ul pl1'>
                    <li class='h5'><span>Static members</span></li>
                    
                      <li><a
                        href='#htmlrendererlinebegin'
                        class='regular pre-open'>
                        .lineBegin
                      </a></li>
                    
                      <li><a
                        href='#htmlrendererlineend'
                        class='regular pre-open'>
                        .lineEnd
                      </a></li>
                    
                    </ul>
                  
                  
                  
                  
                </div>
                
                </li>
              
                
                <li><a
                  href='#templaterenderer'
                  class="">
                  TemplateRenderer
                  
                </a>
                
                </li>
              
                
                <li><a
                  href='#textrenderer'
                  class=" toggle-sibling">
                  TextRenderer
                  <span class='icon'>▸</span>
                </a>
                
                <div class='toggle-target display-none'>
                  
                  <ul class='list-reset py1-ul pl1'>
                    <li class='h5'><span>Static members</span></li>
                    
                      <li><a
                        href='#textrendererlinebegin'
                        class='regular pre-open'>
                        .lineBegin
                      </a></li>
                    
                      <li><a
                        href='#textrendererlineend'
                        class='regular pre-open'>
                        .lineEnd
                      </a></li>
                    
                      <li><a
                        href='#textrenderersanitize'
                        class='regular pre-open'>
                        .sanitize
                      </a></li>
                    
                    </ul>
                  
                  
                  
                  
                </div>
                
                </li>
              
                
                <li><a
                  href='#localizer'
                  class=" toggle-sibling">
                  Localizer
                  <span class='icon'>▸</span>
                </a>
                
                <div class='toggle-target display-none'>
                  
                  <ul class='list-reset py1-ul pl1'>
                    <li class='h5'><span>Static members</span></li>
                    
                      <li><a
                        href='#localizerresolve'
                        class='regular pre-open'>
                        .resolve
                      </a></li>
                    
                      <li><a
                        href='#localizersetprimarylocale'
                        class='regular pre-open'>
                        .setPrimaryLocale
                      </a></li>
                    
                      <li><a
                        href='#localizersetfallbacklocale'
                        class='regular pre-open'>
                        .setFallbackLocale
                      </a></li>
                    
                      <li><a
                        href='#localizergetlocalekey'
                        class='regular pre-open'>
                        .getLocaleKey
                      </a></li>
                    
                      <li><a
                        href='#localizergetbrowserlanguages'
                        class='regular pre-open'>
                        .getBrowserLanguages
                      </a></li>
                    
                    </ul>
                  
                  
                  
                  
                </div>
                
                </li>
              
                
                <li><a
                  href='#localizeroptions'
                  class="">
                  Localizer.Options
                  
                </a>
                
                </li>
              
                
                <li><a
                  href='#applicationplugin'
                  class=" toggle-sibling">
                  ApplicationPlugin
                  <span class='icon'>▸</span>
                </a>
                
                <div class='toggle-target display-none'>
                  
                  
                    <ul class='list-reset py1-ul pl1'>
                      <li class='h5'><span>Instance members</span></li>
                      
                      <li><a
                        href='#applicationpluginsetup'
                        class='regular pre-open'>
                        #setup
                      </a></li>
                      
                      <li><a
                        href='#applicationpluginpreload'
                        class='regular pre-open'>
                        #preload
                      </a></li>
                      
                    </ul>
                  
                  
                  
                </div>
                
                </li>
              
            </ul>
          </div>
          <div class='mt1 h6 quiet'>
            <a href='http://documentation.js.org/reading-documentation.html'>Need help reading this?</a>
          </div>
        </div>
      </div>
      <div id='split-right' class='relative overflow-auto height-viewport-100'>
        
          
          <section class='p2 mb2 clearfix bg-white minishadow'>

  
  <div class='clearfix'>
    
    <h3 class='fl m0' id='idletimer'>
      IdleTimer
    </h3>
    
    
  </div>
  

  
 
  
    <div class='pre p1 fill-light mt0'>new IdleTimer()</div>
   
  
  

  
  
  
  
  
  

  

  

  

  

  

  

  
    <div class='py1 quiet mt1 prose-big'>Instance Members</div>
    <div class="clearfix">
  
    <div class='border-bottom' id='idletimerstart'>
      <div class="clearfix small pointer toggle-sibling">
        <div class="py1 contain">
            <a class='icon pin-right py1 dark-link caret-right'>▸</a>
            <span class='code strong strong truncate'>start(time)</span>
        </div>
      </div>
      <div class="clearfix display-none toggle-target">
        <section class='p2 mb2 clearfix bg-white minishadow'>

  

  
 
  
    <div class='pre p1 fill-light mt0'>start(time: <a href="https://developer.mozilla.org/docs/Web/JavaScript/Reference/Global_Objects/Number">Number</a>): void</div>
   
  
  

  
  
  
  
  
  

  
    <div class='py1 quiet mt1 prose-big'>Parameters</div>
    <div class='prose'>
      
        <div class='space-bottom0'>
          <div>
            <span class='code bold'>time</span> <code class='quiet'>(<a href="https://developer.mozilla.org/docs/Web/JavaScript/Reference/Global_Objects/Number">Number</a>
            = <code>15000</code>)</code>
	    time in milliseconds

          </div>
          
        </div>
      
    </div>
  

  

  
    
      <div class='py1 quiet mt1 prose-big'>Returns</div>
      <code>void</code>:
        @memberof IdleTimer

      
    
  

  

  

  

  

  
</section>

      </div>
    </div>
  
    <div class='border-bottom' id='idletimerreset'>
      <div class="clearfix small pointer toggle-sibling">
        <div class="py1 contain">
            <a class='icon pin-right py1 dark-link caret-right'>▸</a>
            <span class='code strong strong truncate'>reset()</span>
        </div>
      </div>
      <div class="clearfix display-none toggle-target">
        <section class='p2 mb2 clearfix bg-white minishadow'>

  

  <p>resets the timer, does not call subscribed functions</p>

 
  
    <div class='pre p1 fill-light mt0'>reset(): void</div>
   
  
  

  
  
  
  
  
  

  

  

  
    
      <div class='py1 quiet mt1 prose-big'>Returns</div>
      <code>void</code>:
        @memberof IdleTimer

      
    
  

  

  

  

  

  
</section>

      </div>
    </div>
  
    <div class='border-bottom' id='idletimerstop'>
      <div class="clearfix small pointer toggle-sibling">
        <div class="py1 contain">
            <a class='icon pin-right py1 dark-link caret-right'>▸</a>
            <span class='code strong strong truncate'>stop()</span>
        </div>
      </div>
      <div class="clearfix display-none toggle-target">
        <section class='p2 mb2 clearfix bg-white minishadow'>

  

  
 
  
    <div class='pre p1 fill-light mt0'>stop(): void</div>
   
  
  

  
  
  
  
  
  

  

  

  
    
      <div class='py1 quiet mt1 prose-big'>Returns</div>
      <code>void</code>:
        @memberof IdleTimer

      
    
  

  

  

  

  

  
</section>

      </div>
    </div>
  
    <div class='border-bottom' id='idletimerdispatch'>
      <div class="clearfix small pointer toggle-sibling">
        <div class="py1 contain">
            <a class='icon pin-right py1 dark-link caret-right'>▸</a>
            <span class='code strong strong truncate'>dispatch()</span>
        </div>
      </div>
      <div class="clearfix display-none toggle-target">
        <section class='p2 mb2 clearfix bg-white minishadow'>

  

  <p>Calls all subscribed functions, and resets the timer.</p>

 
  
    <div class='pre p1 fill-light mt0'>dispatch(): void</div>
   
  
  

  
  
  
  
  
  

  

  

  
    
      <div class='py1 quiet mt1 prose-big'>Returns</div>
      <code>void</code>:
        @memberof IdleTimer

      
    
  

  

  

  

  

  
</section>

      </div>
    </div>
  
    <div class='border-bottom' id='idletimersubscribe'>
      <div class="clearfix small pointer toggle-sibling">
        <div class="py1 contain">
            <a class='icon pin-right py1 dark-link caret-right'>▸</a>
            <span class='code strong strong truncate'>subscribe(callback)</span>
        </div>
      </div>
      <div class="clearfix display-none toggle-target">
        <section class='p2 mb2 clearfix bg-white minishadow'>

  

  <p>Adds a function to be called when timer is dispatched</p>

 
  
    <div class='pre p1 fill-light mt0'>subscribe(callback: any): void</div>
   
  
  

  
  
  
  
  
  

  
    <div class='py1 quiet mt1 prose-big'>Parameters</div>
    <div class='prose'>
      
        <div class='space-bottom0'>
          <div>
            <span class='code bold'>callback</span> <code class='quiet'>(any)</code>
	    
          </div>
          
        </div>
      
    </div>
  

  

  
    
      <div class='py1 quiet mt1 prose-big'>Returns</div>
      <code>void</code>:
        @memberof IdleTimer

      
    
  

  

  

  

  

  
</section>

      </div>
    </div>
  
    <div class='border-bottom' id='idletimerunsubscribe'>
      <div class="clearfix small pointer toggle-sibling">
        <div class="py1 contain">
            <a class='icon pin-right py1 dark-link caret-right'>▸</a>
            <span class='code strong strong truncate'>unsubscribe(callback)</span>
        </div>
      </div>
      <div class="clearfix display-none toggle-target">
        <section class='p2 mb2 clearfix bg-white minishadow'>

  

  <p>Removes a function from being called when timer is dispatched</p>

 
  
    <div class='pre p1 fill-light mt0'>unsubscribe(callback: any): void</div>
   
  
  

  
  
  
  
  
  

  
    <div class='py1 quiet mt1 prose-big'>Parameters</div>
    <div class='prose'>
      
        <div class='space-bottom0'>
          <div>
            <span class='code bold'>callback</span> <code class='quiet'>(any)</code>
	    
          </div>
          
        </div>
      
    </div>
  

  

  
    
      <div class='py1 quiet mt1 prose-big'>Returns</div>
      <code>void</code>:
        @memberof IdleTimer

      
    
  

  

  

  

  

  
</section>

      </div>
    </div>
  
</div>

  

  
</section>

        
          
          <section class='p2 mb2 clearfix bg-white minishadow'>

  
  <div class='clearfix'>
    
    <h3 class='fl m0' id='ihintplayer'>
      IHintPlayer
    </h3>
    
    
  </div>
  

  <p>Hint Player interface to help enforce minimum requirements for hint players</p>

 
  
    <div class='pre p1 fill-light mt0'>new IHintPlayer()</div>
   
  
  

  
  
  
  
  
  

  

  
    <div class='py1 quiet mt1 prose-big'>Properties</div>
    <div>
      
        <div class='space-bottom0'>
          <span class='code bold'>play</span> <code class='quiet'>(<a href="https://developer.mozilla.org/docs/Web/JavaScript/Reference/Statements/function">function</a>)</code>
          : called by application to

          
        </div>
      
    </div>
  

  

  

  

  

  

  
</section>

        
          
          <section class='p2 mb2 clearfix bg-white minishadow'>

  
  <div class='clearfix'>
    
    <h3 class='fl m0' id='scalemanager'>
      ScaleManager
    </h3>
    
    
  </div>
  

  <p>Simplifies listening to resize events by passing the relevant data to a provided callback.</p>

 
  
    <div class='pre p1 fill-light mt0'>new ScaleManager(callback: <a href="https://developer.mozilla.org/docs/Web/JavaScript/Reference/Statements/function">Function</a>)</div>
   
  
  

  
  
  
  
  
  

  
    <div class='py1 quiet mt1 prose-big'>Parameters</div>
    <div class='prose'>
      
        <div class='space-bottom0'>
          <div>
            <span class='code bold'>callback</span> <code class='quiet'>(<a href="https://developer.mozilla.org/docs/Web/JavaScript/Reference/Statements/function">Function</a>
            = <code>undefined</code>)</code>
	    
          </div>
          
        </div>
      
    </div>
  

  
    <div class='py1 quiet mt1 prose-big'>Properties</div>
    <div>
      
        <div class='space-bottom0'>
          <span class='code bold'>callback</span> <code class='quiet'>(<a href="https://developer.mozilla.org/docs/Web/JavaScript/Reference/Statements/function">Function</a>?)</code>
          
          
        </div>
      
    </div>
  

  

  

  

  

  
    <div class='py1 quiet mt1 prose-big'>Instance Members</div>
    <div class="clearfix">
  
    <div class='border-bottom' id='scalemanagerenable'>
      <div class="clearfix small pointer toggle-sibling">
        <div class="py1 contain">
            <a class='icon pin-right py1 dark-link caret-right'>▸</a>
            <span class='code strong strong truncate'>enable(callback)</span>
        </div>
      </div>
      <div class="clearfix display-none toggle-target">
        <section class='p2 mb2 clearfix bg-white minishadow'>

  

  <p>Enables the scale manager listener. Will not be enabled if a callback is not supplied.</p>

 
  
    <div class='pre p1 fill-light mt0'>enable(callback: <a href="https://developer.mozilla.org/docs/Web/JavaScript/Reference/Statements/function">Function</a>)</div>
   
  
  

  
  
  
  
  
  

  
    <div class='py1 quiet mt1 prose-big'>Parameters</div>
    <div class='prose'>
      
        <div class='space-bottom0'>
          <div>
            <span class='code bold'>callback</span> <code class='quiet'>(<a href="https://developer.mozilla.org/docs/Web/JavaScript/Reference/Statements/function">Function</a>)</code>
	    The function to be called on resize events.

          </div>
          
        </div>
      
    </div>
  

  

  

  

  

  

  

  
</section>

      </div>
    </div>
  
    <div class='border-bottom' id='scalemanagerdisable'>
      <div class="clearfix small pointer toggle-sibling">
        <div class="py1 contain">
            <a class='icon pin-right py1 dark-link caret-right'>▸</a>
            <span class='code strong strong truncate'>disable()</span>
        </div>
      </div>
      <div class="clearfix display-none toggle-target">
        <section class='p2 mb2 clearfix bg-white minishadow'>

  

  <p>Disables the scale manager.</p>

 
  
    <div class='pre p1 fill-light mt0'>disable()</div>
   
  
  

  
  
  
  
  
  

  

  

  

  

  

  

  

  
</section>

      </div>
    </div>
  
</div>

  

  
</section>

        
          
          <section class='p2 mb2 clearfix bg-white minishadow'>

  
  <div class='clearfix'>
    
    <h3 class='fl m0' id='speechsynth'>
      SpeechSynth
    </h3>
    
    
  </div>
  

  <p>SpeechSync makes it easy to convert text to speech.
Note: This is not supported on IE11 and below because of the underlying APIs are not implemented in those browsers</p>

 
  
    <div class='pre p1 fill-light mt0'>new SpeechSynth(params: <a href="https://developer.mozilla.org/docs/Web/JavaScript/Reference/Global_Objects/Object">object</a>)</div>
   
  
  

  
  
  
  
  
  

  
    <div class='py1 quiet mt1 prose-big'>Parameters</div>
    <div class='prose'>
      
        <div class='space-bottom0'>
          <div>
            <span class='code bold'>params</span> <code class='quiet'>(<a href="https://developer.mozilla.org/docs/Web/JavaScript/Reference/Global_Objects/Object">object</a>)</code>
	    
          </div>
          
          <table class='mt1 mb2 fixed-table h5 col-12'>
            <colgroup>
              <col width='30%' />
              <col width='70%' />
            </colgroup>
            <thead>
              <tr class='bold fill-light'>
                <th>Name</th>
                <th>Description</th>
              </tr>
            </thead>
            <tbody class='mt1'>
              
                <tr>
  <td class='break-word'><span class='code bold'>params.voice</span> <code class='quiet'><a href="https://developer.mozilla.org/docs/Web/JavaScript/Reference/Global_Objects/Number">number</a></code>
  
    (default <code>0</code>)
  </td>
  <td class='break-word'><span>Indicates what voice to use.
</span></td>
</tr>


              
                <tr>
  <td class='break-word'><span class='code bold'>params.rate</span> <code class='quiet'><a href="https://developer.mozilla.org/docs/Web/JavaScript/Reference/Global_Objects/Number">number</a></code>
  
    (default <code>1</code>)
  </td>
  <td class='break-word'><span>The rate at which the text is said. Supports a range from 0.1 to 10.
</span></td>
</tr>


              
                <tr>
  <td class='break-word'><span class='code bold'>params.pitch</span> <code class='quiet'><a href="https://developer.mozilla.org/docs/Web/JavaScript/Reference/Global_Objects/Number">number</a></code>
  
    (default <code>0</code>)
  </td>
  <td class='break-word'><span>Voice Pitch. Supports a pitch from 0 to 2.
</span></td>
</tr>


              
                <tr>
  <td class='break-word'><span class='code bold'>params.volume</span> <code class='quiet'><a href="https://developer.mozilla.org/docs/Web/JavaScript/Reference/Global_Objects/Number">number</a></code>
  
    (default <code>1</code>)
  </td>
  <td class='break-word'><span>Volume. Supports 0 to 1.
</span></td>
</tr>


              
            </tbody>
          </table>
          
        </div>
      
    </div>
  

  
    <div class='py1 quiet mt1 prose-big'>Properties</div>
    <div>
      
        <div class='space-bottom0'>
          <span class='code bold'>voicesLoaded</span> <code class='quiet'>(<a href="https://developer.mozilla.org/docs/Web/JavaScript/Reference/Global_Objects/Boolean">boolean</a>)</code>
          : voices are loaded async. This is will be set to true when they are loaded.

          
        </div>
      
    </div>
  

  

  

  

  

  
    <div class='py1 quiet mt1 prose-big'>Instance Members</div>
    <div class="clearfix">
  
    <div class='border-bottom' id='speechsynthpause'>
      <div class="clearfix small pointer toggle-sibling">
        <div class="py1 contain">
            <a class='icon pin-right py1 dark-link caret-right'>▸</a>
            <span class='code strong strong truncate'>pause()</span>
        </div>
      </div>
      <div class="clearfix display-none toggle-target">
        <section class='p2 mb2 clearfix bg-white minishadow'>

  

  <p>Pauses the announcer.</p>

 
  
    <div class='pre p1 fill-light mt0'>pause()</div>
   
  
  

  
  
  
  
  
  

  

  

  

  

  

  

  

  
</section>

      </div>
    </div>
  
    <div class='border-bottom' id='speechsynthresume'>
      <div class="clearfix small pointer toggle-sibling">
        <div class="py1 contain">
            <a class='icon pin-right py1 dark-link caret-right'>▸</a>
            <span class='code strong strong truncate'>resume()</span>
        </div>
      </div>
      <div class="clearfix display-none toggle-target">
        <section class='p2 mb2 clearfix bg-white minishadow'>

  

  <p>Resumes the announcer.</p>

 
  
    <div class='pre p1 fill-light mt0'>resume()</div>
   
  
  

  
  
  
  
  
  

  

  

  

  

  

  

  

  
</section>

      </div>
    </div>
  
    <div class='border-bottom' id='speechsynthcancel'>
      <div class="clearfix small pointer toggle-sibling">
        <div class="py1 contain">
            <a class='icon pin-right py1 dark-link caret-right'>▸</a>
            <span class='code strong strong truncate'>cancel()</span>
        </div>
      </div>
      <div class="clearfix display-none toggle-target">
        <section class='p2 mb2 clearfix bg-white minishadow'>

  

  <p>Pauses the announcer and clears the queue.</p>

 
  
    <div class='pre p1 fill-light mt0'>cancel()</div>
   
  
  

  
  
  
  
  
  

  

  

  

  

  

  

  

  
</section>

      </div>
    </div>
  
    <div class='border-bottom' id='speechsynthsay'>
      <div class="clearfix small pointer toggle-sibling">
        <div class="py1 contain">
            <a class='icon pin-right py1 dark-link caret-right'>▸</a>
            <span class='code strong strong truncate'>say(message)</span>
        </div>
      </div>
      <div class="clearfix display-none toggle-target">
        <section class='p2 mb2 clearfix bg-white minishadow'>

  

  <p>Causes the announcer to say whatever message is passed to it.
If the announcer is already saying something then it will be added to a queue.</p>

 
  
    <div class='pre p1 fill-light mt0'>say(message: <a href="https://developer.mozilla.org/docs/Web/JavaScript/Reference/Global_Objects/String">string</a>)</div>
   
  
  

  
  
  
  
  
  

  
    <div class='py1 quiet mt1 prose-big'>Parameters</div>
    <div class='prose'>
      
        <div class='space-bottom0'>
          <div>
            <span class='code bold'>message</span> <code class='quiet'>(<a href="https://developer.mozilla.org/docs/Web/JavaScript/Reference/Global_Objects/String">string</a>)</code>
	    
          </div>
          
        </div>
      
    </div>
  

  

  

  

  

  

  

  
</section>

      </div>
    </div>
  
    <div class='border-bottom' id='speechsynthsetvoice'>
      <div class="clearfix small pointer toggle-sibling">
        <div class="py1 contain">
            <a class='icon pin-right py1 dark-link caret-right'>▸</a>
            <span class='code strong strong truncate'>setVoice(index)</span>
        </div>
      </div>
      <div class="clearfix display-none toggle-target">
        <section class='p2 mb2 clearfix bg-white minishadow'>

  

  <p>Sets the voice by array index.</p>

 
  
    <div class='pre p1 fill-light mt0'>setVoice(index: <a href="https://developer.mozilla.org/docs/Web/JavaScript/Reference/Global_Objects/Number">number</a>)</div>
   
  
  

  
  
  
  
  
  

  
    <div class='py1 quiet mt1 prose-big'>Parameters</div>
    <div class='prose'>
      
        <div class='space-bottom0'>
          <div>
            <span class='code bold'>index</span> <code class='quiet'>(<a href="https://developer.mozilla.org/docs/Web/JavaScript/Reference/Global_Objects/Number">number</a>)</code>
	    
          </div>
          
        </div>
      
    </div>
  

  

  

  

  

  

  

  
</section>

      </div>
    </div>
  
    <div class='border-bottom' id='speechsynthgetvoice'>
      <div class="clearfix small pointer toggle-sibling">
        <div class="py1 contain">
            <a class='icon pin-right py1 dark-link caret-right'>▸</a>
            <span class='code strong strong truncate'>getVoice()</span>
        </div>
      </div>
      <div class="clearfix display-none toggle-target">
        <section class='p2 mb2 clearfix bg-white minishadow'>

  

  <p>Returns the voice object.</p>

 
  
    <div class='pre p1 fill-light mt0'>getVoice(): (<a href="https://developer.mozilla.org/docs/Web/JavaScript/Reference/Global_Objects/Object">object</a> | null)</div>
   
  
  

  
  
  
  
  
  

  

  

  
    
      <div class='py1 quiet mt1 prose-big'>Returns</div>
      <code>(<a href="https://developer.mozilla.org/docs/Web/JavaScript/Reference/Global_Objects/Object">object</a> | null)</code>:
        

      
    
  

  

  

  

  

  
</section>

      </div>
    </div>
  
    <div class='border-bottom' id='speechsynthrate'>
      <div class="clearfix small pointer toggle-sibling">
        <div class="py1 contain">
            <a class='icon pin-right py1 dark-link caret-right'>▸</a>
            <span class='code strong strong truncate'>rate</span>
        </div>
      </div>
      <div class="clearfix display-none toggle-target">
        <section class='p2 mb2 clearfix bg-white minishadow'>

  

  <p>Rate at which text is spoken.</p>

 
  
    <div class='pre p1 fill-light mt0'>rate</div>
   
  
  

  
  
  
  
  
  

  
    <div class='py1 quiet mt1 prose-big'>Parameters</div>
    <div class='prose'>
      
        <div class='space-bottom0'>
          <div>
            <span class='code bold'>rate</span> <code class='quiet'>(<a href="https://developer.mozilla.org/docs/Web/JavaScript/Reference/Global_Objects/Number">number</a>)</code>
	    
          </div>
          
        </div>
      
    </div>
  

  

  

  

  

  

  

  
</section>

      </div>
    </div>
  
    <div class='border-bottom' id='speechsynthrate'>
      <div class="clearfix small pointer toggle-sibling">
        <div class="py1 contain">
            <a class='icon pin-right py1 dark-link caret-right'>▸</a>
            <span class='code strong strong truncate'>rate</span>
        </div>
      </div>
      <div class="clearfix display-none toggle-target">
        <section class='p2 mb2 clearfix bg-white minishadow'>

  

  <p>Returns rate which text is spoken.</p>

 
  
    <div class='pre p1 fill-light mt0'>rate</div>
   
  
  

  
  
  
  
  
  

  

  

  
    
      <div class='py1 quiet mt1 prose-big'>Returns</div>
      <code><a href="https://developer.mozilla.org/docs/Web/JavaScript/Reference/Global_Objects/Number">number</a></code>:
        

      
    
  

  

  

  

  

  
</section>

      </div>
    </div>
  
    <div class='border-bottom' id='speechsynthpitch'>
      <div class="clearfix small pointer toggle-sibling">
        <div class="py1 contain">
            <a class='icon pin-right py1 dark-link caret-right'>▸</a>
            <span class='code strong strong truncate'>pitch</span>
        </div>
      </div>
      <div class="clearfix display-none toggle-target">
        <section class='p2 mb2 clearfix bg-white minishadow'>

  

  <p>Sets the pitch at which text is spoken.</p>

 
  
    <div class='pre p1 fill-light mt0'>pitch</div>
   
  
  

  
  
  
  
  
  

  
    <div class='py1 quiet mt1 prose-big'>Parameters</div>
    <div class='prose'>
      
        <div class='space-bottom0'>
          <div>
            <span class='code bold'>pitch</span> <code class='quiet'>(<a href="https://developer.mozilla.org/docs/Web/JavaScript/Reference/Global_Objects/Number">number</a>)</code>
	    
          </div>
          
        </div>
      
    </div>
  

  

  

  

  

  

  

  
</section>

      </div>
    </div>
  
    <div class='border-bottom' id='speechsynthpitch'>
      <div class="clearfix small pointer toggle-sibling">
        <div class="py1 contain">
            <a class='icon pin-right py1 dark-link caret-right'>▸</a>
            <span class='code strong strong truncate'>pitch</span>
        </div>
      </div>
      <div class="clearfix display-none toggle-target">
        <section class='p2 mb2 clearfix bg-white minishadow'>

  

  <p>Returns the pitch at which text is spoken.</p>

 
  
    <div class='pre p1 fill-light mt0'>pitch</div>
   
  
  

  
  
  
  
  
  

  

  

  
    
      <div class='py1 quiet mt1 prose-big'>Returns</div>
      <code><a href="https://developer.mozilla.org/docs/Web/JavaScript/Reference/Global_Objects/Number">number</a></code>:
        

      
    
  

  

  

  

  

  
</section>

      </div>
    </div>
  
    <div class='border-bottom' id='speechsynthvolume'>
      <div class="clearfix small pointer toggle-sibling">
        <div class="py1 contain">
            <a class='icon pin-right py1 dark-link caret-right'>▸</a>
            <span class='code strong strong truncate'>volume</span>
        </div>
      </div>
      <div class="clearfix display-none toggle-target">
        <section class='p2 mb2 clearfix bg-white minishadow'>

  

  <p>Sets the current volume of the announcer.</p>

 
  
    <div class='pre p1 fill-light mt0'>volume</div>
   
  
  

  
  
  
  
  
  

  
    <div class='py1 quiet mt1 prose-big'>Parameters</div>
    <div class='prose'>
      
        <div class='space-bottom0'>
          <div>
            <span class='code bold'>volume</span> <code class='quiet'>(<a href="https://developer.mozilla.org/docs/Web/JavaScript/Reference/Global_Objects/Number">number</a>)</code>
	    
          </div>
          
        </div>
      
    </div>
  

  

  

  

  

  

  

  
</section>

      </div>
    </div>
  
    <div class='border-bottom' id='speechsynthvolume'>
      <div class="clearfix small pointer toggle-sibling">
        <div class="py1 contain">
            <a class='icon pin-right py1 dark-link caret-right'>▸</a>
            <span class='code strong strong truncate'>volume</span>
        </div>
      </div>
      <div class="clearfix display-none toggle-target">
        <section class='p2 mb2 clearfix bg-white minishadow'>

  

  <p>Returns the current volume of the announcer.</p>

 
  
    <div class='pre p1 fill-light mt0'>volume</div>
   
  
  

  
  
  
  
  
  

  

  

  
    
      <div class='py1 quiet mt1 prose-big'>Returns</div>
      <code><a href="https://developer.mozilla.org/docs/Web/JavaScript/Reference/Global_Objects/Number">number</a></code>:
        

      
    
  

  

  

  

  

  
</section>

      </div>
    </div>
  
</div>

  

  
</section>

        
          
          <section class='p2 mb2 clearfix bg-white minishadow'>

  
  <div class='clearfix'>
    
    <h3 class='fl m0' id='colorfilter'>
      ColorFilter
    </h3>
    
    
  </div>
  

  <p>The Color filter allows you to simulate colorblindness.</p>

 
  
    <div class='pre p1 fill-light mt0'>new ColorFilter()</div>
   
  
  

  
  
  
  
  
  

  

  

  

  

  

  
    <div class='py1 quiet mt1 prose-big'>Static Members</div>
    <div class="clearfix">
  
    <div class='border-bottom' id='colorfilterapplyfilter'>
      <div class="clearfix small pointer toggle-sibling">
        <div class="py1 contain">
            <a class='icon pin-right py1 dark-link caret-right'>▸</a>
            <span class='code strong strong truncate'>applyFilter(element, type)</span>
        </div>
      </div>
      <div class="clearfix display-none toggle-target">
        <section class='p2 mb2 clearfix bg-white minishadow'>

  

  <p>Applies the specified filter to the element.</p>

 
  
    <div class='pre p1 fill-light mt0'>applyFilter(element: <a href="https://developer.mozilla.org/docs/Web/HTML/Element">HTMLElement</a>, type: <a href="#filtertype">filterType</a>)</div>
   
  
  

  
  
  
  
  
  

  
    <div class='py1 quiet mt1 prose-big'>Parameters</div>
    <div class='prose'>
      
        <div class='space-bottom0'>
          <div>
            <span class='code bold'>element</span> <code class='quiet'>(<a href="https://developer.mozilla.org/docs/Web/HTML/Element">HTMLElement</a>)</code>
	    
          </div>
          
        </div>
      
        <div class='space-bottom0'>
          <div>
            <span class='code bold'>type</span> <code class='quiet'>(<a href="#filtertype">filterType</a>)</code>
	    
          </div>
          
        </div>
      
    </div>
  

  

  

  

  

  

  

  
</section>

      </div>
    </div>
  
    <div class='border-bottom' id='colorfilterchangefilter'>
      <div class="clearfix small pointer toggle-sibling">
        <div class="py1 contain">
            <a class='icon pin-right py1 dark-link caret-right'>▸</a>
            <span class='code strong strong truncate'>changeFilter(type)</span>
        </div>
      </div>
      <div class="clearfix display-none toggle-target">
        <section class='p2 mb2 clearfix bg-white minishadow'>

  

  <p>Changes the currently applied filter to the element if the color filter has it.</p>

 
  
    <div class='pre p1 fill-light mt0'>changeFilter(type: <a href="#filtertype">filterType</a>): any</div>
   
  
  

  
  
  
  
  
  

  
    <div class='py1 quiet mt1 prose-big'>Parameters</div>
    <div class='prose'>
      
        <div class='space-bottom0'>
          <div>
            <span class='code bold'>type</span> <code class='quiet'>(<a href="#filtertype">filterType</a>)</code>
	    
          </div>
          
        </div>
      
    </div>
  

  

  
    
      <div class='py1 quiet mt1 prose-big'>Returns</div>
      <code>any</code>:
        

      
    
  

  

  

  

  

  
</section>

      </div>
    </div>
  
    <div class='border-bottom' id='colorfilterremovefilter'>
      <div class="clearfix small pointer toggle-sibling">
        <div class="py1 contain">
            <a class='icon pin-right py1 dark-link caret-right'>▸</a>
            <span class='code strong strong truncate'>removeFilter()</span>
        </div>
      </div>
      <div class="clearfix display-none toggle-target">
        <section class='p2 mb2 clearfix bg-white minishadow'>

  

  <p>Removes the filter from the element.</p>

 
  
    <div class='pre p1 fill-light mt0'>removeFilter()</div>
   
  
  

  
  
  
  
  
  

  

  

  

  

  

  

  

  
</section>

      </div>
    </div>
  
    <div class='border-bottom' id='colorfiltertypes'>
      <div class="clearfix small pointer toggle-sibling">
        <div class="py1 contain">
            <a class='icon pin-right py1 dark-link caret-right'>▸</a>
            <span class='code strong strong truncate'>types</span>
        </div>
      </div>
      <div class="clearfix display-none toggle-target">
        <section class='p2 mb2 clearfix bg-white minishadow'>

  

  <p>Supported filter types.</p>

 
  
    <div class='pre p1 fill-light mt0'>types</div>
   
  
  

  
  
  
  
  
  

  

  

  
    
      <div class='py1 quiet mt1 prose-big'>Returns</div>
      <code><a href="https://developer.mozilla.org/docs/Web/JavaScript/Reference/Global_Objects/Object">object</a></code>:
        Returns an object { name, value } with the colorblindness type:
(Protanopia, Protanomaly, Deuteranopia, Deuteranomaly, Tritanopia, Tritanomaly, Achromatopsia, Achromatomaly)

      
    
  

  

  

  

  

  
</section>

      </div>
    </div>
  
</div>

  

  

  
</section>

        
          
          <section class='p2 mb2 clearfix bg-white minishadow'>

  
  <div class='clearfix'>
    
<<<<<<< HEAD
    <h3 class='fl m0' id='filtertype'>
      filterType
    </h3>
    
    
  </div>
  

  
 
  
    <div class='pre p1 fill-light mt0'>filterType</div>
   
  
    <p>
      Type:
      (<code>"protanopia"</code> | <code>"protanomaly"</code> | <code>"deuteranopia"</code> | <code>"deuteranomaly"</code> | <code>"tritanopia"</code> | <code>"tritanomaly"</code> | <code>"achromatopsia"</code> | <code>"achromatomaly"</code>)
    </p>
  
  

  
  
  
  
  
  

  

  

  

  

  

  

  

  
</section>

        
          
          <section class='p2 mb2 clearfix bg-white minishadow'>

  
  <div class='clearfix'>
    
    <h3 class='fl m0' id='controller'>
      Controller
=======
    <h3 class='fl m0' id='colorfilter'>
      ColorFilter
>>>>>>> 1dfb5979
    </h3>
    
    
  </div>
  

  <p>Controller interface class to simplify working with key presses.</p>

 
  
    <div class='pre p1 fill-light mt0'>new Controller(buttons: <a href="https://developer.mozilla.org/docs/Web/JavaScript/Reference/Global_Objects/Array">Array</a>&#x3C;KeyTemplate>)</div>
   
  
  

  
  
  
  
  
  

  
    <div class='py1 quiet mt1 prose-big'>Parameters</div>
    <div class='prose'>
      
        <div class='space-bottom0'>
          <div>
            <span class='code bold'>buttons</span> <code class='quiet'>(<a href="https://developer.mozilla.org/docs/Web/JavaScript/Reference/Global_Objects/Array">Array</a>&#x3C;KeyTemplate>
            = <code>[]</code>)</code>
	    An object containing all keys you want to watch and their functions. e.g. {enter: () => {}}. See 
<a href="https://developer.mozilla.org/en-US/docs/Web/API/KeyboardEvent/key/Key_Values">https://developer.mozilla.org/en-US/docs/Web/API/KeyboardEvent/key/Key_Values</a>
 for potential values.

          </div>
          
        </div>
      
    </div>
  

  

  

  

  

  
    <div class='py1 quiet mt1 prose-big'>Static Members</div>
    <div class="clearfix">
  
    <div class='border-bottom' id='controllerupdate'>
      <div class="clearfix small pointer toggle-sibling">
        <div class="py1 contain">
            <a class='icon pin-right py1 dark-link caret-right'>▸</a>
            <span class='code strong strong truncate'>update()</span>
        </div>
      </div>
      <div class="clearfix display-none toggle-target">
        <section class='p2 mb2 clearfix bg-white minishadow'>

  

  <p>Calls all functions for buttons that are currently set to enabled.</p>

 
  
    <div class='pre p1 fill-light mt0'>update()</div>
   
  
  

  
  
  
  
  
  

  

  

  

  

  

  

  

  
</section>

      </div>
    </div>
  
    <div class='border-bottom' id='controlleronkeydown'>
      <div class="clearfix small pointer toggle-sibling">
        <div class="py1 contain">
            <a class='icon pin-right py1 dark-link caret-right'>▸</a>
            <span class='code strong strong truncate'>onKeyDown(e)</span>
        </div>
      </div>
      <div class="clearfix display-none toggle-target">
        <section class='p2 mb2 clearfix bg-white minishadow'>

  

  <p>Called on keyup. Sets flag to 1 if key is being watched.</p>

 
  
    <div class='pre p1 fill-light mt0'>onKeyDown(e: <a href="https://developer.mozilla.org/docs/Web/API/KeyboardEvent">KeyboardEvent</a>)</div>
   
  
  

  
  
  
  
  
  

  
    <div class='py1 quiet mt1 prose-big'>Parameters</div>
    <div class='prose'>
      
        <div class='space-bottom0'>
          <div>
            <span class='code bold'>e</span> <code class='quiet'>(<a href="https://developer.mozilla.org/docs/Web/API/KeyboardEvent">KeyboardEvent</a>)</code>
	    
          </div>
          
        </div>
      
    </div>
  

  

  

  

  

  

  

  
</section>

      </div>
    </div>
  
    <div class='border-bottom' id='controlleronkeyup'>
      <div class="clearfix small pointer toggle-sibling">
        <div class="py1 contain">
            <a class='icon pin-right py1 dark-link caret-right'>▸</a>
            <span class='code strong strong truncate'>onKeyUp(e)</span>
        </div>
      </div>
      <div class="clearfix display-none toggle-target">
        <section class='p2 mb2 clearfix bg-white minishadow'>

  

  <p>Called on keyup. Sets flag to 2 if key is being watched.</p>

 
  
    <div class='pre p1 fill-light mt0'>onKeyUp(e: <a href="https://developer.mozilla.org/docs/Web/API/KeyboardEvent">KeyboardEvent</a>)</div>
   
  
  

  
  
  
  
  
  

  
    <div class='py1 quiet mt1 prose-big'>Parameters</div>
    <div class='prose'>
      
        <div class='space-bottom0'>
          <div>
            <span class='code bold'>e</span> <code class='quiet'>(<a href="https://developer.mozilla.org/docs/Web/API/KeyboardEvent">KeyboardEvent</a>)</code>
	    
          </div>
          
        </div>
      
    </div>
  

  

  

  

  

  

  

  
</section>

      </div>
    </div>
  
    <div class='border-bottom' id='controllerassignbuttons'>
      <div class="clearfix small pointer toggle-sibling">
        <div class="py1 contain">
            <a class='icon pin-right py1 dark-link caret-right'>▸</a>
            <span class='code strong strong truncate'>assignButtons(keys)</span>
        </div>
      </div>
      <div class="clearfix display-none toggle-target">
        <section class='p2 mb2 clearfix bg-white minishadow'>

  

  <p>Sets an object of button functions to the controller to be called.</p>

 
  
    <div class='pre p1 fill-light mt0'>assignButtons(keys: <a href="https://developer.mozilla.org/docs/Web/JavaScript/Reference/Global_Objects/Array">Array</a>&#x3C;KeyTemplate>)</div>
   
  
  

  
  
  
  
  
  

  
    <div class='py1 quiet mt1 prose-big'>Parameters</div>
    <div class='prose'>
      
        <div class='space-bottom0'>
          <div>
            <span class='code bold'>keys</span> <code class='quiet'>(<a href="https://developer.mozilla.org/docs/Web/JavaScript/Reference/Global_Objects/Array">Array</a>&#x3C;KeyTemplate>)</code>
	    
          </div>
          
        </div>
      
    </div>
  

  

  

  

  

  

  

  
</section>

      </div>
    </div>
  
</div>

  

  

  
</section>

        
          
          <section class='p2 mb2 clearfix bg-white minishadow'>

  
  <div class='clearfix'>
    
    <h3 class='fl m0' id='filtertype'>
      filterType
    </h3>
    
    
  </div>
  

  
 
  
    <div class='pre p1 fill-light mt0'>filterType</div>
   
  
    <p>
      Type:
      (<code>"protanopia"</code> | <code>"protanomaly"</code> | <code>"deuteranopia"</code> | <code>"deuteranomaly"</code> | <code>"tritanopia"</code> | <code>"tritanomaly"</code> | <code>"achromatopsia"</code> | <code>"achromatomaly"</code>)
    </p>
  
  

  
  
  
  
  
  

  

  

  

  

  

  

  

  
</section>

        
          
          <section class='p2 mb2 clearfix bg-white minishadow'>

  
  <div class='clearfix'>
    
    <h3 class='fl m0' id='keystate'>
      KeyState
    </h3>
    
    
  </div>
  

  
 
  
    <div class='pre p1 fill-light mt0'>KeyState</div>
   
  
    <p>
      Type:
      (<code>0</code> | <code>1</code> | <code>2</code>)
    </p>
  
  

  
  
  
  
  
  

  

  
    <div class='py1 quiet mt1 prose-big'>Properties</div>
    <div>
      
        <div class='space-bottom0'>
          <span class='code bold'>down</span> <code class='quiet'>(<a href="https://developer.mozilla.org/docs/Web/JavaScript/Reference/Statements/function">Function</a>)</code>
          
          
        </div>
      
        <div class='space-bottom0'>
          <span class='code bold'>up</span> <code class='quiet'>(<a href="https://developer.mozilla.org/docs/Web/JavaScript/Reference/Statements/function">Function</a>)</code>
          
          
        </div>
      
        <div class='space-bottom0'>
          <span class='code bold'>key</span> <code class='quiet'>(<a href="https://developer.mozilla.org/docs/Web/JavaScript/Reference/Global_Objects/String">string</a>)</code>
          
          
        </div>
      
    </div>
  

  

  

  

  

  

  
</section>

        
          
          <section class='p2 mb2 clearfix bg-white minishadow'>

  
  <div class='clearfix'>
    
    <h3 class='fl m0' id='key'>
      Key
    </h3>
    
    
  </div>
  

  <p>Represents a single key on the keyboard and the functions related to it.</p>

 
  
    <div class='pre p1 fill-light mt0'>new Key(key: <a href="https://developer.mozilla.org/docs/Web/JavaScript/Reference/Global_Objects/String">string</a>, down: <a href="https://developer.mozilla.org/docs/Web/JavaScript/Reference/Statements/function">Function</a>, up: <a href="https://developer.mozilla.org/docs/Web/JavaScript/Reference/Statements/function">Function</a>)</div>
   
  
  

  
  
  
  
  
  

  
    <div class='py1 quiet mt1 prose-big'>Parameters</div>
    <div class='prose'>
      
        <div class='space-bottom0'>
          <div>
            <span class='code bold'>key</span> <code class='quiet'>(<a href="https://developer.mozilla.org/docs/Web/JavaScript/Reference/Global_Objects/String">string</a>)</code>
	    What this object represents.

          </div>
          
        </div>
      
        <div class='space-bottom0'>
          <div>
            <span class='code bold'>down</span> <code class='quiet'>(<a href="https://developer.mozilla.org/docs/Web/JavaScript/Reference/Statements/function">Function</a>
            = <code>()=&gt;{}</code>)</code>
	    Function to be called while the key is held down.

          </div>
          
        </div>
      
        <div class='space-bottom0'>
          <div>
            <span class='code bold'>up</span> <code class='quiet'>(<a href="https://developer.mozilla.org/docs/Web/JavaScript/Reference/Statements/function">Function</a>
            = <code>()=&gt;{}</code>)</code>
	    Function to be called when the key is lifted up.

          </div>
          
        </div>
      
    </div>
  

  
    <div class='py1 quiet mt1 prose-big'>Properties</div>
    <div>
      
        <div class='space-bottom0'>
          <span class='code bold'>state</span> <code class='quiet'>((<code>0</code> | <code>1</code> | <code>2</code>))</code>
          : The current state of the key. 0 = inactive, 1 = active, 2 = to be set to inactive.

          
        </div>
      
        <div class='space-bottom0'>
          <span class='code bold'>key</span> <code class='quiet'>(<a href="https://developer.mozilla.org/docs/Web/JavaScript/Reference/Global_Objects/String">string</a>)</code>
          : The name of the key we are targeting.

          
        </div>
      
        <div class='space-bottom0'>
          <span class='code bold'>actions</span> <code class='quiet'>(<a href="https://developer.mozilla.org/docs/Web/JavaScript/Reference/Global_Objects/Object">object</a>)</code>
          
          
            <ul>
              
                <li><code>actions.down</code> <a href="https://developer.mozilla.org/docs/Web/JavaScript/Reference/Statements/function">function</a>
                  
                  <p>Function to be called while the key is held down.</p>
</li>
              
                <li><code>actions.up</code> <a href="https://developer.mozilla.org/docs/Web/JavaScript/Reference/Statements/function">function</a>
                  
                  <p>Function to be called when the key is lifted up.</p>
</li>
              
            </ul>
          
        </div>
      
    </div>
  

  

  

  

  
    <div class='py1 quiet mt1 prose-big'>Static Members</div>
    <div class="clearfix">
  
    <div class='border-bottom' id='keyupdatestate'>
      <div class="clearfix small pointer toggle-sibling">
        <div class="py1 contain">
            <a class='icon pin-right py1 dark-link caret-right'>▸</a>
            <span class='code strong strong truncate'>updateState(state)</span>
        </div>
      </div>
      <div class="clearfix display-none toggle-target">
        <section class='p2 mb2 clearfix bg-white minishadow'>

  

  <p>Updates the internal state of the key. Accepts a range between 0-2. Will set key state to 0 if nothing is passed.</p>

 
  
    <div class='pre p1 fill-light mt0'>updateState(state: (<code>0</code> | <code>1</code> | <code>2</code>))</div>
   
  
  

  
  
  
  
  
  

  
    <div class='py1 quiet mt1 prose-big'>Parameters</div>
    <div class='prose'>
      
        <div class='space-bottom0'>
          <div>
            <span class='code bold'>state</span> <code class='quiet'>((<code>0</code> | <code>1</code> | <code>2</code>)
            = <code>0</code>)</code>
	    
          </div>
          
        </div>
      
    </div>
  

  

  

  

  

  

  

  
</section>

      </div>
    </div>
  
    <div class='border-bottom' id='keyaction'>
      <div class="clearfix small pointer toggle-sibling">
        <div class="py1 contain">
            <a class='icon pin-right py1 dark-link caret-right'>▸</a>
            <span class='code strong strong truncate'>action()</span>
        </div>
      </div>
      <div class="clearfix display-none toggle-target">
        <section class='p2 mb2 clearfix bg-white minishadow'>

  

  <p>Calls the relevant action for the current state of the key.</p>

 
  
    <div class='pre p1 fill-light mt0'>action()</div>
   
  
  

  
  
  
  
  
  

  

  

  

  

  

  

  

  
</section>

      </div>
    </div>
  
    <div class='border-bottom' id='keystate'>
      <div class="clearfix small pointer toggle-sibling">
        <div class="py1 contain">
            <a class='icon pin-right py1 dark-link caret-right'>▸</a>
            <span class='code strong strong truncate'>state</span>
        </div>
      </div>
      <div class="clearfix display-none toggle-target">
        <section class='p2 mb2 clearfix bg-white minishadow'>

  

  <p>Returns the current state of the key.</p>

 
  
    <div class='pre p1 fill-light mt0'>state</div>
   
  
  

  
  
  
  
  
  

  

  

  
    
      <div class='py1 quiet mt1 prose-big'>Returns</div>
      <code><a href="https://developer.mozilla.org/docs/Web/JavaScript/Reference/Global_Objects/Number">number</a></code>:
        

      
    
  

  

  

  

  

  
</section>

      </div>
    </div>
  
</div>

  

  

  
</section>

        
          
          <section class='p2 mb2 clearfix bg-white minishadow'>

  
  <div class='clearfix'>
    
    <h3 class='fl m0' id='application'>
      Application
    </h3>
    
    
  </div>
  

  <p>Main entry point for a game. Provides a single focal point for plugins and functionality to attach.</p>

 
  
    <div class='pre p1 fill-light mt0'>new Application()</div>
   
  
  

  
  
  
  
  
  

  

  

  

  

  

  
    <div class='py1 quiet mt1 prose-big'>Static Members</div>
    <div class="clearfix">
  
    <div class='border-bottom' id='applicationvalidateplugins'>
      <div class="clearfix small pointer toggle-sibling">
        <div class="py1 contain">
            <a class='icon pin-right py1 dark-link caret-right'>▸</a>
            <span class='code strong strong truncate'>validatePlugins()</span>
        </div>
      </div>
      <div class="clearfix display-none toggle-target">
        <section class='p2 mb2 clearfix bg-white minishadow'>

  

  <p>Validates every plugin to make sure it has it's required dependencies</p>

 
  
    <div class='pre p1 fill-light mt0'>validatePlugins(): any</div>
   
  
  

  
  
  
  
  
  

  

  

  
    
      <div class='py1 quiet mt1 prose-big'>Returns</div>
      <code>any</code>:
        Array
<string>

      
    
  

  

  

  

  

  
</section>

      </div>
    </div>
  
    <div class='border-bottom' id='applicationsortplugins'>
      <div class="clearfix small pointer toggle-sibling">
        <div class="py1 contain">
            <a class='icon pin-right py1 dark-link caret-right'>▸</a>
            <span class='code strong strong truncate'>sortPlugins()</span>
        </div>
      </div>
      <div class="clearfix display-none toggle-target">
        <section class='p2 mb2 clearfix bg-white minishadow'>

  

  <p>Helper method for sorting plugins in place. Looks at dependency order and performs a topological sort to enforce
proper load error</p>

 
  
    <div class='pre p1 fill-light mt0'>sortPlugins()</div>
   
  
  

  
  
  
  
  
  

  

  

  

  

  

  

  

  
</section>

      </div>
    </div>
  
    <div class='border-bottom' id='application_plugins'>
      <div class="clearfix small pointer toggle-sibling">
        <div class="py1 contain">
            <a class='icon pin-right py1 dark-link caret-right'>▸</a>
            <span class='code strong strong truncate'>_plugins</span>
        </div>
      </div>
      <div class="clearfix display-none toggle-target">
        <section class='p2 mb2 clearfix bg-white minishadow'>

  

  <p>The list of plugins that are currently registered to run on Applications.</p>

 
  
    <div class='pre p1 fill-light mt0'>_plugins</div>
   
  
  

  
  
  
  
  
  

  

  

  

  

  

  

  

  
</section>

      </div>
    </div>
  
    <div class='border-bottom' id='applicationuses'>
      <div class="clearfix small pointer toggle-sibling">
        <div class="py1 contain">
            <a class='icon pin-right py1 dark-link caret-right'>▸</a>
            <span class='code strong strong truncate'>uses(plugin)</span>
        </div>
      </div>
      <div class="clearfix display-none toggle-target">
        <section class='p2 mb2 clearfix bg-white minishadow'>

  

  <p>Registers a plugin to be used by applications, sorting it by priority order.</p>

 
  
    <div class='pre p1 fill-light mt0'>uses(plugin: SpringRoll.ApplicationPlugin)</div>
   
  
  

  
  
  
  
  
  

  
    <div class='py1 quiet mt1 prose-big'>Parameters</div>
    <div class='prose'>
      
        <div class='space-bottom0'>
          <div>
            <span class='code bold'>plugin</span> <code class='quiet'>(SpringRoll.ApplicationPlugin)</code>
	    The plugin to register.

          </div>
          
        </div>
      
    </div>
  

  

  

  

  

  

  

  
</section>

      </div>
    </div>
  
</div>

  

  
    <div class='py1 quiet mt1 prose-big'>Instance Members</div>
    <div class="clearfix">
  
    <div class='border-bottom' id='applicationvalidatelisteners'>
      <div class="clearfix small pointer toggle-sibling">
        <div class="py1 contain">
            <a class='icon pin-right py1 dark-link caret-right'>▸</a>
            <span class='code strong strong truncate'>validateListeners()</span>
        </div>
      </div>
      <div class="clearfix display-none toggle-target">
        <section class='p2 mb2 clearfix bg-white minishadow'>

  

  <p>Validates that appropriate listeners are added for the features that were enabled in the constructor</p>

 
  
    <div class='pre p1 fill-light mt0'>validateListeners()</div>
   
  
  

  
  
  
  
  
  

  

  

  

  
    <div class='py1 quiet mt1 prose-big'>Throws</div>
    <ul>
      
        <li>any: Error
</li>
      
    </ul>
  

  

  

  

  
</section>

      </div>
    </div>
  
</div>

  

  
</section>

        
          
          <section class='p2 mb2 clearfix bg-white minishadow'>

  
  <div class='clearfix'>
    
    <h3 class='fl m0' id='debugger'>
      Debugger
    </h3>
    
    
  </div>
  

  
 
  
    <div class='pre p1 fill-light mt0'>new Debugger(params: <a href="https://developer.mozilla.org/docs/Web/JavaScript/Reference/Global_Objects/Object">Object</a>)</div>
   
  
    <p>
      Type:
      <a href="https://developer.mozilla.org/docs/Web/JavaScript/Reference/Global_Objects/Object">object</a>
    </p>
  
  

  
  
  
  
  
  

  
    <div class='py1 quiet mt1 prose-big'>Parameters</div>
    <div class='prose'>
      
        <div class='space-bottom0'>
          <div>
            <span class='code bold'>params</span> <code class='quiet'>(<a href="https://developer.mozilla.org/docs/Web/JavaScript/Reference/Global_Objects/Object">Object</a>)</code>
	    Options

          </div>
          
          <table class='mt1 mb2 fixed-table h5 col-12'>
            <colgroup>
              <col width='30%' />
              <col width='70%' />
            </colgroup>
            <thead>
              <tr class='bold fill-light'>
                <th>Name</th>
                <th>Description</th>
              </tr>
            </thead>
            <tbody class='mt1'>
              
                <tr>
  <td class='break-word'><span class='code bold'>params.emitEnabled</span> <code class='quiet'><a href="https://developer.mozilla.org/docs/Web/JavaScript/Reference/Global_Objects/Boolean">boolean</a></code>
  
    (default <code>false</code>)
  </td>
  <td class='break-word'><span>If this should emit events to the window.
</span></td>
</tr>


              
                <tr>
  <td class='break-word'><span class='code bold'>params.minLevel</span> <code class='quiet'>(<code>"GENERAL"</code> | <code>"DEBUG"</code> | <code>"INFO"</code> | <code>"WARN"</code> | <code>"ERROR"</code>)</code>
  
    (default <code>&#39;GENERAL&#39;</code>)
  </td>
  <td class='break-word'><span>The starting log level for the logger.
</span></td>
</tr>


              
            </tbody>
          </table>
          
        </div>
      
    </div>
  

  
    <div class='py1 quiet mt1 prose-big'>Properties</div>
    <div>
      
        <div class='space-bottom0'>
          <span class='code bold'>emitEnabled</span> <code class='quiet'>(<a href="https://developer.mozilla.org/docs/Web/JavaScript/Reference/Global_Objects/Boolean">boolean</a>)</code>
          
          
        </div>
      
        <div class='space-bottom0'>
          <span class='code bold'>enabled</span> <code class='quiet'>(<a href="https://developer.mozilla.org/docs/Web/JavaScript/Reference/Global_Objects/Boolean">boolean</a>)</code>
          
          
        </div>
      
        <div class='space-bottom0'>
          <span class='code bold'>minLevel</span> <code class='quiet'>(<a href="https://developer.mozilla.org/docs/Web/JavaScript/Reference/Global_Objects/Number">number</a>)</code>
          
          
        </div>
      
    </div>
  

  

  

  

  
    <div class='py1 quiet mt1 prose-big'>Static Members</div>
    <div class="clearfix">
  
    <div class='border-bottom' id='debuggerparams'>
      <div class="clearfix small pointer toggle-sibling">
        <div class="py1 contain">
            <a class='icon pin-right py1 dark-link caret-right'>▸</a>
            <span class='code strong strong truncate'>params</span>
        </div>
      </div>
      <div class="clearfix display-none toggle-target">
        <section class='p2 mb2 clearfix bg-white minishadow'>

  

  <p>Returns the params of the debugger.</p>

 
  
    <div class='pre p1 fill-light mt0'>params</div>
   
  
  

  
  
  
  
  
  

  

  

  
    
      <div class='py1 quiet mt1 prose-big'>Returns</div>
      <code>DebuggerParams</code>:
        

      
    
  

  

  

  

  

  
</section>

      </div>
    </div>
  
    <div class='border-bottom' id='debuggerminlevel'>
      <div class="clearfix small pointer toggle-sibling">
        <div class="py1 contain">
            <a class='icon pin-right py1 dark-link caret-right'>▸</a>
            <span class='code strong strong truncate'>minLevel(level)</span>
        </div>
      </div>
      <div class="clearfix display-none toggle-target">
        <section class='p2 mb2 clearfix bg-white minishadow'>

  

  <p>Sets the logging level of the debugger.</p>

 
  
    <div class='pre p1 fill-light mt0'>minLevel(level: (<a href="https://developer.mozilla.org/docs/Web/JavaScript/Reference/Global_Objects/String">string</a> | <a href="https://developer.mozilla.org/docs/Web/JavaScript/Reference/Global_Objects/Number">number</a>)): void</div>
   
  
  

  
  
  
  
  
  

  
    <div class='py1 quiet mt1 prose-big'>Parameters</div>
    <div class='prose'>
      
        <div class='space-bottom0'>
          <div>
            <span class='code bold'>level</span> <code class='quiet'>((<a href="https://developer.mozilla.org/docs/Web/JavaScript/Reference/Global_Objects/String">string</a> | <a href="https://developer.mozilla.org/docs/Web/JavaScript/Reference/Global_Objects/Number">number</a>))</code>
	    The name of the level.

          </div>
          
        </div>
      
    </div>
  

  

  
    
      <div class='py1 quiet mt1 prose-big'>Returns</div>
      <code>void</code>:
        

      
    
  

  

  

  

  

  
</section>

      </div>
    </div>
  
    <div class='border-bottom' id='debuggeremit'>
      <div class="clearfix small pointer toggle-sibling">
        <div class="py1 contain">
            <a class='icon pin-right py1 dark-link caret-right'>▸</a>
            <span class='code strong strong truncate'>emit(eventName)</span>
        </div>
      </div>
      <div class="clearfix display-none toggle-target">
        <section class='p2 mb2 clearfix bg-white minishadow'>

  

  <p>If emitting is enabled for this instance, then it will dispatch an event on the window.</p>

 
  
    <div class='pre p1 fill-light mt0'>emit(eventName: <a href="https://developer.mozilla.org/docs/Web/JavaScript/Reference/Global_Objects/String">string</a>)</div>
   
  
  

  
  
  
  
  
  

  
    <div class='py1 quiet mt1 prose-big'>Parameters</div>
    <div class='prose'>
      
        <div class='space-bottom0'>
          <div>
            <span class='code bold'>eventName</span> <code class='quiet'>(<a href="https://developer.mozilla.org/docs/Web/JavaScript/Reference/Global_Objects/String">string</a>
            = <code>&#39;Debugger&#39;</code>)</code>
	    Name of the event

          </div>
          
        </div>
      
    </div>
  

  

  

  

  

  

  

  
</section>

      </div>
    </div>
  
    <div class='border-bottom' id='debuggerlevel'>
      <div class="clearfix small pointer toggle-sibling">
        <div class="py1 contain">
            <a class='icon pin-right py1 dark-link caret-right'>▸</a>
            <span class='code strong strong truncate'>LEVEL</span>
        </div>
      </div>
      <div class="clearfix display-none toggle-target">
        <section class='p2 mb2 clearfix bg-white minishadow'>

  

  <p>Returns logging levels.</p>

 
  
    <div class='pre p1 fill-light mt0'>LEVEL</div>
   
  
  

  
  
  
  
  
  

  

  

  
    
      <div class='py1 quiet mt1 prose-big'>Returns</div>
      <code><a href="https://developer.mozilla.org/docs/Web/JavaScript/Reference/Global_Objects/Object">object</a></code>:
        

      
    
  

  

  

  

  

  
</section>

      </div>
    </div>
  
    <div class='border-bottom' id='debuggerlog'>
      <div class="clearfix small pointer toggle-sibling">
        <div class="py1 contain">
            <a class='icon pin-right py1 dark-link caret-right'>▸</a>
            <span class='code strong strong truncate'>log(type, args)</span>
        </div>
      </div>
      <div class="clearfix display-none toggle-target">
        <section class='p2 mb2 clearfix bg-white minishadow'>

  

  <p>Console logs all supplied arguments if the log level is low enough for them to be logged.</p>

 
  
    <div class='pre p1 fill-light mt0'>log(type: (<code>"log"</code> | <code>"general"</code> | <code>"warn"</code> | <code>"error"</code> | <code>"debug"</code> | <code>"info"</code>), args: <a href="https://developer.mozilla.org/docs/Web/JavaScript/Reference/Global_Objects/Array">Array</a>&#x3C;any>)</div>
   
  
  

  
  
  
  
  
  

  
    <div class='py1 quiet mt1 prose-big'>Parameters</div>
    <div class='prose'>
      
        <div class='space-bottom0'>
          <div>
            <span class='code bold'>type</span> <code class='quiet'>((<code>"log"</code> | <code>"general"</code> | <code>"warn"</code> | <code>"error"</code> | <code>"debug"</code> | <code>"info"</code>)
            = <code>&#39;log&#39;</code>)</code>
	    minimum level for this log to run at

          </div>
          
        </div>
      
        <div class='space-bottom0'>
          <div>
            <span class='code bold'>args</span> <code class='quiet'>(<a href="https://developer.mozilla.org/docs/Web/JavaScript/Reference/Global_Objects/Array">Array</a>&#x3C;any>)</code>
	    Arguments you wish to log.

          </div>
          
        </div>
      
    </div>
  

  

  

  

  

  

  

  
</section>

      </div>
    </div>
  
    <div class='border-bottom' id='debuggerassert'>
      <div class="clearfix small pointer toggle-sibling">
        <div class="py1 contain">
            <a class='icon pin-right py1 dark-link caret-right'>▸</a>
            <span class='code strong strong truncate'>assert(isTrue)</span>
        </div>
      </div>
      <div class="clearfix display-none toggle-target">
        <section class='p2 mb2 clearfix bg-white minishadow'>

  

  <p>Will throw if statement is false.</p>

 
  
    <div class='pre p1 fill-light mt0'>assert(isTrue: <a href="https://developer.mozilla.org/docs/Web/JavaScript/Reference/Global_Objects/Boolean">boolean</a>)</div>
   
  
  

  
  
  
  
  
  

  
    <div class='py1 quiet mt1 prose-big'>Parameters</div>
    <div class='prose'>
      
        <div class='space-bottom0'>
          <div>
            <span class='code bold'>isTrue</span> <code class='quiet'>(<a href="https://developer.mozilla.org/docs/Web/JavaScript/Reference/Global_Objects/Boolean">boolean</a>)</code>
	    The expression to evaluate.

          </div>
          
        </div>
      
    </div>
  

  

  

  

  

  

  

  
</section>

      </div>
    </div>
  
    <div class='border-bottom' id='debuggerisenabled'>
      <div class="clearfix small pointer toggle-sibling">
        <div class="py1 contain">
            <a class='icon pin-right py1 dark-link caret-right'>▸</a>
            <span class='code strong strong truncate'>isEnabled()</span>
        </div>
      </div>
      <div class="clearfix display-none toggle-target">
        <section class='p2 mb2 clearfix bg-white minishadow'>

  

  <p>Returns a boolean indicating if the debugger has been enabled or not.</p>

 
  
    <div class='pre p1 fill-light mt0'>isEnabled(): <a href="https://developer.mozilla.org/docs/Web/JavaScript/Reference/Global_Objects/Boolean">boolean</a></div>
   
  
  

  
  
  
  
  
  

  

  

  
    
      <div class='py1 quiet mt1 prose-big'>Returns</div>
      <code><a href="https://developer.mozilla.org/docs/Web/JavaScript/Reference/Global_Objects/Boolean">boolean</a></code>:
        

      
    
  

  

  

  

  

  
</section>

      </div>
    </div>
  
    <div class='border-bottom' id='debuggerenable'>
      <div class="clearfix small pointer toggle-sibling">
        <div class="py1 contain">
            <a class='icon pin-right py1 dark-link caret-right'>▸</a>
            <span class='code strong strong truncate'>enable(flag)</span>
        </div>
      </div>
      <div class="clearfix display-none toggle-target">
        <section class='p2 mb2 clearfix bg-white minishadow'>

  

  <p>Disables or enables all debugger instances.
TODO: Remove the parameter here, and add a disable method as well</p>

 
  
    <div class='pre p1 fill-light mt0'>enable(flag: <a href="https://developer.mozilla.org/docs/Web/JavaScript/Reference/Global_Objects/Boolean">boolean</a>): void</div>
   
  
  

  
  
  
  
  
  

  
    <div class='py1 quiet mt1 prose-big'>Parameters</div>
    <div class='prose'>
      
        <div class='space-bottom0'>
          <div>
            <span class='code bold'>flag</span> <code class='quiet'>(<a href="https://developer.mozilla.org/docs/Web/JavaScript/Reference/Global_Objects/Boolean">boolean</a>)</code>
	    
          </div>
          
        </div>
      
    </div>
  

  

  
    
      <div class='py1 quiet mt1 prose-big'>Returns</div>
      <code>void</code>:
        

      
    
  

  

  

  

  

  
</section>

      </div>
    </div>
  
    <div class='border-bottom' id='debuggerparamkey'>
      <div class="clearfix small pointer toggle-sibling">
        <div class="py1 contain">
            <a class='icon pin-right py1 dark-link caret-right'>▸</a>
            <span class='code strong strong truncate'>paramKey</span>
        </div>
      </div>
      <div class="clearfix display-none toggle-target">
        <section class='p2 mb2 clearfix bg-white minishadow'>

  

  <p>Returns the global params key.</p>

 
  
    <div class='pre p1 fill-light mt0'>paramKey</div>
   
  
  

  
  
  
  
  
  

  

  

  

  

  

  

  

  
</section>

      </div>
    </div>
  
</div>

  

  

  
</section>

        
          
          <section class='p2 mb2 clearfix bg-white minishadow'>

  
  <div class='clearfix'>
    
    <h3 class='fl m0' id='hintsequenceplayer'>
      HintSequencePlayer
    </h3>
    
    
  </div>
  

  
 
  
    <div class='pre p1 fill-light mt0'>new HintSequencePlayer()</div>
   
  
  

  
  
  
  
  
  

  

  

  

  

  

  

  
    <div class='py1 quiet mt1 prose-big'>Instance Members</div>
    <div class="clearfix">
  
    <div class='border-bottom' id='hintsequenceplayerplay'>
      <div class="clearfix small pointer toggle-sibling">
        <div class="py1 contain">
            <a class='icon pin-right py1 dark-link caret-right'>▸</a>
            <span class='code strong strong truncate'>play()</span>
        </div>
      </div>
      <div class="clearfix display-none toggle-target">
        <section class='p2 mb2 clearfix bg-white minishadow'>

  

  <p>invokes the next hint</p>

 
  
    <div class='pre p1 fill-light mt0'>play(): void</div>
   
  
  

  
  
  
  
  
  

  

  

  
    
      <div class='py1 quiet mt1 prose-big'>Returns</div>
      <code>void</code>:
        @memberof HintSequencePlayer

      
    
  

  

  

  

  

  
</section>

      </div>
    </div>
  
    <div class='border-bottom' id='hintsequenceplayerclear'>
      <div class="clearfix small pointer toggle-sibling">
        <div class="py1 contain">
            <a class='icon pin-right py1 dark-link caret-right'>▸</a>
            <span class='code strong strong truncate'>clear()</span>
        </div>
      </div>
      <div class="clearfix display-none toggle-target">
        <section class='p2 mb2 clearfix bg-white minishadow'>

  

  <p>removes all hints</p>

 
  
    <div class='pre p1 fill-light mt0'>clear(): void</div>
   
  
  

  
  
  
  
  
  

  

  

  
    
      <div class='py1 quiet mt1 prose-big'>Returns</div>
      <code>void</code>:
        @memberof HintSequencePlayer

      
    
  

  

  

  

  

  
</section>

      </div>
    </div>
  
    <div class='border-bottom' id='hintsequenceplayeradd'>
      <div class="clearfix small pointer toggle-sibling">
        <div class="py1 contain">
            <a class='icon pin-right py1 dark-link caret-right'>▸</a>
            <span class='code strong strong truncate'>add(callbacks)</span>
        </div>
      </div>
      <div class="clearfix display-none toggle-target">
        <section class='p2 mb2 clearfix bg-white minishadow'>

  

  
 
  
    <div class='pre p1 fill-light mt0'>add(callbacks: <a href="https://developer.mozilla.org/docs/Web/JavaScript/Reference/Global_Objects/Array">Array</a>&#x3C;function ()>): void</div>
   
  
  

  
  
  
  
  
  

  
    <div class='py1 quiet mt1 prose-big'>Parameters</div>
    <div class='prose'>
      
        <div class='space-bottom0'>
          <div>
            <span class='code bold'>callbacks</span> <code class='quiet'>(<a href="https://developer.mozilla.org/docs/Web/JavaScript/Reference/Global_Objects/Array">Array</a>&#x3C;function ()>)</code>
	    
          </div>
          
        </div>
      
    </div>
  

  

  
    
      <div class='py1 quiet mt1 prose-big'>Returns</div>
      <code>void</code>:
        @memberof HintSequencePlayer

      
    
  

  

  

  

  

  
</section>

      </div>
    </div>
  
    <div class='border-bottom' id='hintsequenceplayerremove'>
      <div class="clearfix small pointer toggle-sibling">
        <div class="py1 contain">
            <a class='icon pin-right py1 dark-link caret-right'>▸</a>
            <span class='code strong strong truncate'>remove(callbacks)</span>
        </div>
      </div>
      <div class="clearfix display-none toggle-target">
        <section class='p2 mb2 clearfix bg-white minishadow'>

  

  
 
  
    <div class='pre p1 fill-light mt0'>remove(callbacks: <a href="https://developer.mozilla.org/docs/Web/JavaScript/Reference/Global_Objects/Array">Array</a>&#x3C;function ()>): void</div>
   
  
  

  
  
  
  
  
  

  
    <div class='py1 quiet mt1 prose-big'>Parameters</div>
    <div class='prose'>
      
        <div class='space-bottom0'>
          <div>
            <span class='code bold'>callbacks</span> <code class='quiet'>(<a href="https://developer.mozilla.org/docs/Web/JavaScript/Reference/Global_Objects/Array">Array</a>&#x3C;function ()>)</code>
	    
          </div>
          
        </div>
      
    </div>
  

  

  
    
      <div class='py1 quiet mt1 prose-big'>Returns</div>
      <code>void</code>:
        @memberof HintSequencePlayer

      
    
  

  

  

  

  

  
</section>

      </div>
    </div>
  
</div>

  

  
</section>

        
          
          <section class='p2 mb2 clearfix bg-white minishadow'>

  
  <div class='clearfix'>
    
    <h3 class='fl m0' id='property'>
      Property
    </h3>
    
    
  </div>
  

  <p>A class for representing changeable/subscribable properties.</p>

 
  
    <div class='pre p1 fill-light mt0'>new Property()</div>
   
  
  

  
  
  
  
  
  

  

  
    <div class='py1 quiet mt1 prose-big'>Properties</div>
    <div>
      
        <div class='space-bottom0'>
          <span class='code bold'>_value</span> <code class='quiet'>(any)</code>
          : the value of the property

          
        </div>
      
        <div class='space-bottom0'>
          <span class='code bold'>listeners</span> <code class='quiet'>([])</code>
          : all the objects listening to this property

          
        </div>
      
    </div>
  

  

  

  

  
    <div class='py1 quiet mt1 prose-big'>Static Members</div>
    <div class="clearfix">
  
    <div class='border-bottom' id='propertyvalue'>
      <div class="clearfix small pointer toggle-sibling">
        <div class="py1 contain">
            <a class='icon pin-right py1 dark-link caret-right'>▸</a>
            <span class='code strong strong truncate'>value</span>
        </div>
      </div>
      <div class="clearfix display-none toggle-target">
        <section class='p2 mb2 clearfix bg-white minishadow'>

  

  <p>returns the current value of the property</p>

 
  
    <div class='pre p1 fill-light mt0'>value</div>
   
  
  

  
  
  
  
  
  

  

  

  
    
      <div class='py1 quiet mt1 prose-big'>Returns</div>
      <code>any</code>:
        

      
    
  

  

  

  

  

  
</section>

      </div>
    </div>
  
    <div class='border-bottom' id='propertyvalue'>
      <div class="clearfix small pointer toggle-sibling">
        <div class="py1 contain">
            <a class='icon pin-right py1 dark-link caret-right'>▸</a>
            <span class='code strong strong truncate'>value</span>
        </div>
      </div>
      <div class="clearfix display-none toggle-target">
        <section class='p2 mb2 clearfix bg-white minishadow'>

  

  <p>Sets the value of the property and notifies all listeners of the change</p>

 
  
    <div class='pre p1 fill-light mt0'>value</div>
   
  
  

  
  
  
  
  
  

  
    <div class='py1 quiet mt1 prose-big'>Parameters</div>
    <div class='prose'>
      
        <div class='space-bottom0'>
          <div>
            <span class='code bold'>value</span> <code class='quiet'>(any)</code>
	    the new property value

          </div>
          
        </div>
      
    </div>
  

  

  

  

  

  

  

  
</section>

      </div>
    </div>
  
</div>

  

  
    <div class='py1 quiet mt1 prose-big'>Instance Members</div>
    <div class="clearfix">
  
    <div class='border-bottom' id='propertysubscribe'>
      <div class="clearfix small pointer toggle-sibling">
        <div class="py1 contain">
            <a class='icon pin-right py1 dark-link caret-right'>▸</a>
            <span class='code strong strong truncate'>subscribe(callback)</span>
        </div>
      </div>
      <div class="clearfix display-none toggle-target">
        <section class='p2 mb2 clearfix bg-white minishadow'>

  

  <p>Adds a subscriber to this property.</p>

 
  
    <div class='pre p1 fill-light mt0'>subscribe(callback: <a href="https://developer.mozilla.org/docs/Web/JavaScript/Reference/Statements/function">function</a>)</div>
   
  
  

  
  
  
  
  
  

  
    <div class='py1 quiet mt1 prose-big'>Parameters</div>
    <div class='prose'>
      
        <div class='space-bottom0'>
          <div>
            <span class='code bold'>callback</span> <code class='quiet'>(<a href="https://developer.mozilla.org/docs/Web/JavaScript/Reference/Statements/function">function</a>)</code>
	    The callback to call whenever the property changes.

          </div>
          
        </div>
      
    </div>
  

  

  

  

  

  

  

  
</section>

      </div>
    </div>
  
    <div class='border-bottom' id='propertyunsubscribe'>
      <div class="clearfix small pointer toggle-sibling">
        <div class="py1 contain">
            <a class='icon pin-right py1 dark-link caret-right'>▸</a>
            <span class='code strong strong truncate'>unsubscribe(callback)</span>
        </div>
      </div>
      <div class="clearfix display-none toggle-target">
        <section class='p2 mb2 clearfix bg-white minishadow'>

  

  <p>Unsubscribes a listener from this property.</p>

 
  
    <div class='pre p1 fill-light mt0'>unsubscribe(callback: <a href="https://developer.mozilla.org/docs/Web/JavaScript/Reference/Statements/function">function</a>)</div>
   
  
  

  
  
  
  
  
  

  
    <div class='py1 quiet mt1 prose-big'>Parameters</div>
    <div class='prose'>
      
        <div class='space-bottom0'>
          <div>
            <span class='code bold'>callback</span> <code class='quiet'>(<a href="https://developer.mozilla.org/docs/Web/JavaScript/Reference/Statements/function">function</a>)</code>
	    The callback to unsubscribe.

          </div>
          
        </div>
      
    </div>
  

  

  

  

  

  

  

  
</section>

      </div>
    </div>
  
    <div class='border-bottom' id='propertyhaslisteners'>
      <div class="clearfix small pointer toggle-sibling">
        <div class="py1 contain">
            <a class='icon pin-right py1 dark-link caret-right'>▸</a>
            <span class='code strong strong truncate'>hasListeners</span>
        </div>
      </div>
      <div class="clearfix display-none toggle-target">
        <section class='p2 mb2 clearfix bg-white minishadow'>

  

  <p>Whether or not this property has any subscribed listeners</p>

 
  
    <div class='pre p1 fill-light mt0'>hasListeners</div>
   
  
  

  
  
  
  
  
  

  

  

  
    
      <div class='py1 quiet mt1 prose-big'>Returns</div>
      <code><a href="https://developer.mozilla.org/docs/Web/JavaScript/Reference/Global_Objects/Boolean">Boolean</a></code>:
        True if this property has at least one subscriber

      
    
  

  

  

  

  

  
</section>

      </div>
    </div>
  
</div>

  

  
</section>

        
          
          <section class='p2 mb2 clearfix bg-white minishadow'>

  
  <div class='clearfix'>
    
    <h3 class='fl m0' id='caption'>
      Caption
    </h3>
    
    
  </div>
  

  
 
  
    <div class='pre p1 fill-light mt0'>new Caption()</div>
   
  
  

  
  
  
  
  
  

  

  
    <div class='py1 quiet mt1 prose-big'>Properties</div>
    <div>
      
        <div class='space-bottom0'>
          <span class='code bold'>lines</span> <code class='quiet'>(<a href="https://developer.mozilla.org/docs/Web/JavaScript/Reference/Global_Objects/Array">Array</a>&#x3C;<a href="#timedline">TimedLine</a>>)</code>
          
          
        </div>
      
        <div class='space-bottom0'>
          <span class='code bold'>time</span> <code class='quiet'>(<a href="https://developer.mozilla.org/docs/Web/JavaScript/Reference/Global_Objects/Number">number</a>)</code>
          
          
        </div>
      
        <div class='space-bottom0'>
          <span class='code bold'>lineIndex</span> <code class='quiet'>(<a href="https://developer.mozilla.org/docs/Web/JavaScript/Reference/Global_Objects/Number">number</a>)</code>
          
          
        </div>
      
        <div class='space-bottom0'>
          <span class='code bold'>renderer</span> <code class='quiet'>(<a href="#irender">IRender</a>)</code>
          
          
        </div>
      
    </div>
  

  

  

  

  
    <div class='py1 quiet mt1 prose-big'>Static Members</div>
    <div class="clearfix">
  
    <div class='border-bottom' id='captionupdate'>
      <div class="clearfix small pointer toggle-sibling">
        <div class="py1 contain">
            <a class='icon pin-right py1 dark-link caret-right'>▸</a>
            <span class='code strong strong truncate'>update(deltaTime)</span>
        </div>
      </div>
      <div class="clearfix display-none toggle-target">
        <section class='p2 mb2 clearfix bg-white minishadow'>

  

  <p>Updates content based on time passed.
This ~should~ be called every frame that the caption is active.</p>

 
  
    <div class='pre p1 fill-light mt0'>update(deltaTime: <a href="https://developer.mozilla.org/docs/Web/JavaScript/Reference/Global_Objects/Number">Number</a>)</div>
   
  
  

  
  
  
  
  
  

  
    <div class='py1 quiet mt1 prose-big'>Parameters</div>
    <div class='prose'>
      
        <div class='space-bottom0'>
          <div>
            <span class='code bold'>deltaTime</span> <code class='quiet'>(<a href="https://developer.mozilla.org/docs/Web/JavaScript/Reference/Global_Objects/Number">Number</a>)</code>
	    Time in seconds since last frame.

          </div>
          
        </div>
      
    </div>
  

  

  

  

  

  

  

  
</section>

      </div>
    </div>
  
    <div class='border-bottom' id='captionupdatestate'>
      <div class="clearfix small pointer toggle-sibling">
        <div class="py1 contain">
            <a class='icon pin-right py1 dark-link caret-right'>▸</a>
            <span class='code strong strong truncate'>updateState(currentTime, lastTime)</span>
        </div>
      </div>
      <div class="clearfix display-none toggle-target">
        <section class='p2 mb2 clearfix bg-white minishadow'>

  

  <p>Handles calling callbacks and updating caption's current state.</p>

 
  
    <div class='pre p1 fill-light mt0'>updateState(currentTime: <a href="https://developer.mozilla.org/docs/Web/JavaScript/Reference/Global_Objects/Number">Number</a>, lastTime: <a href="https://developer.mozilla.org/docs/Web/JavaScript/Reference/Global_Objects/Number">Number</a>)</div>
   
  
  

  
  
  
  
  
  

  
    <div class='py1 quiet mt1 prose-big'>Parameters</div>
    <div class='prose'>
      
        <div class='space-bottom0'>
          <div>
            <span class='code bold'>currentTime</span> <code class='quiet'>(<a href="https://developer.mozilla.org/docs/Web/JavaScript/Reference/Global_Objects/Number">Number</a>)</code>
	    
          </div>
          
        </div>
      
        <div class='space-bottom0'>
          <div>
            <span class='code bold'>lastTime</span> <code class='quiet'>(<a href="https://developer.mozilla.org/docs/Web/JavaScript/Reference/Global_Objects/Number">Number</a>)</code>
	    
          </div>
          
        </div>
      
    </div>
  

  

  

  

  

  

  

  
</section>

      </div>
    </div>
  
    <div class='border-bottom' id='captionisfinished'>
      <div class="clearfix small pointer toggle-sibling">
        <div class="py1 contain">
            <a class='icon pin-right py1 dark-link caret-right'>▸</a>
            <span class='code strong strong truncate'>isFinished()</span>
        </div>
      </div>
      <div class="clearfix display-none toggle-target">
        <section class='p2 mb2 clearfix bg-white minishadow'>

  

  <p>Checks if caption has completed.</p>

 
  
    <div class='pre p1 fill-light mt0'>isFinished(): <a href="https://developer.mozilla.org/docs/Web/JavaScript/Reference/Global_Objects/Boolean">Boolean</a></div>
   
  
  

  
  
  
  
  
  

  

  

  
    
      <div class='py1 quiet mt1 prose-big'>Returns</div>
      <code><a href="https://developer.mozilla.org/docs/Web/JavaScript/Reference/Global_Objects/Boolean">Boolean</a></code>:
        

      
    
  

  

  

  

  

  
</section>

      </div>
    </div>
  
    <div class='border-bottom' id='captionstart'>
      <div class="clearfix small pointer toggle-sibling">
        <div class="py1 contain">
            <a class='icon pin-right py1 dark-link caret-right'>▸</a>
            <span class='code strong strong truncate'>start(time, renderer)</span>
        </div>
      </div>
      <div class="clearfix display-none toggle-target">
        <section class='p2 mb2 clearfix bg-white minishadow'>

  

  <p>Sets time and line index of caption.</p>

 
  
    <div class='pre p1 fill-light mt0'>start(time: <a href="https://developer.mozilla.org/docs/Web/JavaScript/Reference/Global_Objects/Number">Number</a>, renderer: any)</div>
   
  
  

  
  
  
  
  
  

  
    <div class='py1 quiet mt1 prose-big'>Parameters</div>
    <div class='prose'>
      
        <div class='space-bottom0'>
          <div>
            <span class='code bold'>time</span> <code class='quiet'>(<a href="https://developer.mozilla.org/docs/Web/JavaScript/Reference/Global_Objects/Number">Number</a>
            = <code>0</code>)</code>
	    Time in milliseconds.

          </div>
          
        </div>
      
        <div class='space-bottom0'>
          <div>
            <span class='code bold'>renderer</span> <code class='quiet'>(any
            = <code>{lineBegin:()=&gt;{},lineEnd:()=&gt;{}}</code>)</code>
	    
          </div>
          
        </div>
      
    </div>
  

  

  

  

  

  

  

  
</section>

      </div>
    </div>
  
    <div class='border-bottom' id='captionupdatetimeindex'>
      <div class="clearfix small pointer toggle-sibling">
        <div class="py1 contain">
            <a class='icon pin-right py1 dark-link caret-right'>▸</a>
            <span class='code strong strong truncate'>updateTimeIndex(time)</span>
        </div>
      </div>
      <div class="clearfix display-none toggle-target">
        <section class='p2 mb2 clearfix bg-white minishadow'>

  

  <p>Updates the current time and index of the caption instance</p>

 
  
    <div class='pre p1 fill-light mt0'>updateTimeIndex(time: <a href="https://developer.mozilla.org/docs/Web/JavaScript/Reference/Global_Objects/Number">Number</a>)</div>
   
  
  

  
  
  
  
  
  

  
    <div class='py1 quiet mt1 prose-big'>Parameters</div>
    <div class='prose'>
      
        <div class='space-bottom0'>
          <div>
            <span class='code bold'>time</span> <code class='quiet'>(<a href="https://developer.mozilla.org/docs/Web/JavaScript/Reference/Global_Objects/Number">Number</a>
            = <code>0</code>)</code>
	    
          </div>
          
        </div>
      
    </div>
  

  

  

  

  

  

  

  
</section>

      </div>
    </div>
  
</div>

  

  

  
</section>

        
          
          <section class='p2 mb2 clearfix bg-white minishadow'>

  
  <div class='clearfix'>
    
    <h3 class='fl m0' id='caption'>
      Caption
    </h3>
    
    
  </div>
  

  
 
  
    <div class='pre p1 fill-light mt0'>new Caption(lines: any)</div>
   
  
  

  
  
  
  
  
  

  
    <div class='py1 quiet mt1 prose-big'>Parameters</div>
    <div class='prose'>
      
        <div class='space-bottom0'>
          <div>
            <span class='code bold'>lines</span> <code class='quiet'>(any)</code>
	    
          </div>
          
        </div>
      
    </div>
  

  

  

  

  

  
    <div class='py1 quiet mt1 prose-big'>Static Members</div>
    <div class="clearfix">
  
    <div class='border-bottom' id='captionupdate'>
      <div class="clearfix small pointer toggle-sibling">
        <div class="py1 contain">
            <a class='icon pin-right py1 dark-link caret-right'>▸</a>
            <span class='code strong strong truncate'>update(deltaTime)</span>
        </div>
      </div>
      <div class="clearfix display-none toggle-target">
        <section class='p2 mb2 clearfix bg-white minishadow'>

  

  <p>Updates content based on time passed.
This ~should~ be called every frame that the caption is active.</p>

 
  
    <div class='pre p1 fill-light mt0'>update(deltaTime: <a href="https://developer.mozilla.org/docs/Web/JavaScript/Reference/Global_Objects/Number">Number</a>)</div>
   
  
  

  
  
  
  
  
  

  
    <div class='py1 quiet mt1 prose-big'>Parameters</div>
    <div class='prose'>
      
        <div class='space-bottom0'>
          <div>
            <span class='code bold'>deltaTime</span> <code class='quiet'>(<a href="https://developer.mozilla.org/docs/Web/JavaScript/Reference/Global_Objects/Number">Number</a>)</code>
	    Time in seconds since last frame.

          </div>
          
        </div>
      
    </div>
  

  

  

  

  

  

  

  
</section>

      </div>
    </div>
  
    <div class='border-bottom' id='captionupdatestate'>
      <div class="clearfix small pointer toggle-sibling">
        <div class="py1 contain">
            <a class='icon pin-right py1 dark-link caret-right'>▸</a>
            <span class='code strong strong truncate'>updateState(currentTime, lastTime)</span>
        </div>
      </div>
      <div class="clearfix display-none toggle-target">
        <section class='p2 mb2 clearfix bg-white minishadow'>

  

  <p>Handles calling callbacks and updating caption's current state.</p>

 
  
    <div class='pre p1 fill-light mt0'>updateState(currentTime: <a href="https://developer.mozilla.org/docs/Web/JavaScript/Reference/Global_Objects/Number">Number</a>, lastTime: <a href="https://developer.mozilla.org/docs/Web/JavaScript/Reference/Global_Objects/Number">Number</a>)</div>
   
  
  

  
  
  
  
  
  

  
    <div class='py1 quiet mt1 prose-big'>Parameters</div>
    <div class='prose'>
      
        <div class='space-bottom0'>
          <div>
            <span class='code bold'>currentTime</span> <code class='quiet'>(<a href="https://developer.mozilla.org/docs/Web/JavaScript/Reference/Global_Objects/Number">Number</a>)</code>
	    
          </div>
          
        </div>
      
        <div class='space-bottom0'>
          <div>
            <span class='code bold'>lastTime</span> <code class='quiet'>(<a href="https://developer.mozilla.org/docs/Web/JavaScript/Reference/Global_Objects/Number">Number</a>)</code>
	    
          </div>
          
        </div>
      
    </div>
  

  

  

  

  

  

  

  
</section>

      </div>
    </div>
  
    <div class='border-bottom' id='captionisfinished'>
      <div class="clearfix small pointer toggle-sibling">
        <div class="py1 contain">
            <a class='icon pin-right py1 dark-link caret-right'>▸</a>
            <span class='code strong strong truncate'>isFinished()</span>
        </div>
      </div>
      <div class="clearfix display-none toggle-target">
        <section class='p2 mb2 clearfix bg-white minishadow'>

  

  <p>Checks if caption has completed.</p>

 
  
    <div class='pre p1 fill-light mt0'>isFinished(): <a href="https://developer.mozilla.org/docs/Web/JavaScript/Reference/Global_Objects/Boolean">Boolean</a></div>
   
  
  

  
  
  
  
  
  

  

  

  
    
      <div class='py1 quiet mt1 prose-big'>Returns</div>
      <code><a href="https://developer.mozilla.org/docs/Web/JavaScript/Reference/Global_Objects/Boolean">Boolean</a></code>:
        

      
    
  

  

  

  

  

  
</section>

      </div>
    </div>
  
    <div class='border-bottom' id='captionstart'>
      <div class="clearfix small pointer toggle-sibling">
        <div class="py1 contain">
            <a class='icon pin-right py1 dark-link caret-right'>▸</a>
            <span class='code strong strong truncate'>start(time, renderer)</span>
        </div>
      </div>
      <div class="clearfix display-none toggle-target">
        <section class='p2 mb2 clearfix bg-white minishadow'>

  

  <p>Sets time and line index of caption.</p>

 
  
    <div class='pre p1 fill-light mt0'>start(time: <a href="https://developer.mozilla.org/docs/Web/JavaScript/Reference/Global_Objects/Number">Number</a>, renderer: any)</div>
   
  
  

  
  
  
  
  
  

  
    <div class='py1 quiet mt1 prose-big'>Parameters</div>
    <div class='prose'>
      
        <div class='space-bottom0'>
          <div>
            <span class='code bold'>time</span> <code class='quiet'>(<a href="https://developer.mozilla.org/docs/Web/JavaScript/Reference/Global_Objects/Number">Number</a>
            = <code>0</code>)</code>
	    Time in milliseconds.

          </div>
          
        </div>
      
        <div class='space-bottom0'>
          <div>
            <span class='code bold'>renderer</span> <code class='quiet'>(any
            = <code>{lineBegin:()=&gt;{},lineEnd:()=&gt;{}}</code>)</code>
	    
          </div>
          
        </div>
      
    </div>
  

  

  

  

  

  

  

  
</section>

      </div>
    </div>
  
    <div class='border-bottom' id='captionupdatetimeindex'>
      <div class="clearfix small pointer toggle-sibling">
        <div class="py1 contain">
            <a class='icon pin-right py1 dark-link caret-right'>▸</a>
            <span class='code strong strong truncate'>updateTimeIndex(time)</span>
        </div>
      </div>
      <div class="clearfix display-none toggle-target">
        <section class='p2 mb2 clearfix bg-white minishadow'>

  

  <p>Updates the current time and index of the caption instance</p>

 
  
    <div class='pre p1 fill-light mt0'>updateTimeIndex(time: <a href="https://developer.mozilla.org/docs/Web/JavaScript/Reference/Global_Objects/Number">Number</a>)</div>
   
  
  

  
  
  
  
  
  

  
    <div class='py1 quiet mt1 prose-big'>Parameters</div>
    <div class='prose'>
      
        <div class='space-bottom0'>
          <div>
            <span class='code bold'>time</span> <code class='quiet'>(<a href="https://developer.mozilla.org/docs/Web/JavaScript/Reference/Global_Objects/Number">Number</a>
            = <code>0</code>)</code>
	    
          </div>
          
        </div>
      
    </div>
  

  

  

  

  

  

  

  
</section>

      </div>
    </div>
  
</div>

  

  

  
</section>

        
          
          <section class='p2 mb2 clearfix bg-white minishadow'>

  
  <div class='clearfix'>
    
    <h3 class='fl m0' id='captionfactory'>
      CaptionFactory
    </h3>
    
    
  </div>
  

  <p>Collection of functions for creating Captions</p>

 
  
    <div class='pre p1 fill-light mt0'>new CaptionFactory()</div>
   
  
  

  
  
  
  
  
  

  

  

  

  

  

  
    <div class='py1 quiet mt1 prose-big'>Static Members</div>
    <div class="clearfix">
  
    <div class='border-bottom' id='captionfactorycreatecaptionmap'>
      <div class="clearfix small pointer toggle-sibling">
        <div class="py1 contain">
            <a class='icon pin-right py1 dark-link caret-right'>▸</a>
            <span class='code strong strong truncate'>createCaptionMap(data)</span>
        </div>
      </div>
      <div class="clearfix display-none toggle-target">
        <section class='p2 mb2 clearfix bg-white minishadow'>

  

  <p>Creates a new Object&#x3C;String, Caption>.</p>

 
  
    <div class='pre p1 fill-light mt0'>createCaptionMap(data: <a href="https://developer.mozilla.org/docs/Web/JavaScript/Reference/Global_Objects/JSON">JSON</a>): <a href="https://developer.mozilla.org/docs/Web/JavaScript/Reference/Global_Objects/Object">Object</a></div>
   
  
  

  
  
  
  
  
  

  
    <div class='py1 quiet mt1 prose-big'>Parameters</div>
    <div class='prose'>
      
        <div class='space-bottom0'>
          <div>
            <span class='code bold'>data</span> <code class='quiet'>(<a href="https://developer.mozilla.org/docs/Web/JavaScript/Reference/Global_Objects/JSON">JSON</a>)</code>
	    
          </div>
          
        </div>
      
    </div>
  

  

  
    
      <div class='py1 quiet mt1 prose-big'>Returns</div>
      <code><a href="https://developer.mozilla.org/docs/Web/JavaScript/Reference/Global_Objects/Object">Object</a></code>:
        

      
    
  

  

  

  

  

  
</section>

      </div>
    </div>
  
    <div class='border-bottom' id='captionfactorycreatecaption'>
      <div class="clearfix small pointer toggle-sibling">
        <div class="py1 contain">
            <a class='icon pin-right py1 dark-link caret-right'>▸</a>
            <span class='code strong strong truncate'>createCaption(captionData)</span>
        </div>
      </div>
      <div class="clearfix display-none toggle-target">
        <section class='p2 mb2 clearfix bg-white minishadow'>

  

  <p>Creates a new Caption from JSON data.</p>

 
  
    <div class='pre p1 fill-light mt0'>createCaption(captionData: any): <a href="#caption">Caption</a></div>
   
  
  

  
  
  
  
  
  

  
    <div class='py1 quiet mt1 prose-big'>Parameters</div>
    <div class='prose'>
      
        <div class='space-bottom0'>
          <div>
            <span class='code bold'>captionData</span> <code class='quiet'>(any)</code>
	    
          </div>
          
        </div>
      
    </div>
  

  

  
    
      <div class='py1 quiet mt1 prose-big'>Returns</div>
      <code><a href="#caption">Caption</a></code>:
        new Caption

      
    
  

  

  

  

  

  
</section>

      </div>
    </div>
  
    <div class='border-bottom' id='captionfactorycreateline'>
      <div class="clearfix small pointer toggle-sibling">
        <div class="py1 contain">
            <a class='icon pin-right py1 dark-link caret-right'>▸</a>
            <span class='code strong strong truncate'>createLine(lineData)</span>
        </div>
      </div>
      <div class="clearfix display-none toggle-target">
        <section class='p2 mb2 clearfix bg-white minishadow'>

  

  <p>Creates a new TimedLine from JSON data.</p>

 
  
    <div class='pre p1 fill-light mt0'>createLine(lineData: any): <a href="#timedline">TimedLine</a></div>
   
  
  

  
  
  
  
  
  

  
    <div class='py1 quiet mt1 prose-big'>Parameters</div>
    <div class='prose'>
      
        <div class='space-bottom0'>
          <div>
            <span class='code bold'>lineData</span> <code class='quiet'>(any)</code>
	    
          </div>
          
        </div>
      
    </div>
  

  

  
    
      <div class='py1 quiet mt1 prose-big'>Returns</div>
      <code><a href="#timedline">TimedLine</a></code>:
        new TimedLine;

      
    
  

  

  

  

  

  
</section>

      </div>
    </div>
  
</div>

  

  

  
</section>

        
          
          <section class='p2 mb2 clearfix bg-white minishadow'>

  
  <div class='clearfix'>
    
    <h3 class='fl m0' id='captionplayer'>
      CaptionPlayer
    </h3>
    
    
  </div>
  

  
 
  
    <div class='pre p1 fill-light mt0'>new CaptionPlayer(captions: any, renderer: any)</div>
   
  
  

  
  
  
  
  
  

  
    <div class='py1 quiet mt1 prose-big'>Parameters</div>
    <div class='prose'>
      
        <div class='space-bottom0'>
          <div>
            <span class='code bold'>captions</span> <code class='quiet'>(any)</code>
	    
          </div>
          
        </div>
      
        <div class='space-bottom0'>
          <div>
            <span class='code bold'>renderer</span> <code class='quiet'>(any)</code>
	    
          </div>
          
        </div>
      
    </div>
  

  

  

  

  

  
    <div class='py1 quiet mt1 prose-big'>Static Members</div>
    <div class="clearfix">
  
    <div class='border-bottom' id='captionplayerupdate'>
      <div class="clearfix small pointer toggle-sibling">
        <div class="py1 contain">
            <a class='icon pin-right py1 dark-link caret-right'>▸</a>
            <span class='code strong strong truncate'>update(deltaTime)</span>
        </div>
      </div>
      <div class="clearfix display-none toggle-target">
        <section class='p2 mb2 clearfix bg-white minishadow'>

  

  <p>Updates any currently playing caption.
This ~should~ be called every frame.</p>

 
  
    <div class='pre p1 fill-light mt0'>update(deltaTime: <a href="https://developer.mozilla.org/docs/Web/JavaScript/Reference/Global_Objects/Number">Number</a>)</div>
   
  
  

  
  
  
  
  
  

  
    <div class='py1 quiet mt1 prose-big'>Parameters</div>
    <div class='prose'>
      
        <div class='space-bottom0'>
          <div>
            <span class='code bold'>deltaTime</span> <code class='quiet'>(<a href="https://developer.mozilla.org/docs/Web/JavaScript/Reference/Global_Objects/Number">Number</a>)</code>
	    Time passed in seconds since last update call.

          </div>
          
        </div>
      
    </div>
  

  

  

  

  

  

  

  
</section>

      </div>
    </div>
  
    <div class='border-bottom' id='captionplayerstart'>
      <div class="clearfix small pointer toggle-sibling">
        <div class="py1 contain">
            <a class='icon pin-right py1 dark-link caret-right'>▸</a>
            <span class='code strong strong truncate'>start(name, time, args)</span>
        </div>
      </div>
      <div class="clearfix display-none toggle-target">
        <section class='p2 mb2 clearfix bg-white minishadow'>

  

  <p>Starts playing a caption.</p>

 
  
    <div class='pre p1 fill-light mt0'>start(name: <a href="https://developer.mozilla.org/docs/Web/JavaScript/Reference/Global_Objects/String">String</a>, time: <a href="https://developer.mozilla.org/docs/Web/JavaScript/Reference/Global_Objects/Number">number</a>, args: <a href="https://developer.mozilla.org/docs/Web/JavaScript/Reference/Global_Objects/Object">object</a>)</div>
   
  
  

  
  
  
  
  
  

  
    <div class='py1 quiet mt1 prose-big'>Parameters</div>
    <div class='prose'>
      
        <div class='space-bottom0'>
          <div>
            <span class='code bold'>name</span> <code class='quiet'>(<a href="https://developer.mozilla.org/docs/Web/JavaScript/Reference/Global_Objects/String">String</a>)</code>
	    Name of caption.

          </div>
          
        </div>
      
        <div class='space-bottom0'>
          <div>
            <span class='code bold'>time</span> <code class='quiet'>(<a href="https://developer.mozilla.org/docs/Web/JavaScript/Reference/Global_Objects/Number">number</a>
            = <code>0</code>)</code>
	    Atart time in milliseconds.

          </div>
          
        </div>
      
        <div class='space-bottom0'>
          <div>
            <span class='code bold'>args</span> <code class='quiet'>(<a href="https://developer.mozilla.org/docs/Web/JavaScript/Reference/Global_Objects/Object">object</a>
            = <code>{}</code>)</code>
	    Arguments that will get passed to the renderer

          </div>
          
        </div>
      
    </div>
  

  

  

  

  

  

  

  
</section>

      </div>
    </div>
  
    <div class='border-bottom' id='captionplayerstop'>
      <div class="clearfix small pointer toggle-sibling">
        <div class="py1 contain">
            <a class='icon pin-right py1 dark-link caret-right'>▸</a>
            <span class='code strong strong truncate'>stop()</span>
        </div>
      </div>
      <div class="clearfix display-none toggle-target">
        <section class='p2 mb2 clearfix bg-white minishadow'>

  

  <p>Stops any caption currently playing.</p>

 
  
    <div class='pre p1 fill-light mt0'>stop()</div>
   
  
  

  
  
  
  
  
  

  

  

  

  

  

  

  

  
</section>

      </div>
    </div>
  
</div>

  

  

  
</section>

        
          
          <section class='p2 mb2 clearfix bg-white minishadow'>

  
  <div class='clearfix'>
    
    <h3 class='fl m0' id='captionplayer'>
      CaptionPlayer
    </h3>
    
    
  </div>
  

  <p>CaptionPlayer is used to start, stop and update captions.
It applies the content of an active caption to a given CaptionRenderer.</p>

 
  
    <div class='pre p1 fill-light mt0'>new CaptionPlayer()</div>
   
  
  

  
  
  
  
  
  

  

  

  

  

  

  
    <div class='py1 quiet mt1 prose-big'>Static Members</div>
    <div class="clearfix">
  
    <div class='border-bottom' id='captionplayerupdate'>
      <div class="clearfix small pointer toggle-sibling">
        <div class="py1 contain">
            <a class='icon pin-right py1 dark-link caret-right'>▸</a>
            <span class='code strong strong truncate'>update(deltaTime)</span>
        </div>
      </div>
      <div class="clearfix display-none toggle-target">
        <section class='p2 mb2 clearfix bg-white minishadow'>

  

  <p>Updates any currently playing caption.
This ~should~ be called every frame.</p>

 
  
    <div class='pre p1 fill-light mt0'>update(deltaTime: <a href="https://developer.mozilla.org/docs/Web/JavaScript/Reference/Global_Objects/Number">Number</a>)</div>
   
  
  

  
  
  
  
  
  

  
    <div class='py1 quiet mt1 prose-big'>Parameters</div>
    <div class='prose'>
      
        <div class='space-bottom0'>
          <div>
            <span class='code bold'>deltaTime</span> <code class='quiet'>(<a href="https://developer.mozilla.org/docs/Web/JavaScript/Reference/Global_Objects/Number">Number</a>)</code>
	    Time passed in seconds since last update call.

          </div>
          
        </div>
      
    </div>
  

  

  

  

  

  

  

  
</section>

      </div>
    </div>
  
    <div class='border-bottom' id='captionplayerstart'>
      <div class="clearfix small pointer toggle-sibling">
        <div class="py1 contain">
            <a class='icon pin-right py1 dark-link caret-right'>▸</a>
            <span class='code strong strong truncate'>start(name, time, args)</span>
        </div>
      </div>
      <div class="clearfix display-none toggle-target">
        <section class='p2 mb2 clearfix bg-white minishadow'>

  

  <p>Starts playing a caption.</p>

 
  
    <div class='pre p1 fill-light mt0'>start(name: <a href="https://developer.mozilla.org/docs/Web/JavaScript/Reference/Global_Objects/String">String</a>, time: <a href="https://developer.mozilla.org/docs/Web/JavaScript/Reference/Global_Objects/Number">number</a>, args: <a href="https://developer.mozilla.org/docs/Web/JavaScript/Reference/Global_Objects/Object">object</a>)</div>
   
  
  

  
  
  
  
  
  

  
    <div class='py1 quiet mt1 prose-big'>Parameters</div>
    <div class='prose'>
      
        <div class='space-bottom0'>
          <div>
            <span class='code bold'>name</span> <code class='quiet'>(<a href="https://developer.mozilla.org/docs/Web/JavaScript/Reference/Global_Objects/String">String</a>)</code>
	    Name of caption.

          </div>
          
        </div>
      
        <div class='space-bottom0'>
          <div>
            <span class='code bold'>time</span> <code class='quiet'>(<a href="https://developer.mozilla.org/docs/Web/JavaScript/Reference/Global_Objects/Number">number</a>
            = <code>0</code>)</code>
	    Atart time in milliseconds.

          </div>
          
        </div>
      
        <div class='space-bottom0'>
          <div>
            <span class='code bold'>args</span> <code class='quiet'>(<a href="https://developer.mozilla.org/docs/Web/JavaScript/Reference/Global_Objects/Object">object</a>
            = <code>{}</code>)</code>
	    Arguments that will get passed to the renderer

          </div>
          
        </div>
      
    </div>
  

  

  

  

  

  

  

  
</section>

      </div>
    </div>
  
    <div class='border-bottom' id='captionplayerstop'>
      <div class="clearfix small pointer toggle-sibling">
        <div class="py1 contain">
            <a class='icon pin-right py1 dark-link caret-right'>▸</a>
            <span class='code strong strong truncate'>stop()</span>
        </div>
      </div>
      <div class="clearfix display-none toggle-target">
        <section class='p2 mb2 clearfix bg-white minishadow'>

  

  <p>Stops any caption currently playing.</p>

 
  
    <div class='pre p1 fill-light mt0'>stop()</div>
   
  
  

  
  
  
  
  
  

  

  

  

  

  

  

  

  
</section>

      </div>
    </div>
  
</div>

  

  

  
</section>

        
          
          <section class='p2 mb2 clearfix bg-white minishadow'>

  
  <div class='clearfix'>
    
    <h3 class='fl m0' id='timedline'>
      TimedLine
    </h3>
    
    
  </div>
  

  
 
  
    <div class='pre p1 fill-light mt0'>new TimedLine()</div>
   
  
  

  
  
  
  
  
  

  

  
    <div class='py1 quiet mt1 prose-big'>Properties</div>
    <div>
      
        <div class='space-bottom0'>
          <span class='code bold'>startTime</span> <code class='quiet'>(<a href="https://developer.mozilla.org/docs/Web/JavaScript/Reference/Global_Objects/Number">number</a>)</code>
          
          
        </div>
      
        <div class='space-bottom0'>
          <span class='code bold'>endTime</span> <code class='quiet'>(<a href="https://developer.mozilla.org/docs/Web/JavaScript/Reference/Global_Objects/Number">number</a>)</code>
          
          
        </div>
      
        <div class='space-bottom0'>
          <span class='code bold'>content</span> <code class='quiet'>(<a href="https://developer.mozilla.org/docs/Web/JavaScript/Reference/Global_Objects/String">string</a>)</code>
          
          
        </div>
      
    </div>
  

  

  

  

  

  
    <div class='py1 quiet mt1 prose-big'>Instance Members</div>
    <div class="clearfix">
  
    <div class='border-bottom' id='timedlinesetcontent'>
      <div class="clearfix small pointer toggle-sibling">
        <div class="py1 contain">
            <a class='icon pin-right py1 dark-link caret-right'>▸</a>
            <span class='code strong strong truncate'>setContent(content)</span>
        </div>
      </div>
      <div class="clearfix display-none toggle-target">
        <section class='p2 mb2 clearfix bg-white minishadow'>

  

  <p>Sets line's content. Removes HTML formatting for text.</p>

 
  
    <div class='pre p1 fill-light mt0'>setContent(content: any): void</div>
   
  
  

  
  
  
  
  
  

  
    <div class='py1 quiet mt1 prose-big'>Parameters</div>
    <div class='prose'>
      
        <div class='space-bottom0'>
          <div>
            <span class='code bold'>content</span> <code class='quiet'>(any)</code>
	    
          </div>
          
        </div>
      
    </div>
  

  

  
    
      <div class='py1 quiet mt1 prose-big'>Returns</div>
      <code>void</code>:
        @memberof TimedLine

      
    
  

  

  

  

  

  
</section>

      </div>
    </div>
  
</div>

  

  
</section>

        
          
          <section class='p2 mb2 clearfix bg-white minishadow'>

  
  <div class='clearfix'>
    
    <h3 class='fl m0' id='irender'>
      IRender
    </h3>
    
    
  </div>
  

  <p>Render interface to help enforce minimum requirements for caption renderers</p>

 
  
    <div class='pre p1 fill-light mt0'>new IRender()</div>
   
  
  

  
  
  
  
  
  

  

  
    <div class='py1 quiet mt1 prose-big'>Properties</div>
    <div>
      
        <div class='space-bottom0'>
          <span class='code bold'>start</span> <code class='quiet'>(<a href="https://developer.mozilla.org/docs/Web/JavaScript/Reference/Statements/function">function</a>)</code>
          : called when the Caption Player starts playing captions

          
        </div>
      
        <div class='space-bottom0'>
          <span class='code bold'>stop</span> <code class='quiet'>(<a href="https://developer.mozilla.org/docs/Web/JavaScript/Reference/Statements/function">function</a>)</code>
          : called when the Caption Player stops playing captions

          
        </div>
      
        <div class='space-bottom0'>
          <span class='code bold'>lineBegin</span> <code class='quiet'>(<a href="https://developer.mozilla.org/docs/Web/JavaScript/Reference/Statements/function">function</a>)</code>
          : called when rendering a new line of text

          
        </div>
      
        <div class='space-bottom0'>
          <span class='code bold'>lineEnd</span> <code class='quiet'>(<a href="https://developer.mozilla.org/docs/Web/JavaScript/Reference/Statements/function">function</a>)</code>
          : called when finished rendering a new of text

          
        </div>
      
    </div>
  

  

  

  

  

  

  
</section>

        
          
          <section class='p2 mb2 clearfix bg-white minishadow'>

  
  <div class='clearfix'>
    
    <h3 class='fl m0' id='domrenderer'>
      DOMRenderer
    </h3>
    
    
  </div>
  

  <p>DOMRender is a incomplete renderer that is intended to supply just the basic start and stop functions</p>

 
  
    <div class='pre p1 fill-light mt0'>new DOMRenderer(element: <a href="https://developer.mozilla.org/docs/Web/HTML/Element">HTMLElement</a>, templateVariables: <a href="https://developer.mozilla.org/docs/Web/JavaScript/Reference/Global_Objects/Object">Object</a>)</div>
   
  
  

  
  
  
  
  
  

  
    <div class='py1 quiet mt1 prose-big'>Parameters</div>
    <div class='prose'>
      
        <div class='space-bottom0'>
          <div>
            <span class='code bold'>element</span> <code class='quiet'>(<a href="https://developer.mozilla.org/docs/Web/HTML/Element">HTMLElement</a>)</code>
	    
          </div>
          
        </div>
      
        <div class='space-bottom0'>
          <div>
            <span class='code bold'>templateVariables</span> <code class='quiet'>(<a href="https://developer.mozilla.org/docs/Web/JavaScript/Reference/Global_Objects/Object">Object</a>)</code>
	    
          </div>
          
        </div>
      
    </div>
  

  

  

  

  

  
    <div class='py1 quiet mt1 prose-big'>Static Members</div>
    <div class="clearfix">
  
    <div class='border-bottom' id='domrendererstart'>
      <div class="clearfix small pointer toggle-sibling">
        <div class="py1 contain">
            <a class='icon pin-right py1 dark-link caret-right'>▸</a>
            <span class='code strong strong truncate'>start(templateVariables)</span>
        </div>
      </div>
      <div class="clearfix display-none toggle-target">
        <section class='p2 mb2 clearfix bg-white minishadow'>

  

  <p>Makes target element visible and ready to present captions</p>

 
  
    <div class='pre p1 fill-light mt0'>start(templateVariables: <a href="https://developer.mozilla.org/docs/Web/JavaScript/Reference/Global_Objects/Object">object</a>)</div>
   
  
  

  
  
  
  
  
  

  
    <div class='py1 quiet mt1 prose-big'>Parameters</div>
    <div class='prose'>
      
        <div class='space-bottom0'>
          <div>
            <span class='code bold'>templateVariables</span> <code class='quiet'>(<a href="https://developer.mozilla.org/docs/Web/JavaScript/Reference/Global_Objects/Object">object</a>
            = <code>{}</code>)</code>
	    Variables that can used during caption play time

          </div>
          
        </div>
      
    </div>
  

  

  

  

  

  

  

  
</section>

      </div>
    </div>
  
    <div class='border-bottom' id='domrendererstop'>
      <div class="clearfix small pointer toggle-sibling">
        <div class="py1 contain">
            <a class='icon pin-right py1 dark-link caret-right'>▸</a>
            <span class='code strong strong truncate'>stop()</span>
        </div>
      </div>
      <div class="clearfix display-none toggle-target">
        <section class='p2 mb2 clearfix bg-white minishadow'>

  

  <p>H</p>

 
  
    <div class='pre p1 fill-light mt0'>stop()</div>
   
  
  

  
  
  
  
  
  

  

  

  

  

  

  

  

  
</section>

      </div>
    </div>
  
</div>

  

  

  
</section>

        
          
          <section class='p2 mb2 clearfix bg-white minishadow'>

  
  <div class='clearfix'>
    
    <h3 class='fl m0' id='htmlrenderer'>
      HtmlRenderer
    </h3>
    
    
  </div>
  

  <p>HTML Renderer is intended for rendering raw html in the use case of wanting to display styled captions</p>

 
  
    <div class='pre p1 fill-light mt0'>new HtmlRenderer()</div>
   
  
  

  
  
  
  
  
  

  

  

  

  

  

  
    <div class='py1 quiet mt1 prose-big'>Static Members</div>
    <div class="clearfix">
  
    <div class='border-bottom' id='htmlrendererlinebegin'>
      <div class="clearfix small pointer toggle-sibling">
        <div class="py1 contain">
            <a class='icon pin-right py1 dark-link caret-right'>▸</a>
            <span class='code strong strong truncate'>lineBegin(line)</span>
        </div>
      </div>
      <div class="clearfix display-none toggle-target">
        <section class='p2 mb2 clearfix bg-white minishadow'>

  

  <p>Called by Caption Player when a new line needs to be displayed</p>

 
  
    <div class='pre p1 fill-light mt0'>lineBegin(line: any)</div>
   
  
  

  
  
  
  
  
  

  
    <div class='py1 quiet mt1 prose-big'>Parameters</div>
    <div class='prose'>
      
        <div class='space-bottom0'>
          <div>
            <span class='code bold'>line</span> <code class='quiet'>(any)</code>
	    
          </div>
          
        </div>
      
    </div>
  

  

  

  

  

  

  

  
</section>

      </div>
    </div>
  
    <div class='border-bottom' id='htmlrendererlineend'>
      <div class="clearfix small pointer toggle-sibling">
        <div class="py1 contain">
            <a class='icon pin-right py1 dark-link caret-right'>▸</a>
            <span class='code strong strong truncate'>lineEnd()</span>
        </div>
      </div>
      <div class="clearfix display-none toggle-target">
        <section class='p2 mb2 clearfix bg-white minishadow'>

  

  <p>Called by Caption Player when a line is complete</p>

 
  
    <div class='pre p1 fill-light mt0'>lineEnd()</div>
   
  
  

  
  
  
  
  
  

  

  

  

  

  

  

  

  
</section>

      </div>
    </div>
  
</div>

  

  

  
</section>

        
          
          <section class='p2 mb2 clearfix bg-white minishadow'>

  
  <div class='clearfix'>
    
    <h3 class='fl m0' id='templaterenderer'>
      TemplateRenderer
    </h3>
    
    
  </div>
  

  <p>TemplateRenderer accepts a string template e.g.<code>The ball is {{color}}</code> and a args object e.g. <code>{color: 'red'}</code>
and swaps out the placeholder inside the double brackets with the matching key inside the args object</p>

 
  
    <div class='pre p1 fill-light mt0'>new TemplateRenderer(template: <a href="https://developer.mozilla.org/docs/Web/JavaScript/Reference/Global_Objects/String">string</a>, args: <a href="https://developer.mozilla.org/docs/Web/JavaScript/Reference/Global_Objects/Object">Object</a>): <a href="https://developer.mozilla.org/docs/Web/JavaScript/Reference/Global_Objects/String">string</a></div>
   
  
  

  
  
  
  
  
  

  
    <div class='py1 quiet mt1 prose-big'>Parameters</div>
    <div class='prose'>
      
        <div class='space-bottom0'>
          <div>
            <span class='code bold'>template</span> <code class='quiet'>(<a href="https://developer.mozilla.org/docs/Web/JavaScript/Reference/Global_Objects/String">string</a>)</code>
	    String template that will be rendered with the supplied arguments

          </div>
          
        </div>
      
        <div class='space-bottom0'>
          <div>
            <span class='code bold'>args</span> <code class='quiet'>(<a href="https://developer.mozilla.org/docs/Web/JavaScript/Reference/Global_Objects/Object">Object</a>)</code>
	    //An Object contain data to be inserted into the template This will match based on key values

          </div>
          
        </div>
      
    </div>
  

  

  
    
      <div class='py1 quiet mt1 prose-big'>Returns</div>
      <code><a href="https://developer.mozilla.org/docs/Web/JavaScript/Reference/Global_Objects/String">string</a></code>:
        

      
    
  

  

  

  

  

  
</section>

        
          
          <section class='p2 mb2 clearfix bg-white minishadow'>

  
  <div class='clearfix'>
    
    <h3 class='fl m0' id='textrenderer'>
      TextRenderer
    </h3>
    
    
  </div>
  

  <p>TextRenderer is intended for just rendering test. It will attempt to sanitize any strings passed to it by removing html syntax</p>

 
  
    <div class='pre p1 fill-light mt0'>new TextRenderer()</div>
   
  
  

  
  
  
  
  
  

  

  

  

  

  

  
    <div class='py1 quiet mt1 prose-big'>Static Members</div>
    <div class="clearfix">
  
    <div class='border-bottom' id='textrendererlinebegin'>
      <div class="clearfix small pointer toggle-sibling">
        <div class="py1 contain">
            <a class='icon pin-right py1 dark-link caret-right'>▸</a>
            <span class='code strong strong truncate'>lineBegin(line)</span>
        </div>
      </div>
      <div class="clearfix display-none toggle-target">
        <section class='p2 mb2 clearfix bg-white minishadow'>

  

  <p>Called by Caption Player when a new line needs to be displayed</p>

 
  
    <div class='pre p1 fill-light mt0'>lineBegin(line: any)</div>
   
  
  

  
  
  
  
  
  

  
    <div class='py1 quiet mt1 prose-big'>Parameters</div>
    <div class='prose'>
      
        <div class='space-bottom0'>
          <div>
            <span class='code bold'>line</span> <code class='quiet'>(any)</code>
	    
          </div>
          
        </div>
      
    </div>
  

  

  

  

  

  

  

  
</section>

      </div>
    </div>
  
    <div class='border-bottom' id='textrendererlineend'>
      <div class="clearfix small pointer toggle-sibling">
        <div class="py1 contain">
            <a class='icon pin-right py1 dark-link caret-right'>▸</a>
            <span class='code strong strong truncate'>lineEnd()</span>
        </div>
      </div>
      <div class="clearfix display-none toggle-target">
        <section class='p2 mb2 clearfix bg-white minishadow'>

  

  <p>Called by Caption Player when a line is complete</p>

 
  
    <div class='pre p1 fill-light mt0'>lineEnd()</div>
   
  
  

  
  
  
  
  
  

  

  

  

  

  

  

  

  
</section>

      </div>
    </div>
  
    <div class='border-bottom' id='textrenderersanitize'>
      <div class="clearfix small pointer toggle-sibling">
        <div class="py1 contain">
            <a class='icon pin-right py1 dark-link caret-right'>▸</a>
            <span class='code strong strong truncate'>sanitize(html)</span>
        </div>
      </div>
      <div class="clearfix display-none toggle-target">
        <section class='p2 mb2 clearfix bg-white minishadow'>

  

  <p>Will attempt to remove all html from a string before it's renderer to the page</p>

 
  
    <div class='pre p1 fill-light mt0'>sanitize(html: any)</div>
   
  
  

  
  
  
  
  
  

  
    <div class='py1 quiet mt1 prose-big'>Parameters</div>
    <div class='prose'>
      
        <div class='space-bottom0'>
          <div>
            <span class='code bold'>html</span> <code class='quiet'>(any)</code>
	    
          </div>
          
        </div>
      
    </div>
  

  

  

  

  

  

  

  
</section>

      </div>
    </div>
  
</div>

  

  

  
</section>

        
          
          <section class='p2 mb2 clearfix bg-white minishadow'>

  
  <div class='clearfix'>
    
    <h3 class='fl m0' id='localizer'>
      Localizer
    </h3>
    
    
  </div>
  

  
 
  
    <div class='pre p1 fill-light mt0'>new Localizer()</div>
   
  
  

  
  
  
  
  
  

  

  

  

  

  

  
    <div class='py1 quiet mt1 prose-big'>Static Members</div>
    <div class="clearfix">
  
    <div class='border-bottom' id='localizerresolve'>
      <div class="clearfix small pointer toggle-sibling">
        <div class="py1 contain">
            <a class='icon pin-right py1 dark-link caret-right'>▸</a>
            <span class='code strong strong truncate'>resolve(path, options)</span>
        </div>
      </div>
      <div class="clearfix display-none toggle-target">
        <section class='p2 mb2 clearfix bg-white minishadow'>

  

  
 
  
    <div class='pre p1 fill-light mt0'>resolve(path: <a href="https://developer.mozilla.org/docs/Web/JavaScript/Reference/Global_Objects/String">string</a>, options: any): {path: <a href="https://developer.mozilla.org/docs/Web/JavaScript/Reference/Global_Objects/String">string</a>, language: <a href="https://developer.mozilla.org/docs/Web/JavaScript/Reference/Global_Objects/String">string</a>}</div>
   
  
  

  
  
  
  
  
  

  
    <div class='py1 quiet mt1 prose-big'>Parameters</div>
    <div class='prose'>
      
        <div class='space-bottom0'>
          <div>
            <span class='code bold'>path</span> <code class='quiet'>(<a href="https://developer.mozilla.org/docs/Web/JavaScript/Reference/Global_Objects/String">string</a>)</code>
	    
          </div>
          
        </div>
      
        <div class='space-bottom0'>
          <div>
            <span class='code bold'>options</span> <code class='quiet'>(any
            = <code>{}</code>)</code>
	    
          </div>
          
        </div>
      
    </div>
  

  

  
    
      <div class='py1 quiet mt1 prose-big'>Returns</div>
      <code>{path: <a href="https://developer.mozilla.org/docs/Web/JavaScript/Reference/Global_Objects/String">string</a>, language: <a href="https://developer.mozilla.org/docs/Web/JavaScript/Reference/Global_Objects/String">string</a>}</code>:
        

      
    
  

  

  

  

  

  
</section>

      </div>
    </div>
  
    <div class='border-bottom' id='localizersetprimarylocale'>
      <div class="clearfix small pointer toggle-sibling">
        <div class="py1 contain">
            <a class='icon pin-right py1 dark-link caret-right'>▸</a>
            <span class='code strong strong truncate'>setPrimaryLocale(localeKey)</span>
        </div>
      </div>
      <div class="clearfix display-none toggle-target">
        <section class='p2 mb2 clearfix bg-white minishadow'>

  

  
 
  
    <div class='pre p1 fill-light mt0'>setPrimaryLocale(localeKey: <a href="https://developer.mozilla.org/docs/Web/JavaScript/Reference/Global_Objects/String">string</a>): <a href="https://developer.mozilla.org/docs/Web/JavaScript/Reference/Global_Objects/Boolean">boolean</a></div>
   
  
  

  
  
  
  
  
  

  
    <div class='py1 quiet mt1 prose-big'>Parameters</div>
    <div class='prose'>
      
        <div class='space-bottom0'>
          <div>
            <span class='code bold'>localeKey</span> <code class='quiet'>(<a href="https://developer.mozilla.org/docs/Web/JavaScript/Reference/Global_Objects/String">string</a>)</code>
	    
          </div>
          
        </div>
      
    </div>
  

  

  
    
      <div class='py1 quiet mt1 prose-big'>Returns</div>
      <code><a href="https://developer.mozilla.org/docs/Web/JavaScript/Reference/Global_Objects/Boolean">boolean</a></code>:
        True if language is set.

      
    
  

  

  

  

  

  
</section>

      </div>
    </div>
  
    <div class='border-bottom' id='localizersetfallbacklocale'>
      <div class="clearfix small pointer toggle-sibling">
        <div class="py1 contain">
            <a class='icon pin-right py1 dark-link caret-right'>▸</a>
            <span class='code strong strong truncate'>setFallbackLocale(localeKey)</span>
        </div>
      </div>
      <div class="clearfix display-none toggle-target">
        <section class='p2 mb2 clearfix bg-white minishadow'>

  

  
 
  
    <div class='pre p1 fill-light mt0'>setFallbackLocale(localeKey: <a href="https://developer.mozilla.org/docs/Web/JavaScript/Reference/Global_Objects/String">string</a>): <a href="https://developer.mozilla.org/docs/Web/JavaScript/Reference/Global_Objects/Boolean">boolean</a></div>
   
  
  

  
  
  
  
  
  

  
    <div class='py1 quiet mt1 prose-big'>Parameters</div>
    <div class='prose'>
      
        <div class='space-bottom0'>
          <div>
            <span class='code bold'>localeKey</span> <code class='quiet'>(<a href="https://developer.mozilla.org/docs/Web/JavaScript/Reference/Global_Objects/String">string</a>)</code>
	    
          </div>
          
        </div>
      
    </div>
  

  

  
    
      <div class='py1 quiet mt1 prose-big'>Returns</div>
      <code><a href="https://developer.mozilla.org/docs/Web/JavaScript/Reference/Global_Objects/Boolean">boolean</a></code>:
        True if fallback is set.

      
    
  

  

  

  

  

  
</section>

      </div>
    </div>
  
    <div class='border-bottom' id='localizergetlocalekey'>
      <div class="clearfix small pointer toggle-sibling">
        <div class="py1 contain">
            <a class='icon pin-right py1 dark-link caret-right'>▸</a>
            <span class='code strong strong truncate'>getLocaleKey(localeKey)</span>
        </div>
      </div>
      <div class="clearfix display-none toggle-target">
        <section class='p2 mb2 clearfix bg-white minishadow'>

  

  
 
  
    <div class='pre p1 fill-light mt0'>getLocaleKey(localeKey: <a href="https://developer.mozilla.org/docs/Web/JavaScript/Reference/Global_Objects/String">string</a>): <a href="https://developer.mozilla.org/docs/Web/JavaScript/Reference/Global_Objects/String">string</a></div>
   
  
  

  
  
  
  
  
  

  
    <div class='py1 quiet mt1 prose-big'>Parameters</div>
    <div class='prose'>
      
        <div class='space-bottom0'>
          <div>
            <span class='code bold'>localeKey</span> <code class='quiet'>(<a href="https://developer.mozilla.org/docs/Web/JavaScript/Reference/Global_Objects/String">string</a>)</code>
	    
          </div>
          
        </div>
      
    </div>
  

  

  
    
      <div class='py1 quiet mt1 prose-big'>Returns</div>
      <code><a href="https://developer.mozilla.org/docs/Web/JavaScript/Reference/Global_Objects/String">string</a></code>:
        

      
    
  

  

  

  

  

  
</section>

      </div>
    </div>
  
    <div class='border-bottom' id='localizergetbrowserlanguages'>
      <div class="clearfix small pointer toggle-sibling">
        <div class="py1 contain">
            <a class='icon pin-right py1 dark-link caret-right'>▸</a>
            <span class='code strong strong truncate'>getBrowserLanguages()</span>
        </div>
      </div>
      <div class="clearfix display-none toggle-target">
        <section class='p2 mb2 clearfix bg-white minishadow'>

  

  
 
  
    <div class='pre p1 fill-light mt0'>getBrowserLanguages()</div>
   
  
  

  
  
  
  
  
  

  

  

  

  

  

  

  

  
</section>

      </div>
    </div>
  
</div>

  

  

  
</section>

        
          
          <section class='p2 mb2 clearfix bg-white minishadow'>

  
  <div class='clearfix'>
    
    <h3 class='fl m0' id='localizeroptions'>
      Localizer.Options
    </h3>
    
    
  </div>
  

  
 
  
    <div class='pre p1 fill-light mt0'>Localizer.Options</div>
   
  
    <p>
      Type:
      {language: <a href="https://developer.mozilla.org/docs/Web/JavaScript/Reference/Global_Objects/String">string</a>, fallback: <a href="https://developer.mozilla.org/docs/Web/JavaScript/Reference/Global_Objects/String">string</a>}
    </p>
  
  

  
  
  
  
  
  

  

  

  

  

  

  

  

  
</section>

        
          
          <section class='p2 mb2 clearfix bg-white minishadow'>

  
  <div class='clearfix'>
    
    <h3 class='fl m0' id='applicationplugin'>
      ApplicationPlugin
    </h3>
    
    
  </div>
  

  <p>Represents a single plugin for applications. Allows developers to inject code in the start up process of an
application providing new features to the application.</p>

 
  
    <div class='pre p1 fill-light mt0'>new ApplicationPlugin()</div>
   
  
  

  
  
  
  
  
  

  

  

  

  

  

  

  
    <div class='py1 quiet mt1 prose-big'>Instance Members</div>
    <div class="clearfix">
  
    <div class='border-bottom' id='applicationpluginsetup'>
      <div class="clearfix small pointer toggle-sibling">
        <div class="py1 contain">
            <a class='icon pin-right py1 dark-link caret-right'>▸</a>
            <span class='code strong strong truncate'>setup()</span>
        </div>
      </div>
      <div class="clearfix display-none toggle-target">
        <section class='p2 mb2 clearfix bg-white minishadow'>

  

  <p>A setup method for the plugin. This method is ran synchronously in the constructor of the Application.</p>

 
  
    <div class='pre p1 fill-light mt0'>setup()</div>
   
  
  

  
  
  
  
  
  

  

  

  

  

  

  

  

  
</section>

      </div>
    </div>
  
    <div class='border-bottom' id='applicationpluginpreload'>
      <div class="clearfix small pointer toggle-sibling">
        <div class="py1 contain">
            <a class='icon pin-right py1 dark-link caret-right'>▸</a>
            <span class='code strong strong truncate'>preload()</span>
        </div>
      </div>
      <div class="clearfix display-none toggle-target">
        <section class='p2 mb2 clearfix bg-white minishadow'>

  

  <p>A preload method for the plugin which allows for asynchronous setup tasks. Either takes a callback as first
parameter, or should return a Promise indicating that loading is finished.</p>

 
  
    <div class='pre p1 fill-light mt0'>preload(): <a href="https://developer.mozilla.org/docs/Web/JavaScript/Reference/Global_Objects/Promise">Promise</a></div>
   
  
  

  
  
  
  
  
  

  

  

  
    
      <div class='py1 quiet mt1 prose-big'>Returns</div>
      <code><a href="https://developer.mozilla.org/docs/Web/JavaScript/Reference/Global_Objects/Promise">Promise</a></code>:
        A promise indicating when the plugin is finished loading.

      
    
  

  

  

  

  

  
</section>

      </div>
    </div>
  
</div>

  

  
</section>

        
      </div>
    </div>
  <script src='assets/anchor.js'></script>
  <script src='assets/split.js'></script>
  <script src='assets/site.js'></script>
</body>
</html><|MERGE_RESOLUTION|>--- conflicted
+++ resolved
@@ -221,6 +221,16 @@
               
                 
                 <li><a
+                  href='#filtertype'
+                  class="">
+                  filterType
+                  
+                </a>
+                
+                </li>
+              
+                
+                <li><a
                   href='#colorfilter'
                   class=" toggle-sibling">
                   ColorFilter
@@ -262,29 +272,6 @@
                   
                   
                 </div>
-                
-                </li>
-              
-                
-                <li><a
-                  href='#filtertype'
-<<<<<<< HEAD
-=======
-                  class="">
-                  filterType
-                  
-                </a>
-                
-                </li>
-              
-                
-                <li><a
-                  href='#keystate'
->>>>>>> 1dfb5979
-                  class="">
-                  filterType
-                  
-                </a>
                 
                 </li>
               
@@ -2602,6 +2589,58 @@
   
   <div class='clearfix'>
     
+    <h3 class='fl m0' id='filtertype'>
+      filterType
+    </h3>
+    
+    
+  </div>
+  
+
+  
+ 
+  
+    <div class='pre p1 fill-light mt0'>filterType</div>
+   
+  
+    <p>
+      Type:
+      (<code>"protanopia"</code> | <code>"protanomaly"</code> | <code>"deuteranopia"</code> | <code>"deuteranomaly"</code> | <code>"tritanopia"</code> | <code>"tritanomaly"</code> | <code>"achromatopsia"</code> | <code>"achromatomaly"</code>)
+    </p>
+  
+  
+
+  
+  
+  
+  
+  
+  
+
+  
+
+  
+
+  
+
+  
+
+  
+
+  
+
+  
+
+  
+</section>
+
+        
+          
+          <section class='p2 mb2 clearfix bg-white minishadow'>
+
+  
+  <div class='clearfix'>
+    
     <h3 class='fl m0' id='colorfilter'>
       ColorFilter
     </h3>
@@ -2899,65 +2938,8 @@
   
   <div class='clearfix'>
     
-<<<<<<< HEAD
-    <h3 class='fl m0' id='filtertype'>
-      filterType
-    </h3>
-    
-    
-  </div>
-  
-
-  
- 
-  
-    <div class='pre p1 fill-light mt0'>filterType</div>
-   
-  
-    <p>
-      Type:
-      (<code>"protanopia"</code> | <code>"protanomaly"</code> | <code>"deuteranopia"</code> | <code>"deuteranomaly"</code> | <code>"tritanopia"</code> | <code>"tritanomaly"</code> | <code>"achromatopsia"</code> | <code>"achromatomaly"</code>)
-    </p>
-  
-  
-
-  
-  
-  
-  
-  
-  
-
-  
-
-  
-
-  
-
-  
-
-  
-
-  
-
-  
-
-  
-</section>
-
-        
-          
-          <section class='p2 mb2 clearfix bg-white minishadow'>
-
-  
-  <div class='clearfix'>
-    
     <h3 class='fl m0' id='controller'>
       Controller
-=======
-    <h3 class='fl m0' id='colorfilter'>
-      ColorFilter
->>>>>>> 1dfb5979
     </h3>
     
     
@@ -3243,58 +3225,6 @@
     </div>
   
 </div>
-
-  
-
-  
-
-  
-</section>
-
-        
-          
-          <section class='p2 mb2 clearfix bg-white minishadow'>
-
-  
-  <div class='clearfix'>
-    
-    <h3 class='fl m0' id='filtertype'>
-      filterType
-    </h3>
-    
-    
-  </div>
-  
-
-  
- 
-  
-    <div class='pre p1 fill-light mt0'>filterType</div>
-   
-  
-    <p>
-      Type:
-      (<code>"protanopia"</code> | <code>"protanomaly"</code> | <code>"deuteranopia"</code> | <code>"deuteranomaly"</code> | <code>"tritanopia"</code> | <code>"tritanomaly"</code> | <code>"achromatopsia"</code> | <code>"achromatomaly"</code>)
-    </p>
-  
-  
-
-  
-  
-  
-  
-  
-  
-
-  
-
-  
-
-  
-
-  
-
-  
 
   
 
