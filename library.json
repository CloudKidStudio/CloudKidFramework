{
	"name": "SpringRoll",
<<<<<<< HEAD
	"version": "0.1.0",
=======
	"version": "0.2.0",
>>>>>>> 03f55ac0
	"description": "An application framework for building HTML5 Canvas games and applications",
	"url": "https://github.com/SpringRoll/SpringRoll",
	"output": "core",
	"main": [
		"src/utils/namespace.js",
		"src/utils/include.js",
		"src/utils/extend.js",
		"src/utils/Object.js",
		"src/utils/Enum.js",
		"src/utils/TimeUtils.js",
		"src/polyfills/requestAnimationFrame.js",
		"src/events/EventDispatcher.js",
		"src/events/PropertyDispatcher.js",
		"src/utils/PageVisibility.js",
		"src/utils/TimeUtils.js",
		"src/ApplicationOptions.js",
		"src/Application.js",
		"src/displays/AbstractDisplay.js",
		"src/loaders/CacheManager.js",
		"src/loaders/LoaderQueueItem.js",
		"src/loaders/Loader.js",
		"src/loaders/LoaderResult.js",
		"src/utils/CombinedCallback.js",
		"src/data/SavedData.js",
		"src/utils/DelayedCall.js",
		"src/utils/String.js",
		"src/utils/Array.js",
		"src/utils/Math.js"
	],
	"modules": {
		"nativedisplay": {
			"output": "native-display",
			"main": [
				"src/displays/native/geom/*.js",
				"src/displays/native/DisplayAdapter.js",
				"src/displays/native/NativeDisplay.js"
			]
		},
		"pixidisplay": {
			"output": "pixi-display",
			"main": [
				"src/displays/pixi/DisplayAdapter.js",
				"src/displays/pixi/PixiDisplay.js"
			]
		},
		"pixianimation": {
			"output": "pixi-animation",
			"main": [
				"src/displays/pixi/animation/ParallelSpineData.js",
				"src/displays/pixi/animation/AnimatorTimeline.js",
				"src/displays/pixi/animation/Animator.js"
			]
		},
		"pixiinterface": {
			"output": "pixi-interface",
			"main": [
				"src/displays/pixi/interface/Button.js",
				"src/displays/pixi/interface/DragData.js",
				"src/displays/pixi/interface/DragManager.js",
				"src/displays/pixi/interface/AssetManager.js"
			]
		},
		"easeljsdisplay": {
			"output": "easeljs-display",
			"main": [
				"src/displays/easeljs/mixins/*.js",
				"src/displays/easeljs/DisplayAdapter.js",
				"src/displays/easeljs/EaselJSDisplay.js"
			]
		},
		"easeljsanimation": {
			"output": "easeljs-animation",
			"main": [
				"src/displays/easeljs/animation/AnimatorTimeline.js",
				"src/displays/easeljs/animation/Animator.js",
				"src/displays/easeljs/animation/TextureAtlas.js",
				"src/displays/easeljs/animation/BitmapMovieClip.js",
				"src/displays/easeljs/animation/ReversePlayback.js"
			]
		},
		"easeljsinterface": {
			"output": "easeljs-interface",
			"main": [
				"src/displays/easeljs/interface/Button.js",
				"src/displays/easeljs/interface/SoundButton.js",
				"src/displays/easeljs/interface/DragData.js",
				"src/displays/easeljs/interface/DragManager.js",
				"src/displays/easeljs/interface/AssetManager.js"
			]
		},
		"easeljsutils": {
			"output": "easeljs-utils",
			"main": [
				"src/displays/easeljs/utils/BitmapUtils.js"
			]
		},
		"easeljscutscene": {
			"output": "easeljs-cutscene",
			"main": [
				"src/displays/easeljs/cutscene/Cutscene.js"
			]
		},
		"game": [
			"src/games/states/BaseState.js",
			"src/games/states/StateEvent.js",
			"src/games/states/StateManager.js",
			"src/games/Game.js"
		],
		"tasks": [
			"src/tasks/TaskEvent.js",
			"src/tasks/Task.js",
			"src/tasks/FunctionTask.js",
			"src/tasks/LoadTask.js",
			"src/tasks/TaskManager.js",
			"src/tasks/ListTask.js",
			"src/tasks/PixiTask.js"
		],
		"sound": [
			"src/media/SoundContext.js",
			"src/media/SoundInstance.js",
			"src/media/SoundListTask.js",
			"src/media/Sound.js",
			"src/media/VOPlayer.js"
		],
		"interface": [
			"src/ui/UIElement.js",
			"src/ui/UIElementSettings.js",
			"src/ui/Positioner.js",
			"src/ui/UIScaler.js"
		],
		"captions": [
			"src/media/Captions.js"
		],
		"translate": [
			"src/utils/Language.js"
		],
		"debug": [
			"src/utils/Debug.js",
			"src/utils/DebugOptions.js"
		],
		"progresstracker": {
			"output": "progress-tracker",
			"main": [
				"src/tracker/ProgressTrackerError.js",
				"src/tracker/EventCatalog.js",
				"src/tracker/EventSignature.js",
				"src/tracker/EventError.js",
				"src/tracker/ValidationError.js",
				"src/tracker/EventUtils.js",
				"src/tracker/ProgressTracker.js",
				"src/tracker/easeljs/DwellTimer.js",
				"src/tracker/ProgressTracker.less"
			]
		},
		"easeljstrackinggame": {
			"output": "easeljs-tracking-game",
			"main": [
				"src/games/easeljs/BasePanel.js",
				"src/games/easeljs/BaseState.js",
				"src/games/easeljs/TrackingGame.js"
			]
		},
		"hinting": {
			"output": "hinting",
			"main": [
				"src/hinting/AbstractHint.js",
				"src/hinting/VOHint.js",
				"src/hinting/AnimatorHint.js",
				"src/hinting/FunctionHint.js",
				"src/hinting/GroupHint.js",
				"src/hinting/HintPlayer.js"
			]
		},
		"container": {
			"output": "container",
			"main": [
				"src/container/Features.js",
				"src/container/GameContainer.js"
			]
		},
		"trackinggame": {
			"output": "tracking-game",
			"main": [
				"src/utils/StringFilters.js",
				"src/games/TrackingGameMedia.js",
				"src/games/TrackingGame.js",
				"src/games/TrackingGame.less"
			]
		}
	}
}<|MERGE_RESOLUTION|>--- conflicted
+++ resolved
@@ -1,10 +1,6 @@
 {
 	"name": "SpringRoll",
-<<<<<<< HEAD
-	"version": "0.1.0",
-=======
 	"version": "0.2.0",
->>>>>>> 03f55ac0
 	"description": "An application framework for building HTML5 Canvas games and applications",
 	"url": "https://github.com/SpringRoll/SpringRoll",
 	"output": "core",
