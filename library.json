{
	"name": "SpringRoll",
<<<<<<< HEAD
	"version": "0.2.2",
=======
	"version": "0.3.0",
>>>>>>> d74b75b0
	"description": "An application framework for building HTML5 Canvas games and applications",
	"url": "https://github.com/SpringRoll/SpringRoll",
	"output": "core",
	"main": [
		"src/Application.less",
		"src/utils/namespace.js",
		"src/utils/include.js",
		"src/utils/extend.js",
		"src/utils/async.js",
		"src/utils/Object.js",
		"src/utils/Enum.js",
		"src/utils/TimeUtils.js",
		"src/polyfills/requestAnimationFrame.js",
		"src/events/EventDispatcher.js",
		"src/events/PropertyDispatcher.js",
		"src/utils/TimeUtils.js",
		"src/ApplicationOptions.js",
		"src/Application.js",
		"src/ApplicationPlugin.js",
		"src/utils/PageVisibility.js",
		"src/utils/PageVisibilityPlugin.js",
		"src/displays/AbstractDisplay.js",
		"src/loaders/CacheManager.js",
		"src/loaders/LoaderQueueItem.js",
		"src/loaders/Loader.js",
		"src/loaders/LoaderPlugin.js",
		"src/loaders/LoaderResult.js",
		"src/utils/CombinedCallback.js",
		"src/data/SavedData.js",
		"src/utils/DelayedCall.js",
		"src/utils/String.js",
		"src/utils/StringFilters.js",
		"src/utils/StringFiltersPlugin.js",
		"src/utils/Array.js",
		"src/utils/Math.js"
	],
	"modules": {
		"nativedisplay": {
			"output": "native-display",
			"main": [
				"src/displays/native/geom/*.js",
				"src/displays/native/DisplayAdapter.js",
				"src/displays/native/NativeDisplay.js"
			]
		},
		"pixidisplay": {
			"output": "pixi-display",
			"main": [
				"src/displays/pixi/DisplayAdapter.js",
				"src/displays/pixi/PixiDisplay.js"
			]
		},
		"pixianimation": {
			"output": "pixi-animation",
			"main": [
				"src/displays/pixi/animation/ParallelSpineData.js",
				"src/displays/pixi/animation/AnimatorTimeline.js",
				"src/displays/pixi/animation/Animator.js",
				"src/displays/pixi/animation/AnimatorPlugin.js"
			]
		},
		"pixiui": {
			"output": "pixi-ui",
			"main": [
				"src/displays/pixi/ui/Button.js",
				"src/displays/pixi/ui/DragData.js",
				"src/displays/pixi/ui/DragManager.js",
				"src/displays/pixi/ui/AssetManager.js"
			]
		},
		"easeljsdisplay": {
			"output": "easeljs-display",
			"main": [
				"src/displays/easeljs/mixins/*.js",
				"src/displays/easeljs/DisplayAdapter.js",
				"src/displays/easeljs/EaselJSDisplay.js"
			]
		},
		"easeljsanimation": {
			"output": "easeljs-animation",
			"main": [
				"src/displays/easeljs/animation/AnimatorTimeline.js",
				"src/displays/easeljs/animation/Animator.js",
				"src/displays/easeljs/animation/AnimatorPlugin.js",
				"src/displays/easeljs/animation/TextureAtlas.js",
				"src/displays/easeljs/animation/BitmapMovieClip.js",
				"src/displays/easeljs/animation/ReversePlayback.js"
			]
		},
		"easeljsui": {
			"output": "easeljs-ui",
			"main": [
				"src/displays/easeljs/ui/Button.js",
				"src/displays/easeljs/ui/SoundButton.js",
				"src/displays/easeljs/ui/DragData.js",
				"src/displays/easeljs/ui/DragManager.js",
				"src/displays/easeljs/ui/AssetManager.js"
			]
		},
		"easeljsutils": {
			"output": "easeljs-utils",
			"main": [
				"src/displays/easeljs/utils/BitmapUtils.js"
			]
		},
		"easeljscutscene": {
			"output": "easeljs-cutscene",
			"main": [
				"src/displays/easeljs/cutscene/Cutscene.js"
			]
		},
		"easeljslearning": {
			"output": "easeljs-learning",
			"main": [
				"src/displays/easeljs/learning/DwellTimer.js",
				"src/displays/easeljs/learning/OffClickPlugin.js"
			]
		},
		"easeljsstates": {
			"output": "easeljs-states",
			"main": [
				"src/displays/easeljs/states/BasePanel.js",
				"src/displays/easeljs/states/BaseState.js",
				"src/displays/easeljs/states/ManifestsPlugin.js"
			]
		},
		"states": [
			"src/states/BaseState.js",
			"src/states/StateEvent.js",
			"src/states/StateManager.js",
			"src/states/StatesPlugin.js"
		],
		"tasks": [
			"src/tasks/TaskEvent.js",
			"src/tasks/Task.js",
			"src/tasks/FunctionTask.js",
			"src/tasks/LoadTask.js",
			"src/tasks/TaskManager.js",
			"src/tasks/ListTask.js",
			"src/tasks/PixiTask.js",
			"src/tasks/ConfigPlugin.js"
		],
		"sound": [
			"src/media/SoundContext.js",
			"src/media/SoundInstance.js",
			"src/media/SoundListTask.js",
			"src/media/Sound.js",
			"src/media/VOPlayer.js",
			"src/media/SoundPlugin.js"
		],
		"ui": [
			"src/ui/UIElement.js",
			"src/ui/UIElementSettings.js",
			"src/ui/Positioner.js",
			"src/ui/UIScaler.js",
			"src/ui/UIScalerPlugin.js",
			"src/ui/TouchPlugin.js"
		],
		"captions": [
			"src/media/Captions.less",
			"src/media/Captions.js",
			"src/media/CaptionsPlugin.js"
		],
		"languages": [
			"src/utils/Languages.js",
			"src/utils/LanguagesPlugin.js"
		],
		"debug": [
			"src/debug/Debug.less",
			"src/debug/Debug.js",
			"src/debug/DebugOptions.js",
			"src/debug/DebugPlugin.js"
		],
		"learning": [
			"src/learning/LearningError.js",
			"src/learning/EventCatalog.js",
			"src/learning/EventSignature.js",
			"src/learning/EventError.js",
			"src/learning/ValidationError.js",
			"src/learning/EventUtils.js",
			"src/learning/Learning.js",
			"src/learning/Learning.less",
			"src/learning/LearningPlugin.js"
		],
		"learningmedia": {
			"output": "learning-media",
			"main": [
				"src/learning/LearningMedia.js",
				"src/learning/LearningMediaPlugin.js"
			]
		},
		"hints": [
			"src/hints/AbstractHint.js",
			"src/hints/VOHint.js",
			"src/hints/AnimatorHint.js",
			"src/hints/FunctionHint.js",
			"src/hints/GroupHint.js",
			"src/hints/HintsPlayer.js",
			"src/hints/HintsPlugin.js"
		],
		"containerclient": {
			"output": "container-client",
			"main": [
				"src/container/ContainerPlugin.js"
			]
		},
		"container": {
			"output": "container",
			"main": [
				"src/utils/Object.js",
				"src/utils/namespace.js",
				"src/utils/include.js",
				"src/utils/extend.js",
				"src/events/EventDispatcher.js",
				"src/utils/PageVisibility.js",
				"src/data/SavedData.js",
				"src/container/Features.js",
				"src/container/Container.js"
			]
		}
	}
}<|MERGE_RESOLUTION|>--- conflicted
+++ resolved
@@ -1,10 +1,6 @@
 {
 	"name": "SpringRoll",
-<<<<<<< HEAD
-	"version": "0.2.2",
-=======
 	"version": "0.3.0",
->>>>>>> d74b75b0
 	"description": "An application framework for building HTML5 Canvas games and applications",
 	"url": "https://github.com/SpringRoll/SpringRoll",
 	"output": "core",
