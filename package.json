{
	"private": true,
<<<<<<< HEAD
	"version": "0.1.0",
=======
	"version": "0.2.0",
>>>>>>> 03f55ac0
	"dependencies": {
		"grunt": "~0.4.5",
		"library-grunt": "~0.6.0"
	},
	"scripts": {
		"test": "grunt default test --verbose"
	}
}<|MERGE_RESOLUTION|>--- conflicted
+++ resolved
@@ -1,10 +1,6 @@
 {
 	"private": true,
-<<<<<<< HEAD
-	"version": "0.1.0",
-=======
 	"version": "0.2.0",
->>>>>>> 03f55ac0
 	"dependencies": {
 		"grunt": "~0.4.5",
 		"library-grunt": "~0.6.0"
