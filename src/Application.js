--- conflicted
+++ resolved
@@ -18,27 +18,17 @@
  * @class Application
  */
 export class Application {
+
   /**
-   * Creates a new application, setting up plugins along the way.
-<<<<<<< HEAD
-   * @param {Object} config A configuration object denoting which features are enabled for this application
-   * @param {Boolean} features.captions A boolean value denoting that this game supports captions
-   * @param {Boolean} features.sound A boolean value denoting that this game has some audio in it
-   * @param {Boolean} features.vo A boolean denoting that this game has mutable voice-over audio in it
-   * @param {Boolean} features.music A boolean denoting that this game has mutable music in it
-   * @param {Boolean} features.sfx A boolean denoting that this game has mutable sound effects in it
-   */
+   * @param {Object} [config={}]  Root configuration object for various internal Application objects
+   * @param {Object} [config.features={}] A configuration object denoting which features are enabled for this application
+   * @param {Boolean} [config.features.captions] A boolean value denoting that this game supports captions
+   * @param {Boolean} [config.features.sound] A boolean value denoting that this game has some audio in it
+   * @param {Boolean} [config.features.vo] A boolean denoting that this game has mutable voice-over audio in it
+   * @param {Boolean} [config.features.music] A boolean denoting that this game has mutable music in it
+   * @param {Boolean} [config.features.sfx] A boolean denoting that this game has mutable sound effects in it
+  */
   constructor({ features, hintPlayer = new HintSequencePlayer() } = {}) {
-=======
-   * @param {Object} [features={}] A configuration object denoting which features are Penabled for this application
-   * @param {Boolean} [features.captions] A boolean value denoting that this game supports captions
-   * @param {Boolean} [features.sound] A boolean value denoting that this game has some audio in it
-   * @param {Boolean} [features.vo] A boolean denoting that this game has mutable voice-over audio in it
-   * @param {Boolean} [features.music] A boolean denoting that this game has mutable music in it
-   * @param {Boolean} [features.sfx] A boolean denoting that this game has mutable sound effects in it
-   */
-  constructor(features = {}) {
->>>>>>> 53e8d33f
     /**
      * @member {StateManager} The state manager for this application instance. Maintains subscribable properties for
      *                        whether or not audio is muted, captions are displayed, or the game is paused.
