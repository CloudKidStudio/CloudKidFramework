/**
 *  @module Core
 *  @namespace springroll
 */
(function(undefined)
{

	// classes to import
	var Debug,
		Loader,
		TimeUtils,
		PageVisibility,
		EventDispatcher = include('springroll.EventDispatcher');

	/**
<<<<<<< HEAD
	 *  Creates a new application, for example (HappyCamel extends Application)
	 *  manages displays, update loop controlling, handles resizing
	 *
	 *	var app = new Application({fps:60, resizeElement:window});
	 *
	 *  @class Application
	 *  @extend EventDispatcher
	 *  @constructor
	 *  @param {Object} [options] The options for creating the application
	 *  @param {int} [options.fps=60] The framerate to use for rendering the stage
	 *  @param {Boolean} [options.raf=true] Use request animation frame
	 *  @param {String|int} [options.version] The current version number for your application. This
	 *                                        number will automatically be appended to all file
	 *                                        requests. For instance, if the version is "0.0.1" all
	 *                                        file requests will be appended with "?v=0.0.1"
	 *  @param {String} [options.versionsFile] Path to a text file which contains explicit version
	 *                                         numbers for each asset. This is useful for controlling
	 *                                         the live browser cache. For instance, this text file
	 *                                         would have an asset on each line followed by a number:
	 *                                         `assets/config/config.json 2` would load
	 *                                         `assets/config/config.json?v=2`
	 *  @param {Boolean} [options.cacheBust=false] Override the end-user browser cache by adding
	 *                                             "?v=" to the end of each file path requested. Use
	 *                                             for developmently, debugging only!
	 *  @param {String} [options.basePath] The optional file path to prefix to any relative file
	 *                                     requests this is a great way to load all load requests
	 *                                     with a CDN path.
	 *  @param {String|DOMElement|Window} [options.resizeElement] The element to resize the canvas to
	 *                                                            fit.
	 *  @param {Boolean} [options.uniformResize=true] Whether to resize the displays to the original
	 *                                                aspect ratio
	 *  @param {Number} [options.maxAspectRatio] If doing uniform resizing, optional parameter to add
	 *                                           a maximum aspect ratio. This allows for "title-safe"
	 *                                           responsiveness. Must be greater than the original
	 *                                           aspect ratio of the canvas.
	 *  @param {Number} [options.minAspectRatio] If doing uniform resizing, optional parameter to add
	 *                                           a minimum aspect ratio. This allows for "title-safe"
	 *                                           responsiveness. Must be less than the original
	 *                                           aspect ratio of the canvas.
	 *  @param {Boolean} [options.queryStringParameters=false] Parse the query string paramenters as
	 *                                                         options
	 *  @param {Boolean} [options.debug=false] Enable the Debug class (if the debug module is included)
	 *  @param {int} [options.minLogLevel=0] The minimum log level to show debug messages for from
	 *                                       0 (general) to 4 (error). the `Debug` class must be included
	 *                                       for this feature.
	 *  @param {String} [options.debugRemote] The host computer for remote debugging, the debug
	 *                                        module must be included to use this feature. Can be an
	 *                                        IP address or host name.
	 *  @param {Boolean} [options.updateTween=false] If using TweenJS, the Application will update
	 *                                               the Tween itself
	 *  @param {Boolean} [options.autoPause=true] The application pauses automatically when
	 *                                            the window loses focus.
	 *  @param {String} [options.canvasId] The default display DOM ID name
	 *  @param {Function} [options.display] The name of the class to automatically instantiate as the
	 *                                      display (e.g. `springroll.PixiDisplay`)
	 *  @param {Object} [options.displayOptions] Display-specific options
	 *  @param {Boolean} [options.crossOrigin=false] Used by `springroll.PixiTask`, default behavior
	 *                                               is to load assets from the same domain.
	 */
=======
	*  Creates a new application, for example (HappyCamel extends Application)
	*  manages displays, update loop controlling, handles resizing
	*
	*	var app = new Application({fps:60, resizeElement:window});
	*
	*  @class Application
	*  @extend EventDispatcher
	*  @constructor
	*  @param {Object} [options] The options for creating the application
	*  @param {int} [options.fps=60] The framerate to use for rendering the stage
	*  @param {Boolean} [options.raf=true] Use request animation frame
	*  @param {String|int} [options.version] The current version number for your application. This
	*                                        number will automatically be appended to all file
	*                                        requests. For instance, if the version is "0.0.1" all
	*                                        file requests will be appended with "?v=0.0.1"
	*  @param {String} [options.versionsFile] Path to a text file which contains explicit version
	*                                         numbers for each asset. This is useful for controlling
	*                                         the live browser cache. For instance, this text file
	*                                         would have an asset on each line followed by a number:
	*                                         `assets/config/config.json 2` would load
	*                                         `assets/config/config.json?v=2`
	*  @param {Boolean} [options.cacheBust=false] Override the end-user browser cache by adding
	*                                             "?v=" to the end of each file path requested. Use
	*                                             for developmently, debugging only!
	*  @param {String} [options.basePath] The optional file path to prefix to any relative file
	*                                     requests this is a great way to load all load requests
	*                                     with a CDN path.
	*  @param {String|DOMElement|Window} [options.resizeElement] The element to resize the canvas to
	*                                                            fit.
	*  @param {Boolean} [options.uniformResize=true] Whether to resize the displays to the original
	*                                                aspect ratio
	*  @param {Number} [options.maxHeight] If doing uniform resizing, optional parameter to add
	*                                      a maximum height relative to the original width. This
	*                                      allows for "title-safe" responsiveness. Must be greater
	*                                      than the original height of the canvas.
	*  @param {Number} [options.maxWidth] If doing uniform resizing, optional parameter to add
	*                                     a maximum width relative to the original height. This
	*                                     allows for "title-safe" responsiveness. Must be greater
	*                                     than the original width of the canvas.
	*  @param {Boolean} [options.queryStringParameters=false] Parse the query string paramenters as
	*                                                         options
	*  @param {Boolean} [options.debug=false] Enable the Debug class. After initialization, this
	*                                         is a pass-through to Debug.enabled.
	*  @param {int} [options.minLogLevel=0] The minimum log level to show debug messages for from
	*                                       0 (general) to 4 (error). The `Debug` class must be used
	*                                       for this feature. After initialization, this is a
	*                                       pass-through to Debug.minLogLevel.
	*  @param {String} [options.debugRemote] The host computer for remote debugging, the debug
	*                                        module must be included to use this feature. Can be an
	*                                        IP address or host name. After initialization, setting
	*                                        this will still connect or disconect Debug for remote
	*                                        debugging. This is a write-only property.
	*  @param {Boolean} [options.updateTween=false] If using TweenJS, the Application will update
	*                                               the Tween itself.
	*  @param {Boolean} [options.autoPause=true] The application pauses automatically when
	*                                            the window loses focus.
	*  @param {String} [options.canvasId] The default display DOM ID name
	*  @param {Function} [options.display] The name of the class to automatically instantiate as the
	*                                      display (e.g. `springroll.PixiDisplay`)
	*  @param {Object} [options.displayOptions] Display-specific options
	*  @param {Boolean} [options.crossOrigin=false] Used by `springroll.PixiTask`, default behavior
	*                                               is to load assets from the same domain.
	*/
>>>>>>> 67fd996f
	var Application = function(options)
	{
		if (_instance)
		{
			throw "Only one Application can be opened at a time";
		}
		_instance = this;

		EventDispatcher.call(this);

		if (!Loader)
		{
			Debug = include('springroll.Debug', false);
			Loader = include('springroll.Loader');
			TimeUtils = include('springroll.TimeUtils');
			PageVisibility = include('springroll.PageVisibility');
		}

		/**
		 *  Initialization options/query string parameters, these properties are read-only
		 *  Application properties like raf, fps, don't have any affect on the options object.
		 *  @property {Object} options
		 *  @readOnly
		 */
		this.options = options ||
		{};

		/**
		 *  Primary renderer for the application, for simply accessing
		 *  Application.instance.display.stage;
		 *  The first display added becomes the primary display automatically.
		 *  @property {Display} display
		 *  @public
		 */
		this.display = null;

		/**
		 *  If we should wait to init the Application, this is useful is something is inheriting
		 *  Application but want to do some extra stuff before init is actually called.
		 *  @property {Boolean} _readyToInit
		 *  @protected
		 */
		this._readyToInit = true;

		_displays = {};
		_tickCallback = this._tick.bind(this);

		//other initialization stuff too
		//if there are some specific properties on the options, use them to make a display
		//call init after handling loading up a versions file or any other needed asynchronous
		//stuff?
		this._internalInit();
	};

	// Reference to the prototype
	var s = EventDispatcher.prototype;
	var p = extend(Application, EventDispatcher);

	/**
	 *  The collection of function references to call when initializing the application
	 *  these are registered by external libraries that need to setup, destroyed
	 *  for instance Loader
	 *  @property {Array} _globalInit
	 *  @private
	 *  @static
	 */
	Application._globalInit = [];

	/**
	 *  The collection of function references to call when destroying the application
	 *  these are registered by external libraries that need to setup, destroyed
	 *  for instance Loader
	 *  @property {Array} _globalDestroy
	 *  @private
	 *  @static
	 */
	Application._globalDestroy = [];

	/**
	 *  The frame rate object
	 *  @private
	 *  @property {DOMObject} _framerate
	 */
	var _framerate = null,

		/**
		 *  The number of ms since the last frame update
		 *  @private
		 *  @property {int} _lastFrameTime
		 */
		_lastFrameTime = 0,

		/**
		 *  The last time since the last fps update
		 *  @private
		 *  @property {int} _lastFPSUpdateTime
		 */
		_lastFPSUpdateTime = 0,

		/**
		 *  The number of frames since the last fps update
		 *  @private
		 *  @property {int} _frameCount
		 */
		_frameCount = 0,

		/**
		 *	The bound callback for listening to tick events
		 *	@private
		 *   @property {Function} _tickCallback
		 */
		_tickCallback = null,

		/**
		 *  If the current application is paused
		 *  @private
		 *  @property {Boolean} _paused
		 */
		_paused = false,

		/**
		 *  If the current application is enabled
		 *  @private
		 *  @property {Boolean} _enabled
		 */
		_enabled = true,

		/**
		 *  The id of the active requestAnimationFrame or setTimeout call.
		 *  @property {Number} _tickId
		 *  @private
		 */
		_tickId = -1,

		/**
		 *  If requestionAnimationFrame should be used
		 *  @private
		 *  @property {Bool} _useRAF
		 *  @default false
		 */
		_useRAF = false,

		/**
		 *  The current internal frames per second
		 *  @property {Number} _fps
		 *  @private
		 *  @default 0
		 */
		_fps = 0,

<<<<<<< HEAD
		/**
		 * The number of milliseconds per frame
		 * @property {int} _msPerFrame
		 * @private
		 */
		_msPerFrame = 0,

		/**
		 *  Dom element (or the window) to attach resize listeners and read the size from
		 *  @property {DOMElement|Window|null} _resizeElement
		 *  @private
		 *  @default null
		 */
		_resizeElement = null,
=======
	/**
	*  Dom element (or the window) to attach resize listeners and read the size from
	*  @property {DOMElement|Window|null} _resizeElement
	*  @private
	*  @default null
	*/
	_resizeElement = null,
	
	/**
	*  The maximum width of the primary display, compared to the original height.
	*  @property {Number} _maxWidth
	*  @private
	*/
	_maxWidth = 0,
	
	/**
	*  The maximum height of the primary display, compared to the original width.
	*  @property {Number} _maxHeight
	*  @private
	*/
	_maxHeight = 0,
	
	/**
	*  The original width of the primary display, used to calculate the aspect ratio.
	*  @property {int} _originalWidth
	*  @private
	*/
	_originalWidth = 0,
	
	/**
	*  The original height of the primary display, used to calculate the aspect ratio.
	*  @property {int} _originalHeight
	*  @private
	*/
	_originalHeight = 0,
>>>>>>> 67fd996f

		/**
		 *  The aspect ratio of the primary display, as width / height.
		 *  @property {Number} _aspectRatio
		 *  @private
		 */
		_aspectRatio = 0,

		/**
		 *  A PageVisibility object to automatically pause Application when the page is hidden.
		 *  @property {PageVisibility} _pageVisibility
		 *  @private
		 */
		_pageVisibility = null,


		/**
		 *  Rendering plugins, in a dictionary by canvas id
		 *  @property {dictionary} _displays
		 *  @private
		 */
		_displays = null,

<<<<<<< HEAD
		/**
		 *  Default initialization options.
		 *  @property {dictionary} _defaultOptions
		 *  @private
		 */
		_defaultOptions = {
			//application properties
			raf: true,
			fps: 60,
			resizeElement: null,
			uniformResize: true,
			queryStringParameters: false,
			debug: false,
			minLogLevel: 0,
			ip: null,
			//default display properties
			canvasId: null,
			display: null,
			displayOptions: null,

			updateTween: false,
			autoPause: true
		},
=======
	/**
	*  A helper object to avoid object creation each resize event.
	*  @property {Object} _resizeHelper
	*  @private
	*/
	_resizeHelper = {width: 0, height: 0},
>>>>>>> 67fd996f

		/**
		 *  A helper object to avoid object creation each resize event.
		 *  @property {Object} _resizeHelper
		 *  @private
		 */
		_resizeHelper = {
			width: 0,
			height: 0
		},

		/**
		 *  Fired when initialization of the application is done
		 *  @event init
		 */
		INIT = 'init',

		/**
		 *  Event when everything's done but we haven't actually inited
		 *  @event preInit
		 *  @protected
		 */
		BEFORE_INIT = 'beforeInit',

		/**
		 *  Fired when an update is called, every frame update
		 *  @event update
		 *  @param {int} elasped The number of milliseconds since the last frame update
		 */
		UPDATE = 'update',

		/**
		 *  Fired when a resize is called
		 *  @event resize
		 *  @param {int} width The width of the resize element
		 *  @param {int} height The height of the resize element
		 */
		RESIZE = 'resize',

		/**
		 *  Fired when the pause state is toggled
		 *  @event pause
		 *  @param {boolean} paused If the application is now paused
		 */
		PAUSE = 'pause',

		/**
		 *  Fired when the application becomes paused
		 *  @event paused
		 */
		PAUSED = 'paused',

		/**
		 *  Fired when the application resumes from a paused state
		 *  @event resumed
		 */
		RESUMED = 'resumed',

		/**
		 *  Fired when the application is destroyed
		 *  @event destroy
		 */
		DESTROY = 'destroy';

	/**
	 *  Libraries would register global initialization functions when they are created, e.g.
	 *  Application.registerInit(Loader.init);
	 *  @method registerInit
	 *  @param {Function} func
	 *  @static
	 *  @public
	 */
	Application.registerInit = function(func)
	{
		Application._globalInit.push(func);
	};
	/**
	 *  Libraries would register global destroy functions when they are created or initialized, e.g.
	 *  Application.registerInit(Loader.instance.destroy.bind(Loader.instance));
	 *  @method registerDestroy
	 *  @param {Function} func
	 *  @static
	 *  @public
	 */
	Application.registerDestroy = function(func)
	{
		Application._globalDestroy.push(func);
	};

	/**
	 *  Get the singleton instance of the application
	 *  @property {Application} instance
	 *  @static
	 *  @public
	 */
	var _instance = null;
	Object.defineProperty(Application, "instance",
	{
		get: function()
		{
			return _instance;
		}
	});

	/**
	 *  The internal initialization
	 *  @method _internalInit
	 *  @private
	 */
	p._internalInit = function()
	{
		var options = this.options;
		//grab the query string parameters if we should be doing so
<<<<<<< HEAD
		var query = !!this.options.parseQueryString ? parseQueryStringParams() :
		{};

		// Assemble all of the options, the last takes precedence
		this.options = Object.merge(
		{}, _defaultOptions, this.options, query);
=======
		var query = !!options.parseQueryString ? parseQueryStringParams() : {};

		// Assemble all of the options, the last takes precedence
		options = this.options = Object.merge({}, _defaultOptions, options, query);
>>>>>>> 67fd996f

		// Call any global libraries to initialize
		for (var i = 0, len = Application._globalInit.length; i < len; ++i)
		{
			Application._globalInit[i]();
		}

<<<<<<< HEAD
		_useRAF = this.options.raf;
		this.fps = this.options.fps;
		var framerate = this.options.framerate;
		if (framerate)
=======
		_useRAF = options.raf;
		this.fps = options.fps;
		var framerate = options.framerate;
		if(framerate)
>>>>>>> 67fd996f
		{
			if (typeof framerate == "string")
				_framerate = document.getElementById(framerate);
			else
				_framerate = framerate;
		}
<<<<<<< HEAD
		var resizeElement = this.options.resizeElement;
		if (resizeElement)
=======
		var resizeElement = options.resizeElement;
		if(resizeElement)
>>>>>>> 67fd996f
		{
			if (typeof resizeElement == "string")
				_resizeElement = document.getElementById(resizeElement);
			else
				_resizeElement = resizeElement;
			this.triggerResize = this.triggerResize.bind(this);
			window.addEventListener("resize", this.triggerResize);
		}

		// Turn on debugging
<<<<<<< HEAD
		if (DEBUG && Debug)
		{
			if (this.options.debug !== undefined)
				Debug.enabled = this.options.debug === true || this.options.debug === "true";

			if (this.options.minLogLevel !== undefined)
			{
				Debug.minLogLevel = Debug.Levels.valueFromInt(parseInt(this.options.minLogLevel, 10));
				if (!Debug.minLogLevel)
					Debug.minLogLevel = Debug.Levels.GENERAL;
			}
=======
		if (options.debug !== undefined)
			Debug.enabled = options.debug === true || options.debug === "true";

		if (options.minLogLevel !== undefined)
		{
			Debug.minLogLevel = Debug.Levels.valueFromInt(parseInt(options.minLogLevel, 10));
			if(!Debug.minLogLevel)
				Debug.minLogLevel = Debug.Levels.GENERAL;
		}

		//if we were supplied with an IP address, connect to it with the Debug class for logging
		if(typeof options.debugRemote == "string")
			Debug.connect(options.debugRemote);
>>>>>>> 67fd996f

			//if we were supplied with an IP address, connect to it with the Debug class for logging
			if (typeof this.options.debugRemote == "string")
				Debug.connect(this.options.debugRemote);
		}
		// If tween and/or ticker are included
		var Tween = include('createjs.Tween', false),
			Ticker = include('createjs.Ticker', false);

		// Add an option to have the application control the Tween tick
		if (Tween && options.updateTween)
		{
			if (Ticker)
			{
				Ticker.setPaused(true);
			}
			this.on('update', Tween.tick);
		}

		//set up the page visibility listener
		_pageVisibility = new PageVisibility(this._onVisible.bind(this), this._onHidden.bind(this));
<<<<<<< HEAD
		this.autoPause = this.options.autoPause;

		if (this.options.canvasId && this.options.display)
			this.addDisplay(this.options.canvasId, this.options.display,
				this.options.displayOptions);
=======
		this.autoPause = options.autoPause;
		
		//set up setters/getters in options for certain properties
		if(options.maxWidth)
			_maxWidth = options.maxWidth;
		Object.defineProperty(options, "maxWidth", {
			get: function() { return _maxWidth; },
			set: function(value) { _maxWidth = value; }
		});
		if(options.maxHeight)
			_maxHeight = options.maxHeight;
		Object.defineProperty(options, "maxHeight", {
			get: function() { return _maxHeight; },
			set: function(value) { _maxHeight = value; }
		});
		Object.defineProperty(options, "debug", {
			get: function() { return Debug ? Debug.enabled : false; },
			set: function(value) { if(Debug) Debug.enabled = value; }
		});
		Object.defineProperty(options, "debugRemote", {
			set: function(value)
			{
				if(Debug)
				{
					Debug.disconnect();
					if(value)
						Debug.connect(value);
				}
			}
		});
		Object.defineProperty(options, "debug", {
			get: function() { return Debug ? Debug.minLogLevel.asInt : 0; },
			set: function(value)
			{
				if(Debug)
				{
					Debug.minLogLevel = Debug.Levels.valueFromInt(parseInt(value, 10));
					if(!Debug.minLogLevel)
						Debug.minLogLevel = Debug.Levels.GENERAL;
				}
			}
		});
		var _this = this;
		Object.defineProperty(options, "updateTween", {
			get: function()
			{
				return Tween ? _this.has('update', Tween.tick) : false;
			},
			set: function(value)
			{
				if(Tween)
				{
					if (Ticker)
					{
						Ticker.setPaused(!!value);
					}
					if(value)
						_this.on('update', Tween.tick);
					else
						_this.off('update', Tween.tick);
				}
			}
		});
		
		//add the initial display if specified
		if(options.canvasId && options.display)
			this.addDisplay(options.canvasId, options.display,
							options.displayOptions);
>>>>>>> 67fd996f


		// Bind the do init
		this._doInit = this._doInit.bind(this);

		// Check to see if we should load a versions file
		// The versions file keeps track of file versions to avoid cache issues
		if (options.versionsFile !== undefined)
		{
			// Try to load the default versions file
			// callback should be made with a scope in mind
			Loader.instance.cacheManager.addVersionsFile(
				options.versionsFile,
				this._doInit
			);
		}
		else
		{
			// Wait until the next execution sequence
			// so that init can be added after construction
			setTimeout(this._doInit, 0);
		}
	};

	/**
	 *  Initialize the application
	 *  @method _doInit
	 *  @protected
	 */
	p._doInit = function()
	{
		this.trigger(BEFORE_INIT);

		// If a sub-class will manually try to init later on
		if (!this._readyToInit) return;

		// Call the init function
		if (this.init) this.init();

		//do an initial resize to make sure everything is sized properly
		this.triggerResize();

		//start update loop
		this.paused = false;

		// Dispatch the init event
		this.trigger(INIT);
	};

	/**
	 *  Define all of the query string parameters
	 *  @private
	 *  @method parseQueryStringParams
	 *  @return {object} The object reference to update
	 */
	var parseQueryStringParams = function()
	{
		var output = {};
		var href = window.location.search;
		if (!href) //empty string is false
		{
			return output;
		}
		var vars = href.substr(href.indexOf("?") + 1);
		var pound = vars.indexOf('#');
		vars = pound < 0 ? vars : vars.substring(0, pound);
		var splitFlashVars = vars.split("&");
		var myVar;
		for (var i = 0, len = splitFlashVars.length; i < len; i++)
		{
			myVar = splitFlashVars[i].split("=");
			var value = myVar[1];
			if (value === "true" || value === undefined)
				value = true;
			else if (value === "false")
				value = false;
			if (DEBUG && Debug)
			{
				Debug.log(myVar[0] + " -> " + value);
			}
			output[myVar[0]] = value;
		}
		return output;
	};

	/**
	 *  Override this to do post constructor initialization
	 *  @method init
	 *  @protected
	 */
	p.init = null;

	/**
	 *  Private listener for when the page is hidden.
	 *  @method _onHidden
	 *  @private
	 */
	p._onHidden = function()
	{
		this.paused = true;
	};

	/**
	 *  Private listener for when the page is shown.
	 *  @method _onVisible
	 *  @private
	 */
	p._onVisible = function()
	{
		this.paused = false;
	};

	/**
	 *  If the Application should automatically pause when the window loses focus.
	 *  @property {Boolean} autoPause
	 */
	Object.defineProperty(p, "autoPause",
	{
		get: function()
		{
			return _pageVisibility.enabled;
		},
		set: function(value)
		{
			_pageVisibility.enabled = value;
		}
	});

	/**
	 *  Enables at the application level which enables
	 *  and disables all the displays.
	 *  @property {Boolean} enabled
	 *  @default true
	 */
	Object.defineProperty(p, "enabled",
	{
		set: function(enabled)
		{
			_enabled = enabled;
			this.getDisplays(function(display)
			{
				display.enabled = enabled;
			});
		},
		get: function()
		{
			return _enabled;
		}
	});

	/**
	 *  Pause updates at the application level
	 *  @property {Boolean} paused
	 */
	Object.defineProperty(p, "paused",
	{
		get: function()
		{
			return _paused;
		},
		set: function(value)
		{
			_paused = !!value;
			this.trigger(PAUSE, _paused);
			this.trigger(_paused ? PAUSED : RESUMED, _paused);

			if (_paused)
			{
				if (_tickId != -1)
				{
					if (_useRAF)
					{
						cancelAnimationFrame(_tickId);
					}
					else
						clearTimeout(_tickId);
					_tickId = -1;
				}
			}
			else
			{
				if (_tickId == -1)
				{
					_tickId = _useRAF ?
						requestAnimFrame(_tickCallback) :
						setTargetedTimeout(_tickCallback);
				}
				_frameCount = 0;
				_lastFPSUpdateTime = _lastFrameTime = TimeUtils.now();
			}
		}
	});

	/**
	 *  Makes a setTimeout with a time based on _msPerFrame and the amount of time spent in the
	 *  current tick.
	 *  @method setTargetedTimeout
	 *  @param {Function} callback The tick function to call.
	 *  @param {int} timeInFrame=0 The amount of time spent in the current tick in milliseconds.
	 *  @private
	 */
	var setTargetedTimeout = function(callback, timeInFrame)
	{
		var timeToCall = _msPerFrame;
		//subtract the time spent in the frame to actually hit the target fps
		if (timeInFrame)
			timeToCall = Math.max(0, _msPerFrame - timeInFrame);
		return setTimeout(callback, timeToCall);
	};

	/**
	 *  Fire a resize event with the current width and height of the display
	 *  @method triggerResize
	 */
	p.triggerResize = function()
	{
		if (!_resizeElement) return;

		// window uses innerWidth, DOM elements clientWidth
		_resizeHelper.width = (_resizeElement.innerWidth || _resizeElement.clientWidth) | 0;
		_resizeHelper.height = (_resizeElement.innerHeight || _resizeElement.clientHeight) | 0;

		this.calculateDisplaySize(_resizeHelper);

		//round down, as canvases require integer sizes
		_resizeHelper.width |= 0;
		_resizeHelper.height |= 0;

		//resize the displays
		var key;
		for (key in _displays)
		{
			_displays[key].resize(_resizeHelper.width, _resizeHelper.height);
		}
		//send out the resize event
		this.trigger(RESIZE, _resizeHelper.width, _resizeHelper.height);

		//redraw all displays
		for (key in _displays)
		{
			_displays[key].render(0, true); // force renderer
		}
	};

	/**
	 *  Calculates the resizing of displays. By default, this limits the new size
	 *  to the initial aspect ratio of the primary display. Override this function
	 *  if you need variable aspect ratios.
	 *  @method calculateDisplaySize
	 *  @protected
	 *  @param {Object} size A size object containing the width and height of the resized container.
	 *                       The size parameter is also the output of the function, so the size
	 *                       properties are edited in place.
	 *  @param {int} size.width The width of the resized container.
	 *  @param {int} size.height The height of the resized container.
	 */
	p.calculateDisplaySize = function(size)
	{
		if (!_originalHeight || !this.options.uniformResize) return;

		var maxAspectRatio = _maxWidth / _originalHeight,
			minAspectRatio = _originalWidth / _maxHeight,
			currentAspect = size.width / size.height;

		if (currentAspect < minAspectRatio)
		{
			//limit to the narrower width
			size.height = size.width / minAspectRatio;
		}
		else if (currentAspect > maxAspectRatio)
		{
			//limit to the shorter height
			size.width = size.height * maxAspectRatio;
		}
	};

	/**
	 *  Add a display. If this is the first display added, then it will be stored as this.display.
	 *  @method addDisplay
	 *  @param {String} id The id of the canvas element, this will be used to grab the Display later
	 *                     also the Display should be the one to called document.getElementById(id)
	 *                     and not the application sinc we don't care about the DOMElement as this
	 *                     point
	 *  @param {function} displayConstructor The function to call to create the display instance
	 *  @param {Object} [options] Optional Display specific options
	 *  @return {Display} The created display.
	 */
	p.addDisplay = function(id, displayConstructor, options)
	{
		if (_displays[id])
		{
			if (DEBUG && Debug)
			{
				Debug.error("A display already exists with the id of " + id);
			}
			return;
		}
		var display = _displays[id] = new displayConstructor(id, options);
		if (!this.display)
		{
			this.display = display;
			_originalWidth = display.width;
			_originalHeight = display.height;
			if(!_maxWidth)
				_maxWidth = _originalWidth;
			if(!_maxHeight)
				_maxHeight = _originalHeight;
		}
		// Inherit the enabled state from the application
		display.enabled = _enabled;
		return display;
	};

	/**
	 *  Gets a specific renderer by the canvas id.
	 *  @method getDisplay
	 *  @param {String} id The id of the canvas
	 *  @return {Display} The requested display.
	 */
	p.getDisplay = function(id)
	{
		return _displays[id];
	};

	/**
	 *  Gets a specific renderer by the canvas id.
	 *  @method getDisplays
	 *  @public
	 *  @param {function} [each] Optional looping method, callback takes a single parameter of the
	 *                           display
	 *  @return {Array} The collection of Display objects
	 */
	p.getDisplays = function(each)
	{
		var output = [];
		for (var key in _displays)
		{
			output.push(_displays[key]);
			if (typeof each === "function")
			{
				each.call(this, _displays[key]);
			}
		}
		return output;
	};

	/**
	 * Removes and destroys a display
	 * @method removeDisplay
	 * @param {String} id The Display's id (also the canvas ID)
	 */
	p.removeDisplay = function(id)
	{
		var display = _displays[id];
		if (display)
		{
			display.destroy();
			delete _displays[id];
		}
	};

	/**
	 *  Property for getting/setting the target fps (when not using RAF)
	 *  @public
	 *  @property {Number} fps
	 */
	Object.defineProperty(p, "fps",
	{
		get: function()
		{
			return _fps;
		},
		set: function(value)
		{
			if (typeof value != "number") return;
			_fps = value;
			_msPerFrame = (1000 / _fps) | 0;
		}
	});

	/**
	 *  Getter and setting for using Request Animation Frame
	 *  @public
	 *  @property {Boolean} raf
	 */
	Object.defineProperty(p, "raf",
	{
		get: function()
		{
			return _useRAF;
		},
		set: function(value)
		{
			_useRAF = !!value;
		}
	});

	/**
	 *  _tick would be bound in _tickCallback
	 *  @method _tick
	 *  @private
	 */
	p._tick = function()
	{
		if (_paused)
		{
			_tickId = -1;
			return;
		}

		var now = TimeUtils.now();
		var dTime = now - _lastFrameTime;

		// Only update the framerate every second
		if (_framerate)
		{
			_frameCount++;
			var elapsed = now - _lastFPSUpdateTime;
			if (elapsed >= 1000)
			{
				var framerateValue = 1000 / elapsed * _frameCount;
				_framerate.innerHTML = "FPS: " + (Math.round(framerateValue * 1000) / 1000);
				_lastFPSUpdateTime = now;
				_frameCount = 0;
			}
		}
		_lastFrameTime = now;

		//trigger the update event
		this.trigger(UPDATE, dTime);

		//then update all displays
		for (var key in _displays)
		{
			_displays[key].render(dTime);
		}

		//request the next tick
		//request the next animation frame
		_tickId = _useRAF ?
			requestAnimFrame(_tickCallback) :
			setTargetedTimeout(_tickCallback, TimeUtils.now() - _lastFrameTime);
	};

	/**
	 * Destroys the application, global libraries registered via Application.registerDestroy() and
	 * all active displays
	 * @method destroy
	 */
	p.destroy = function()
	{
		this._readyToInit = false;
		this.paused = true;
		this.trigger(DESTROY);

		for (var key in _displays)
		{
			_displays[key].destroy();
		}
		_displays = null;

		for (var i = 0, len = Application._globalDestroy.length; i < len; ++i)
		{
			Application._globalDestroy[i]();
		}

		if (_resizeElement)
		{
			window.removeEventListener("resize", this.triggerResize);
		}

		_pageVisibility.destroy();
		_pageVisibility = null;

		_instance =
			_tickCallback =
			_framerate =
			_resizeElement = null;

		if (DEBUG && Debug) Debug.disconnect();

		s.destroy.call(this);
	};

	// Add to the name space
	namespace('springroll').Application = Application;

}());<|MERGE_RESOLUTION|>--- conflicted
+++ resolved
@@ -13,67 +13,6 @@
 		EventDispatcher = include('springroll.EventDispatcher');
 
 	/**
-<<<<<<< HEAD
-	 *  Creates a new application, for example (HappyCamel extends Application)
-	 *  manages displays, update loop controlling, handles resizing
-	 *
-	 *	var app = new Application({fps:60, resizeElement:window});
-	 *
-	 *  @class Application
-	 *  @extend EventDispatcher
-	 *  @constructor
-	 *  @param {Object} [options] The options for creating the application
-	 *  @param {int} [options.fps=60] The framerate to use for rendering the stage
-	 *  @param {Boolean} [options.raf=true] Use request animation frame
-	 *  @param {String|int} [options.version] The current version number for your application. This
-	 *                                        number will automatically be appended to all file
-	 *                                        requests. For instance, if the version is "0.0.1" all
-	 *                                        file requests will be appended with "?v=0.0.1"
-	 *  @param {String} [options.versionsFile] Path to a text file which contains explicit version
-	 *                                         numbers for each asset. This is useful for controlling
-	 *                                         the live browser cache. For instance, this text file
-	 *                                         would have an asset on each line followed by a number:
-	 *                                         `assets/config/config.json 2` would load
-	 *                                         `assets/config/config.json?v=2`
-	 *  @param {Boolean} [options.cacheBust=false] Override the end-user browser cache by adding
-	 *                                             "?v=" to the end of each file path requested. Use
-	 *                                             for developmently, debugging only!
-	 *  @param {String} [options.basePath] The optional file path to prefix to any relative file
-	 *                                     requests this is a great way to load all load requests
-	 *                                     with a CDN path.
-	 *  @param {String|DOMElement|Window} [options.resizeElement] The element to resize the canvas to
-	 *                                                            fit.
-	 *  @param {Boolean} [options.uniformResize=true] Whether to resize the displays to the original
-	 *                                                aspect ratio
-	 *  @param {Number} [options.maxAspectRatio] If doing uniform resizing, optional parameter to add
-	 *                                           a maximum aspect ratio. This allows for "title-safe"
-	 *                                           responsiveness. Must be greater than the original
-	 *                                           aspect ratio of the canvas.
-	 *  @param {Number} [options.minAspectRatio] If doing uniform resizing, optional parameter to add
-	 *                                           a minimum aspect ratio. This allows for "title-safe"
-	 *                                           responsiveness. Must be less than the original
-	 *                                           aspect ratio of the canvas.
-	 *  @param {Boolean} [options.queryStringParameters=false] Parse the query string paramenters as
-	 *                                                         options
-	 *  @param {Boolean} [options.debug=false] Enable the Debug class (if the debug module is included)
-	 *  @param {int} [options.minLogLevel=0] The minimum log level to show debug messages for from
-	 *                                       0 (general) to 4 (error). the `Debug` class must be included
-	 *                                       for this feature.
-	 *  @param {String} [options.debugRemote] The host computer for remote debugging, the debug
-	 *                                        module must be included to use this feature. Can be an
-	 *                                        IP address or host name.
-	 *  @param {Boolean} [options.updateTween=false] If using TweenJS, the Application will update
-	 *                                               the Tween itself
-	 *  @param {Boolean} [options.autoPause=true] The application pauses automatically when
-	 *                                            the window loses focus.
-	 *  @param {String} [options.canvasId] The default display DOM ID name
-	 *  @param {Function} [options.display] The name of the class to automatically instantiate as the
-	 *                                      display (e.g. `springroll.PixiDisplay`)
-	 *  @param {Object} [options.displayOptions] Display-specific options
-	 *  @param {Boolean} [options.crossOrigin=false] Used by `springroll.PixiTask`, default behavior
-	 *                                               is to load assets from the same domain.
-	 */
-=======
 	*  Creates a new application, for example (HappyCamel extends Application)
 	*  manages displays, update loop controlling, handles resizing
 	*
@@ -137,7 +76,6 @@
 	*  @param {Boolean} [options.crossOrigin=false] Used by `springroll.PixiTask`, default behavior
 	*                                               is to load assets from the same domain.
 	*/
->>>>>>> 67fd996f
 	var Application = function(options)
 	{
 		if (_instance)
@@ -288,58 +226,40 @@
 		 */
 		_fps = 0,
 
-<<<<<<< HEAD
 		/**
 		 * The number of milliseconds per frame
 		 * @property {int} _msPerFrame
 		 * @private
 		 */
 		_msPerFrame = 0,
-
-		/**
-		 *  Dom element (or the window) to attach resize listeners and read the size from
-		 *  @property {DOMElement|Window|null} _resizeElement
-		 *  @private
-		 *  @default null
-		 */
-		_resizeElement = null,
-=======
-	/**
-	*  Dom element (or the window) to attach resize listeners and read the size from
-	*  @property {DOMElement|Window|null} _resizeElement
-	*  @private
-	*  @default null
-	*/
-	_resizeElement = null,
 	
-	/**
-	*  The maximum width of the primary display, compared to the original height.
-	*  @property {Number} _maxWidth
-	*  @private
-	*/
-	_maxWidth = 0,
-	
-	/**
-	*  The maximum height of the primary display, compared to the original width.
-	*  @property {Number} _maxHeight
-	*  @private
-	*/
-	_maxHeight = 0,
-	
-	/**
-	*  The original width of the primary display, used to calculate the aspect ratio.
-	*  @property {int} _originalWidth
-	*  @private
-	*/
-	_originalWidth = 0,
-	
-	/**
-	*  The original height of the primary display, used to calculate the aspect ratio.
-	*  @property {int} _originalHeight
-	*  @private
-	*/
-	_originalHeight = 0,
->>>>>>> 67fd996f
+		/**
+		*  The maximum width of the primary display, compared to the original height.
+		*  @property {Number} _maxWidth
+		*  @private
+		*/
+		_maxWidth = 0,
+		
+		/**
+		*  The maximum height of the primary display, compared to the original width.
+		*  @property {Number} _maxHeight
+		*  @private
+		*/
+		_maxHeight = 0,
+		
+		/**
+		*  The original width of the primary display, used to calculate the aspect ratio.
+		*  @property {int} _originalWidth
+		*  @private
+		*/
+		_originalWidth = 0,
+		
+		/**
+		*  The original height of the primary display, used to calculate the aspect ratio.
+		*  @property {int} _originalHeight
+		*  @private
+		*/
+		_originalHeight = 0,
 
 		/**
 		 *  The aspect ratio of the primary display, as width / height.
@@ -355,7 +275,6 @@
 		 */
 		_pageVisibility = null,
 
-
 		/**
 		 *  Rendering plugins, in a dictionary by canvas id
 		 *  @property {dictionary} _displays
@@ -363,7 +282,6 @@
 		 */
 		_displays = null,
 
-<<<<<<< HEAD
 		/**
 		 *  Default initialization options.
 		 *  @property {dictionary} _defaultOptions
@@ -387,14 +305,6 @@
 			updateTween: false,
 			autoPause: true
 		},
-=======
-	/**
-	*  A helper object to avoid object creation each resize event.
-	*  @property {Object} _resizeHelper
-	*  @private
-	*/
-	_resizeHelper = {width: 0, height: 0},
->>>>>>> 67fd996f
 
 		/**
 		 *  A helper object to avoid object creation each resize event.
@@ -508,19 +418,10 @@
 	{
 		var options = this.options;
 		//grab the query string parameters if we should be doing so
-<<<<<<< HEAD
-		var query = !!this.options.parseQueryString ? parseQueryStringParams() :
-		{};
-
-		// Assemble all of the options, the last takes precedence
-		this.options = Object.merge(
-		{}, _defaultOptions, this.options, query);
-=======
 		var query = !!options.parseQueryString ? parseQueryStringParams() : {};
 
 		// Assemble all of the options, the last takes precedence
 		options = this.options = Object.merge({}, _defaultOptions, options, query);
->>>>>>> 67fd996f
 
 		// Call any global libraries to initialize
 		for (var i = 0, len = Application._globalInit.length; i < len; ++i)
@@ -528,30 +429,19 @@
 			Application._globalInit[i]();
 		}
 
-<<<<<<< HEAD
-		_useRAF = this.options.raf;
-		this.fps = this.options.fps;
-		var framerate = this.options.framerate;
-		if (framerate)
-=======
 		_useRAF = options.raf;
 		this.fps = options.fps;
 		var framerate = options.framerate;
 		if(framerate)
->>>>>>> 67fd996f
 		{
 			if (typeof framerate == "string")
 				_framerate = document.getElementById(framerate);
 			else
 				_framerate = framerate;
 		}
-<<<<<<< HEAD
-		var resizeElement = this.options.resizeElement;
+
+		var resizeElement = options.resizeElement;
 		if (resizeElement)
-=======
-		var resizeElement = options.resizeElement;
-		if(resizeElement)
->>>>>>> 67fd996f
 		{
 			if (typeof resizeElement == "string")
 				_resizeElement = document.getElementById(resizeElement);
@@ -562,38 +452,24 @@
 		}
 
 		// Turn on debugging
-<<<<<<< HEAD
 		if (DEBUG && Debug)
 		{
-			if (this.options.debug !== undefined)
-				Debug.enabled = this.options.debug === true || this.options.debug === "true";
-
-			if (this.options.minLogLevel !== undefined)
-			{
-				Debug.minLogLevel = Debug.Levels.valueFromInt(parseInt(this.options.minLogLevel, 10));
-				if (!Debug.minLogLevel)
+
+			if (options.debug !== undefined)
+				Debug.enabled = options.debug === true || options.debug === "true";
+
+			if (options.minLogLevel !== undefined)
+			{
+				Debug.minLogLevel = Debug.Levels.valueFromInt(parseInt(options.minLogLevel, 10));
+				if(!Debug.minLogLevel)
 					Debug.minLogLevel = Debug.Levels.GENERAL;
 			}
-=======
-		if (options.debug !== undefined)
-			Debug.enabled = options.debug === true || options.debug === "true";
-
-		if (options.minLogLevel !== undefined)
-		{
-			Debug.minLogLevel = Debug.Levels.valueFromInt(parseInt(options.minLogLevel, 10));
-			if(!Debug.minLogLevel)
-				Debug.minLogLevel = Debug.Levels.GENERAL;
-		}
-
-		//if we were supplied with an IP address, connect to it with the Debug class for logging
-		if(typeof options.debugRemote == "string")
-			Debug.connect(options.debugRemote);
->>>>>>> 67fd996f
 
 			//if we were supplied with an IP address, connect to it with the Debug class for logging
-			if (typeof this.options.debugRemote == "string")
-				Debug.connect(this.options.debugRemote);
-		}
+			if(typeof options.debugRemote == "string")
+				Debug.connect(options.debugRemote);
+		}
+
 		// If tween and/or ticker are included
 		var Tween = include('createjs.Tween', false),
 			Ticker = include('createjs.Ticker', false);
@@ -610,13 +486,6 @@
 
 		//set up the page visibility listener
 		_pageVisibility = new PageVisibility(this._onVisible.bind(this), this._onHidden.bind(this));
-<<<<<<< HEAD
-		this.autoPause = this.options.autoPause;
-
-		if (this.options.canvasId && this.options.display)
-			this.addDisplay(this.options.canvasId, this.options.display,
-				this.options.displayOptions);
-=======
 		this.autoPause = options.autoPause;
 		
 		//set up setters/getters in options for certain properties
@@ -685,8 +554,6 @@
 		if(options.canvasId && options.display)
 			this.addDisplay(options.canvasId, options.display,
 							options.displayOptions);
->>>>>>> 67fd996f
-
 
 		// Bind the do init
 		this._doInit = this._doInit.bind(this);
