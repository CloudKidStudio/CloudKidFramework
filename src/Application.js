import { Debugger } from './debug/Debugger.js';
import { HintSequencePlayer } from './hints/HintSequencePlayer.js';
import { Property } from './state/Property.js';
import { BellhopSingleton } from './communication/BellhopSingleton';

const pause = 'pause';
const captionsMuted = 'captionsMuted';
const captionsStyles = 'captionsStyles';
const soundVolume = 'soundVolume';
const musicVolume = 'musicVolume';
const voVolume = 'voVolume';
const sfxVolume = 'sfxVolume';
const playHelp = 'playHelp';
const pointerSize = 'pointerSize';
const controlSensitivity = 'controlSensitivity';
const buttonSize = 'buttonSize';
const removableLayers = 'removableLayers';
const hudPosition = 'hudPosition';
const keyBinding = 'keyBinding';
const colorVision = 'colorVision';
const hitAreaScale = 'hitAreaScale';
const dragThresholdScale = 'dragThresholdScale';
const health = 'health';
const objectCount = 'objectCount';
const completionPercentage = 'completionPercentage';
const speedScale = 'speedScale';
const timersScale = 'timersScale';
const inputCount = 'inputCount';
const fullScreen = 'fullScreen';

const stateDefaults = {
  [pause]: false,
  [captionsMuted]: true,
  [captionsStyles]: {
    color: '#FFFFFF',
    edge: 'none',
    font: 'arial',
    background: '#000000',
    size: 'md',
    align: 'top'
  },
  [soundVolume]: 1,
  [musicVolume]: 1,
  [voVolume]: 1,
  [sfxVolume]: 1,
  [pointerSize]: 0.5,
  [controlSensitivity]: 0.5,
  [buttonSize]: 0.5,
  [removableLayers]: 0,
  [hudPosition]: '',
  [hitAreaScale]: 0.5,
  [dragThresholdScale]: 0.5,
  [health]: 0.5,
  [objectCount]: 0.5,
  [completionPercentage]: 0.5,
  [speedScale]: 0.5,
  [timersScale]: 0.5,
  [inputCount]: 0.5,
  [keyBinding]: {},
  [colorVision]: 'none',
<<<<<<< HEAD
=======
  [fullScreen]: false,
>>>>>>> c2e693dd
};

/**
 * Main entry point for a game. Provides a single focal point for plugins and functionality to attach.
 * @class Application
 * @property {object} features A configuration object denoting which features are enabled for this application
 * @property {boolean} [features.captions] A boolean value denoting that this game supports captions
 * @property {boolean} [features.sound] A boolean value denoting that this game has some audio in it
 * @property {boolean} [features.vo] A boolean denoting that this game has mutable voice-over audio in it
 * @property {boolean} [features.music] A boolean denoting that this game has mutable music in it
 * @property {boolean} [features.sfx] A boolean denoting that this game has mutable sound effects in it
 * @property {boolean} [features.soundVolume] A boolean denoting that this game has adjustable sound volume in it
 * @property {boolean} [features.musicVolume] A boolean denoting that this game has adjustable music volume in it
 * @property {boolean} [features.voVolume] A boolean denoting that this game has adjustable voice-over volume in it
 * @property {boolean} [features.sfxVolume] A boolean denoting that this game has adjustable sound effects volume in it
 * @property {boolean} [features.pointerSize] A boolean denoting that this game has adjustable pointer size in it
 * @property {boolean} [features.controlSensitivity] A boolean denoting that this game has adjustable control sensitivity in it
 * @property {boolean} [features.buttonSize] A boolean denoting that this game has adjustable button sizes in it
 * @property {boolean} [features.removableLayers] A boolean denoting that this game has removable game layers in it
 * @property {boolean} [features.hudPosition] A boolean denoting that this game has custom HUD positions.
 * @property {boolean} [features.hitAreaScale] A boolean denoting that this game has adjustable hit areas.
 * @property {boolean} [features.dragThresholdScale] A boolean denoting that this game has adjustable drag thresholds.
 * @property {boolean} [features.health] A boolean denoting that this game has adjustable health.
 * @property {boolean} [features.objectCount] A boolean denoting that this game has adjustable object count requirements.
 * @property {boolean} [features.completionPercentage] A boolean denoting that this game has adjustable completion percentage requirements.
 * @property {boolean} [features.speedScale] A boolean denoting that this game has adjustable speed.
 * @property {boolean} [features.timersScale] A boolean denoting that this game has adjustable timers.
 * @property {boolean} [features.inputCount] A boolean denoting that this game has adjustable input count requirements.
 * @property {boolean} [features.keyBinding] A boolean denoting that this game has re-mappable key bindings.
 * @property {boolean} [features.colorVision] A boolean denoting that this game has color blindess filters
 * @property {boolean} [features.fullScreen] A boolean denoting that this game has fullScreen capabilities
<<<<<<< HEAD
 * @property {boolean} [features.indexedDb] A boolean denoting that this game has fullScreen capabilities
=======
>>>>>>> c2e693dd
 */
export class Application {
  /**
   * @param {object} [config={}]  Root configuration object for various internal Application objects
   * @param {object} [config.hintPlayer = HintSequencePlayer] IHintPlayer application will use.
   * @param {object} [config.features={}] A configuration object denoting which features are enabled for this application
   * @param {boolean} [config.features.captions] A boolean value denoting that this game supports captions
   * @param {boolean} [config.features.sound] A boolean value denoting that this game has some audio in it
   * @param {boolean} [config.features.vo] A boolean denoting that this game has mutable voice-over audio in it
   * @param {boolean} [config.features.music] A boolean denoting that this game has mutable music in it
   * @param {boolean} [config.features.sfx] A boolean denoting that this game has mutable sound effects in it
   * @param {boolean} [config.features.soundVolume] A boolean denoting that this game has adjustable sound volume in it
   * @param {boolean} [config.features.musicVolume] A boolean denoting that this game has adjustable music volume in it
   * @param {boolean} [config.features.voVolume] A boolean denoting that this game has adjustable voice-over volume in it
   * @param {boolean} [config.features.sfxVolume] A boolean denoting that this game has adjustable sound effects volume in it
   * @param {boolean} [config.features.pointerSize] A boolean denoting that this game has adjustable pointer size in it
   * @param {boolean} [config.features.controlSensitivity] A boolean denoting that this game has adjustable control sensitivity in it
   * @param {boolean} [config.features.buttonSize] A boolean denoting that this game has adjustable button sizes in it
   * @param {boolean} [config.features.removableLayers] A boolean denoting that this game has removable game layers in it
   * @param {boolean} [config.features.hudPosition] A boolean denoting that this game has custom HUD positions in it
   * @param {boolean} [config.features.hitAreaScale] A boolean denoting that this game has adjustable hit areas.
   * @param {boolean} [config.features.dragThresholdScale] A boolean denoting that this game has adjustable drag thresholds.
   * @param {boolean} [config.features.health] A boolean denoting that this game has adjustable health.
   * @param {boolean} [config.features.objectCount] A boolean denoting that this game has adjustable object count requirements.
   * @param {boolean} [config.features.completionPercentage] A boolean denoting that this game has adjustable completion percentage requirements.
   * @param {boolean} [config.features.speedScale] A boolean denoting that this game has adjustable speed.
   * @param {boolean} [config.features.timersScale] A boolean denoting that this game has adjustable timers.
   * @param {boolean} [config.features.inputCount] A boolean denoting that this game has adjustable input count requirements.
   * @param {boolean} [config.features.keyBinding] A boolean denoting that this game has re-mappable key bindings.
   * @param {boolean} [config.features.colorVision] A boolean denoting that this game has color blindness filters.
   * @param {boolean} [config.features.fullScreen] A boolean denoting that this game has fullScreen capabilities
   * 
   */
  constructor({ features, hintPlayer = new HintSequencePlayer() } = {}) {
    this.state = {
      ready: new Property(false),
      playOptions: new Property({}),
      [pause]: new Property(undefined),
      [captionsMuted]: new Property(undefined),
      [captionsStyles]: new Property(undefined),
      [soundVolume]: new Property(undefined),
      [musicVolume]: new Property(undefined),
      [voVolume]: new Property(undefined),
      [sfxVolume]: new Property(undefined),
      [pointerSize]: new Property(undefined),
      [controlSensitivity]: new Property(undefined),
      [buttonSize]: new Property(undefined),
      [removableLayers]: new Property(undefined),
      [hudPosition]: new Property(undefined),
      [hitAreaScale]: new Property(undefined),
      [dragThresholdScale]: new Property(undefined),
      [health]: new Property(undefined),
      [objectCount]: new Property(undefined),
      [completionPercentage]: new Property(undefined),
      [speedScale]: new Property(undefined),
      [timersScale]: new Property(undefined),
      [inputCount]: new Property(undefined),
      [keyBinding]: new Property(undefined),
      [colorVision]: new Property(undefined),
<<<<<<< HEAD
=======
      [fullScreen]: new Property(undefined),
>>>>>>> c2e693dd
    };

    this.features = Object.assign(
      {
        captions: false,
        captionsStyles: false,
        sound: false,
        vo: false,
        music: false,
        sfx: false,
        soundVolume: false,
        musicVolume: false,
        voVolume: false,
        sfxVolume: false,
        pointerSize: false,
        controlSensitivity: false,
        buttonSize: false,
        removableLayers: false,
        hudPosition: false,
        keyBinding: false,
        colorVision: false,
        hitAreaScale: false,
        dragThresholdScale: false,
        health: false,
        objectCount: false,
        completionPercentage: false,
        speedScale: false,
        timersScale: false,
        inputCount: false,
<<<<<<< HEAD
=======
        fullScreen: false,
>>>>>>> c2e693dd
      },
      features || {}
    );

    // always enable sound if one of the sound channels is enabled
    if (this.features.vo || this.features.music || this.features.sfx) {
      this.features.sound = true;
    }

    // create the connection to the container (if possible), and report features and SpringRoll 1 compat data
    this.container = BellhopSingleton;
    this.container.connect();
    this.container.send('features', this.features);
    this.container.send('keepFocus', false);

    // listen for events from the container and keep the local value in sync
    {
      const events = [
        soundVolume,
        musicVolume,
        voVolume,
        sfxVolume,
        captionsMuted,
        captionsStyles,
        pause,
        pointerSize,
        controlSensitivity,
        buttonSize,
        removableLayers,
        hudPosition,
        keyBinding,
        colorVision,
        hitAreaScale,
        dragThresholdScale,
        health,
        objectCount,
        completionPercentage,
        speedScale,
        timersScale,
        inputCount,
<<<<<<< HEAD
=======
        fullScreen,
>>>>>>> c2e693dd
      ];
      const length = events.length;
      for (let i = 0; i < length; i++) {
        const property = this.state[events[i]];

        // Listen for feature changes from the container.
        this.container.on(
          events[i],
          containerEvent => (property.value = containerEvent.data)
        );
      }
    }

    // listen for legacy mute events from the container and map them to volume properties
    {
      const legacyListeners = [
        { mute: 'soundMuted', volume: soundVolume },
        { mute: 'musicMuted', volume: musicVolume },
        { mute: 'voMuted', volume: voVolume },
        { mute: 'sfxMuted', volume: sfxVolume }
      ];

      for (let i = 0; i < legacyListeners.length; i++) {
        const property = this.state[legacyListeners[i].volume];
        this.container.on(legacyListeners[i].mute, containerEvent => {
          const previousValue = property._previousValue || 1;
          property._previousValue = property.value;
          property.value = containerEvent.data ? 0 : previousValue;
        });
      }
    }

    // maintain focus sync between the container and application
    window.addEventListener('focus', () => this.container.send('focus', true));
    window.addEventListener('blur', () => this.container.send('focus', false));

    // attempt to fetch play options from the query string (passed by the Container)
    const match = /playOptions=[^&$]*/.exec(window.location.search);
    if (match !== null) {
      const matchedToken = match[0];
      const rawValue = decodeURIComponent(matchedToken.split('=')[1]);

      try {
        this.state.playOptions.value = JSON.parse(rawValue);
      } catch (e) {
        Debugger.log(
          'warn',
          'Failed to parse playOptions from query string:' + e.message
        );
      }
    }

    // Also attempt to fetch over the iframe barrier for old container support
    this.container.fetch(
      'playOptions',
      e => (this.state.playOptions.value = e.data)
    );

    this.setupPlugins()
      .catch(e => {
        Debugger.log('warn', e);
      })
      .then(() => {
        this.validateListeners();
        this.setStateDefaults();
      })
      .catch(e => {
        Debugger.log('warn', e);
      })
      .then(() => {
        this.container.send('loaded');
        this.state.ready.value = true;
      });

    //register bellhop event for hints.
    this.hints = hintPlayer;
    this.container.on(playHelp, () => {
      if (!this.hints) {
        Debugger.log(
          'warn',
          '[Springroll] Missing IHintPlayer see: https://github.com/SpringRoll/SpringRoll/tree/v2/src/hints'
        ); // <-- this could only happen if devs set this.hints manually.
        return;
      }

      this.hints.play();
    });
  }

  /**
   * preloads, initializes and starts plugins.
   * @return {Promise<void>}
   * @memberof Application
   */
  setupPlugins() {
    const preloads = [];

    for (let i = 0; i < Application._plugins.length; i++) {
      if (Application._plugins[i].preload) {
        preloads.push(
          Application._plugins[i]
            .preload(this)
            .catch(function preloadFail(error) {
              Application._plugins[i].preloadFailed = true;
              console.warn(
                Application._plugins[i].name,
                'Preload Failed:',
                error
              );
            })
        );
      }
    }

    // ~wait for all preloads to resolve
    return Promise.all(preloads).then(() => {
      // Remove plugins that fail to load.
      Application._plugins = Application._plugins.filter(
        plugin => plugin.preloadFailed !== true
      );

      //init
      for (let i = 0; i < Application._plugins.length; i++) {
        if (!Application._plugins[i].init) {
          continue;
        }
        Application._plugins[i].init(this);
      }

      //start
      for (let i = 0; i < Application._plugins.length; i++) {
        if (!Application._plugins[i].start) {
          continue;
        }
        Application._plugins[i].start(this);
      }
    });
  }
  //test
  /**
   * returns instance of a plugin.
   * @param  {string} name
   * @return {SpringRoll.ApplicationPlugin | undefined}
   * @memberof Application
   * @instance
   */
  getPlugin(name) {
    return Application.getPlugin(name);
  }

  /**
   * Validates that appropriate listeners are added for the features that were enabled in the constructor
   * @throws Error
   */
  validateListeners() {
    const missingListeners = [];

    const featureToStateMap = {
      captions: captionsMuted,
      sound: soundVolume,
      music: musicVolume,
      vo: voVolume,
      sfx: sfxVolume,
      pointerSize: pointerSize,
      controlSensitivity: controlSensitivity,
      buttonSize: buttonSize,
      removableLayers: removableLayers,
      hudPosition: hudPosition,
      hitAreaScale: hitAreaScale,
      dragThresholdScale: dragThresholdScale,
      health: health,
      objectCount: objectCount,
      completionPercentage: completionPercentage,
      speedScale: speedScale,
      timersScale: timersScale,
      inputCount: inputCount,
      keyBinding: keyBinding,
      colorVision: colorVision,
<<<<<<< HEAD
=======
      fullScreen: fullScreen,
>>>>>>> c2e693dd
    };

    const keys = Object.keys(featureToStateMap);

    for (let i = 0; i < keys.length; i++) {
      const stateName = featureToStateMap[keys[i]];

      if (this.features[keys[i]] && !this.state[stateName].hasListeners) {
        missingListeners.push(stateName);
      }
    }

    if (!this.state.pause.hasListeners) {
      missingListeners.push('pause');
    }

    if (missingListeners.length) {
      throw new Error(
        'Application state is missing required listeners: ' +
          missingListeners.join(', ') +
          '.'
      );
    }
  }

  /**
   * Sets default values of application state properties.
   */
  setStateDefaults() {
    Object.keys(stateDefaults).forEach(key => this.state[key].value = stateDefaults[key]);
  }
}

/**
 * The list of plugins that are currently registered to run on Applications.
 * @static
 */
Application._plugins = [];

/**
 * Registers a plugin to be used by applications, sorting it by priority order.
 * @param {SpringRoll.ApplicationPlugin} plugin The plugin to register.
 */
Application.uses = function(plugin) {
  Application._plugins.push(plugin);
};

/**
 * Finds a plugin by name.
 * @param {string} name The name of the plugin.
 * @returns {SpringRoll.ApplicationPlugin | undefined}
 */
Application.getPlugin = function(name) {
  return Application._plugins.find(function(plugin) {
    return plugin.name === name;
  });
};<|MERGE_RESOLUTION|>--- conflicted
+++ resolved
@@ -58,10 +58,7 @@
   [inputCount]: 0.5,
   [keyBinding]: {},
   [colorVision]: 'none',
-<<<<<<< HEAD
-=======
   [fullScreen]: false,
->>>>>>> c2e693dd
 };
 
 /**
@@ -93,10 +90,7 @@
  * @property {boolean} [features.keyBinding] A boolean denoting that this game has re-mappable key bindings.
  * @property {boolean} [features.colorVision] A boolean denoting that this game has color blindess filters
  * @property {boolean} [features.fullScreen] A boolean denoting that this game has fullScreen capabilities
-<<<<<<< HEAD
  * @property {boolean} [features.indexedDb] A boolean denoting that this game has fullScreen capabilities
-=======
->>>>>>> c2e693dd
  */
 export class Application {
   /**
@@ -156,10 +150,7 @@
       [inputCount]: new Property(undefined),
       [keyBinding]: new Property(undefined),
       [colorVision]: new Property(undefined),
-<<<<<<< HEAD
-=======
       [fullScreen]: new Property(undefined),
->>>>>>> c2e693dd
     };
 
     this.features = Object.assign(
@@ -189,10 +180,7 @@
         speedScale: false,
         timersScale: false,
         inputCount: false,
-<<<<<<< HEAD
-=======
         fullScreen: false,
->>>>>>> c2e693dd
       },
       features || {}
     );
@@ -233,10 +221,7 @@
         speedScale,
         timersScale,
         inputCount,
-<<<<<<< HEAD
-=======
         fullScreen,
->>>>>>> c2e693dd
       ];
       const length = events.length;
       for (let i = 0; i < length; i++) {
@@ -415,10 +400,7 @@
       inputCount: inputCount,
       keyBinding: keyBinding,
       colorVision: colorVision,
-<<<<<<< HEAD
-=======
       fullScreen: fullScreen,
->>>>>>> c2e693dd
     };
 
     const keys = Object.keys(featureToStateMap);
