import { Application, ApplicationPlugin } from './index';

<<<<<<< HEAD
/**
 */
class CustomPlugin extends ApplicationPlugin {
  /**
   */
=======
/** */
class CustomPlugin extends ApplicationPlugin {
  /** */
>>>>>>> 53e8d33f
  constructor() {
    super({ name: 'custom' });
  }

<<<<<<< HEAD
  /**
   */
=======
  /** */
>>>>>>> 53e8d33f
  setup(application) {
    this.setupCalled = true;
    expect(application).to.be.instanceOf(Application);
  }
<<<<<<< HEAD
  /**
   */
=======

  /** */
>>>>>>> 53e8d33f
  preload(application) {
    this.preloadCalled = true;
    expect(application).to.be.instanceOf(Application);
    return Promise.resolve();
  }
}

describe('Application', () => {
  beforeEach(() => {
    // remove any old plugins
    Application._plugins = [];
  });

  describe('constructor', () => {
    // it('should call setup on all registered plugins', () => {
    //   const plugin = new CustomPlugin();
    //   Application.uses(plugin);
    //   const app = new Application();
    //   expect(plugin.setupCalled).to.be.true;
    // });

    it('should call setup in the correct order for plugins with dependencies', () => {
      let aSetupCalled = false;
      const a = new ApplicationPlugin({ name: 'a' });
      a.setup = () => (aSetupCalled = true);

      // b checks that a is setup first
      const b = new ApplicationPlugin({ name: 'b', required: ['a'] });
      b.setup = () => expect(aSetupCalled).to.be.true;

      Application.uses(b);
      Application.uses(a);

      const app = new Application();
    });

    it('should run preload on all plugins and then notify listeners that the app is ready', done => {
      const plugin = new CustomPlugin();
      Application.uses(plugin);

      const app = new Application();
      app.state.ready.subscribe(function(isReady) {
        expect(isReady).to.be.true;
        expect(plugin.preloadCalled).to.be.true;
        done();
      });
    });

    it('should call preload in the correct order for plugins with dependencies', done => {
      let aPreloadCalled = false;
      const a = new ApplicationPlugin({ name: 'a' });
      // a preload that takes some time
      a.preload = () => {
        return new Promise(resolve => {
          setTimeout(() => {
            aPreloadCalled = true;
            resolve();
          }, 10);
        });
      };

      // b checks that a is setup first
      const b = new ApplicationPlugin({ name: 'b', required: ['a'] });
      b.preload = () => {
        expect(aPreloadCalled).to.be.true;
        return Promise.resolve();
      };

      Application.uses(b);
      Application.uses(a);

      const app = new Application();
      app.state.ready.subscribe(() => {
        done();
      });
    });

    it('should throw if a plugin is missing a required dependency', () => {
      const plugin = new ApplicationPlugin({
        name: 'b',
        required: ['a']
      });

      Application.uses(plugin);

      expect(() => {
        new Application();
      }).to.throw();
    });

    it('should default features to false for ones that are not set', () => {
      const application = new Application({ features: { captions: true } });
      expect(application.features.captions).to.equal(true);
      expect(application.features.sound).to.equal(false);
    });

    it('should mark sound enabled if vo is marked as a feature', () => {
      const application = new Application({
        features: { sound: false, vo: true }
      });
      expect(application.features.vo).to.equal(true);
      expect(application.features.sound).to.equal(true);
    });

    it('should mark sound enabled if music is enabled', () => {
      const application = new Application({
        features: { sound: false, music: true }
      });
      expect(application.features.music).to.equal(true);
      expect(application.features.sound).to.equal(true);
    });

    it('should mark sound enabled if sfx is enabled', () => {
      const application = new Application({
        features: { sound: false, sfx: true }
      });
      expect(application.features.sfx).to.equal(true);
      expect(application.features.sound).to.equal(true);
    });
  });

  describe('validatePlugins', () => {
    it('should return an empty array if all dependencies are in place', () => {
      const pluginA = new ApplicationPlugin({ name: 'a' });
      const pluginB = new ApplicationPlugin({ name: 'b', required: ['a'] });
      Application.uses(pluginB);
      Application.uses(pluginA);

      expect(Application.validatePlugins()).to.deep.equal([]);
    });

    it('should return a list of errors if there are missing dependencies', () => {
      const pluginB = new ApplicationPlugin({ name: 'b', required: ['a'] });
      Application.uses(pluginB);

      expect(Application.validatePlugins()).to.deep.equal([
        'Application plugin "b" missing required plugins "a"'
      ]);
    });
  });
 
  describe('sortPlugins', () => {
    it('should allow no plugins to be provided', () => {
      Application.sortPlugins();
    });

    it('should place plugins\' dependency plugins before the actual plugin', () => {
      const dependant = new ApplicationPlugin({
        name: 'b',
        required: ['a'],
        optional: ['c']
      });
      Application.uses(dependant);
      const dependency1 = new ApplicationPlugin({ name: 'c' });
      Application.uses(dependency1);
      const dependency2 = new ApplicationPlugin({ name: 'a' });
      Application.uses(dependency2);

      Application.sortPlugins();

      expect(Application._plugins[2]).to.equal(dependant);
    });

    it('should properly sort chains of dependencies', () => {
      const b = new ApplicationPlugin({ name: 'b', optional: ['c'] });
      Application.uses(b);
      const c = new ApplicationPlugin({ name: 'c', required: ['a'] });
      Application.uses(c);
      const a = new ApplicationPlugin({ name: 'a' });
      Application.uses(a);

      Application.sortPlugins();

      expect(Application._plugins[0]).to.equal(a);
      expect(Application._plugins[1]).to.equal(c);
      expect(Application._plugins[2]).to.equal(b);
    });

    it('should properly handle missing optional dependencies', () => {
      const b = new ApplicationPlugin({ name: 'b', optional: ['c'] });
      Application.uses(b);

      Application.sortPlugins();

      expect(Application._plugins[0]).to.equal(b);
    });

    it('should throw an Error if there is a cyclic dependency between plugins', () => {
      const b = new ApplicationPlugin({ name: 'b', optional: ['c'] });
      Application.uses(b);
      const c = new ApplicationPlugin({ name: 'c', required: ['a'] });
      Application.uses(c);
      const a = new ApplicationPlugin({ name: 'a', optional: ['b'] });
      Application.uses(a);

      expect(() => Application.sortPlugins()).to.throw();
    });
  });
});<|MERGE_RESOLUTION|>--- conflicted
+++ resolved
@@ -1,37 +1,19 @@
 import { Application, ApplicationPlugin } from './index';
 
-<<<<<<< HEAD
-/**
- */
-class CustomPlugin extends ApplicationPlugin {
-  /**
-   */
-=======
 /** */
 class CustomPlugin extends ApplicationPlugin {
   /** */
->>>>>>> 53e8d33f
   constructor() {
     super({ name: 'custom' });
   }
 
-<<<<<<< HEAD
-  /**
-   */
-=======
   /** */
->>>>>>> 53e8d33f
   setup(application) {
     this.setupCalled = true;
     expect(application).to.be.instanceOf(Application);
   }
-<<<<<<< HEAD
-  /**
-   */
-=======
 
   /** */
->>>>>>> 53e8d33f
   preload(application) {
     this.preloadCalled = true;
     expect(application).to.be.instanceOf(Application);
