/**
 * @module EaselJS Animation
<<<<<<< HEAD
 * @namespace springroll.easeljs
 * @requires Core, Animation, EaselJS Display
=======
 * @namespace springroll
 * @requires Core, EaselJS Display
>>>>>>> 8c089e91
 */
(function()
{
	// Include classes
	var ApplicationPlugin = include('springroll.ApplicationPlugin');

	/**
	 * @class Application
	 */
	var plugin = new ApplicationPlugin();

	// Init the animator
	plugin.setup = function()
	{
		// Register the tasks
		this.assetManager.register('springroll.easeljs.BitmapMovieClipTask', 40);
		this.animator.register('springroll.easeljs.BitmapMovieClipInstance', 20);
		this.animator.register('springroll.easeljs.MovieClipInstance', 10);
	};

}());<|MERGE_RESOLUTION|>--- conflicted
+++ resolved
@@ -1,12 +1,7 @@
 /**
  * @module EaselJS Animation
-<<<<<<< HEAD
- * @namespace springroll.easeljs
+ * @namespace springroll
  * @requires Core, Animation, EaselJS Display
-=======
- * @namespace springroll
- * @requires Core, EaselJS Display
->>>>>>> 8c089e91
  */
 (function()
 {
