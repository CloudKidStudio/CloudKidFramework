--- conflicted
+++ resolved
@@ -6,26 +6,16 @@
 (function(undefined)
 {
 	/**
-<<<<<<< HEAD
-	*  Mixins for the CreateJS Point class, which include methods
-	*  for calculating the dot product, length, distance, normalize, etc.
-	*  @class Point
-	*/
+	 * Mixins for the CreateJS Point class, which include methods
+	 * for calculating the dot product, length, distance, normalize, etc.
+	 * @class Point
+	 */
 
 	var p = include("createjs.Point", false);
 	if(!p) return;
 
 	p = p.prototype;
 
-=======
-	 * Mixins for the CreateJS Point class, which include methods
-	 * for calculating the dot product, length, distance, normalize, etc.
-	 * @class Point
-	 */
-	
-	var p = include("createjs.Point").prototype;
-	
->>>>>>> c0bf4a1b
 	/**
 	 * Returns the dot product between this point and another one.
 	 * @method dotProd
