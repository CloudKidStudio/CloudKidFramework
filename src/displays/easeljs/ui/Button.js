--- conflicted
+++ resolved
@@ -423,18 +423,10 @@
 	var s = Container.prototype; //super
 
 	/**
-<<<<<<< HEAD
-	* An event for when the button is pressed (while enabled).
-	* @static
-	* @property {String} BUTTON_PRESS
-	*/
-=======
 	 * An event for when the button is pressed (while enabled).
-	 * @public
 	 * @static
 	 * @property {String} BUTTON_PRESS
 	 */
->>>>>>> c0bf4a1b
 	Button.BUTTON_PRESS = "buttonPress";
 	
 	/**
@@ -775,30 +767,30 @@
 	 * @method generateDefaultStates
 	 * @static
 	 * @param {Image|HTMLCanvasElement} image The image to use for all of the button states, in the
-	 *                                    standard up/over/down format.
+	 *                                        standard up/over/down format.
 	 * @param {Object} [disabledSettings] The settings object for the disabled state. If omitted, no
-	 *                                disabled state is created.
+	 *                                    disabled state is created.
 	 * @param {Number} [disabledSettings.saturation] The saturation adjustment for the disabled
-	 *                                           state. 100 is fully saturated, 0 is unchanged,
-	 *                                           -100 is desaturated.
+	 *                                               state. 100 is fully saturated, 0 is unchanged,
+	 *                                               -100 is desaturated.
 	 * @param {Number} [disabledSettings.brightness] The brightness adjustment for the disabled
-	 *                                           state. 100 is fully bright, 0 is unchanged, -100
-	 *                                           is completely dark.
+	 *                                               state. 100 is fully bright, 0 is unchanged,
+	 *                                               -100 is completely dark.
 	 * @param {Number} [disabledSettings.contrast] The contrast adjustment for the disabled state.
-	 *                                         100 is full contrast, 0 is unchanged, -100 is no
-	 *                                         contrast.
+	 *                                             100 is full contrast, 0 is unchanged, -100 is no
+	 *                                             contrast.
 	 * @param {Object} [highlightSettings] The settings object for the highlight state. If omitted,
-	 *                                 no state is created.
-	 * @param {Number} [highlightSettings.size] How many pixels to make the glow, eg 8 for an 8 pixel
-	 *                                      increase on each side.
+	 *                                     no state is created.
+	 * @param {Number} [highlightSettings.size] How many pixels to make the glow, eg 8 for an
+	 *                                          8 pixel increase on each side.
 	 * @param {Number} [highlightSettings.red] The red value for the glow, from 0 to 255.
 	 * @param {Number} [highlightSettings.green] The green value for the glow, from 0 to 255.
 	 * @param {Number} [highlightSettings.blue] The blue value for the glow, from 0 to 255.
 	 * @param {Number} [highlightSettings.alpha=255] The alpha value for the glow, from 0 to 255,
-	 *                                           with 0 being transparent and 255 fully opaque.
+	 *                                               with 0 being transparent and 255 fully opaque.
 	 * @param {Array} [highlightSettings.rgba] An array of values to use for red, green, blue, and
-	 *                                     optionally alpha that can be used instead of providing
-	 *                                     separate properties on highlightSettings.
+	 *                                         optionally alpha that can be used instead of
+	 *                                         providing separate properties on highlightSettings.
 	 * @return {Object} An object for use as the 'imageSettings' parameter on a new Button.
 	 */
 	Button.generateDefaultStates = function(image, disabledSettings, highlightSettings)
