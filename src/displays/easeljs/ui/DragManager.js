--- conflicted
+++ resolved
@@ -14,21 +14,13 @@
 	 * Drag manager is responsible for handling the dragging of stage elements.
 	 * Supports click-n-stick (click to start, move mouse, click to release) and click-n-drag (standard dragging) functionality.
 	 *
-<<<<<<< HEAD
-	 *  @class DragManager
-	 *  @constructor
-	 *  @param {PixiDisplay} display The display that this DragManager is handling objects on.
+	 * @class DragManager
+	 * @constructor
+	 * @param {PixiDisplay} display The display that this DragManager is handling objects on.
 	 *                               Optionally, this parameter an be omitted and the
 	 *                               Application's default display will be used.
-	 *  @param {function} startCallback The callback when when starting
-	 *  @param {function} endCallback The callback when ending
-=======
-	 * @class DragManager
-	 * @constructor
-	 * @param {createjs.Stage} stage The stage that this DragManager is monitoring.
 	 * @param {function} startCallback The callback when when starting
 	 * @param {function} endCallback The callback when ending
->>>>>>> c0bf4a1b
 	 */
 	var DragManager = function(display, startCallback, endCallback)
 	{
