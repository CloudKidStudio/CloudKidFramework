--- conflicted
+++ resolved
@@ -12,32 +12,6 @@
 		autoDetectRenderer = include('PIXI.autoDetectRenderer');
 
 	/**
-<<<<<<< HEAD
-	* PixiDisplay is a display plugin for the springroll Framework
-	* that uses the Pixi library for rendering.
-	*
-	* @class PixiDisplay
-	* @extends springroll.AbstractDisplay
-	* @constructor
-	* @param {String} id The id of the canvas element on the page to draw to.
-	* @param {Object} options The setup data for the Pixi stage.
-	* @param {String} [options.forceContext=null] If a specific renderer should be used instead of
-	*                                             WebGL falling back to Canvas. Use "webgl" or
-	*                                             "canvas2d" to specify a renderer.
-	* @param {Boolean} [options.clearView=false] If the canvas should be wiped between renders.
-	* @param {uint} [options.backgroundColor=0x000000] The background color of the stage (if it is
-	*                                                  not transparent).
-	* @param {Boolean} [options.transparent=false] If the stage should be transparent.
-	* @param {Boolean} [options.antiAlias=false] If the WebGL renderer should use anti-aliasing.
-	* @param {Boolean} [options.preMultAlpha=false] If the WebGL renderer should draw with all
-	*                                               images as pre-multiplied alpha. In most cases,
-	*                                               you probably do not want to set this option to
-	*                                               true.
-	* @param {Boolean} [options.preserveDrawingBuffer=false] Set this to true if you want to call
-	*                                                        toDataUrl on the WebGL rendering
-	*                                                        context.
-	*/
-=======
 	 * PixiDisplay is a display plugin for the springroll Framework
 	 * that uses the Pixi library for rendering.
 	 *
@@ -49,8 +23,7 @@
 	 * @param {String} [options.forceContext=null] If a specific renderer should be used instead of
 	 *                                         WebGL falling back to Canvas. Use "webgl" or
 	 *                                         "canvas2d" to specify a renderer.
-	 * @param {Boolean} [options.clearView=false] If the stage should wipe the canvas between
-	 *                                        renders.
+	* @param {Boolean} [options.clearView=false] If the canvas should be wiped between renders.
 	 * @param {uint} [options.backgroundColor=0x000000] The background color of the stage (if it is
 	 *                                              not transparent).
 	 * @param {Boolean} [options.transparent=false] If the stage should be transparent.
@@ -63,7 +36,6 @@
 	 *                                                    toDataUrl on the WebGL rendering
 	 *                                                    context.
 	 */
->>>>>>> c0bf4a1b
 	var PixiDisplay = function(id, options)
 	{
 		AbstractDisplay.call(this, id, options);
@@ -78,21 +50,12 @@
 		this.keepMouseover = options.keepMouseover || false;
 
 		/**
-<<<<<<< HEAD
-		*  The rendering library's stage element, the root display object
-		*  @property {PIXI.Stage} stage
-		*  @readOnly
-		*  @public
-		*/
-		this.stage = new Container();
-=======
 		 * The rendering library's stage element, the root display object
 		 * @property {PIXI.Stage} stage
 		 * @readOnly
 		 * @public
 		 */
-		this.stage = new Stage(options.backgroundColor || 0);
->>>>>>> c0bf4a1b
+		this.stage = new Container();
 
 		/**
 		 * The Pixi renderer.
