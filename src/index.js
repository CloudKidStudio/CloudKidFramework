export * from './debug';
export * from './scale-manager';
export * from './accessibility';
export * from './controller';
export * from './Application';
<<<<<<< HEAD
export * from './localization';
=======
export * from './plugins/ApplicationPlugin';
>>>>>>> 51cea247
<|MERGE_RESOLUTION|>--- conflicted
+++ resolved
@@ -3,8 +3,5 @@
 export * from './accessibility';
 export * from './controller';
 export * from './Application';
-<<<<<<< HEAD
 export * from './localization';
-=======
-export * from './plugins/ApplicationPlugin';
->>>>>>> 51cea247
+export * from './plugins/ApplicationPlugin';