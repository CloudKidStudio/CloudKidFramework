import { Debugger } from './../../debug/Debugger';

/**
 * Object used to render caption
 * @typedef {{start:(), stop:(), lineBegin:(line: TimedLine), lineEnd:()}} ICaptionRenderer
 */

/**
 *  CaptionPlayer is used to start, stop and update captions.
 *  it applies the content of an active caption to a given CaptionRenderer.
 *
 * @export
 * @class CaptionPlayer
 */
export default class CaptionPlayer {
<<<<<<< HEAD
=======
  // Maybe:(CaptionPlayer is written for playing a single caption at a time, minor rework would be required for multiple captions)

>>>>>>> 97b31ffc
  /**
   * Creates an instance of CaptionPlayer.
   * @param {Object.<string, Caption>} captions - captions map.
   * @param {ICaptionRenderer} renderer CaptionRenderer that content is applied too.
   * @memberof CaptionPlayer
   */
  constructor(captions, renderer) {
    this.renderer = renderer;
    this.captions = captions;

    this.activeCaption = null;
  }

  /**
   * updates any currently playing caption
   * This ~should~ be called every frame.
   *
<<<<<<< HEAD
   * @param {Number} deltaTime Time passed in seconds since last update call.
=======
   * @param {any} deltaTime Time passed in seconds since last update call.
>>>>>>> 97b31ffc
   * @memberof CaptionPlayer
   */
  update(deltaTime) {
    if (this.activeCaption) {
      this.activeCaption.update(deltaTime);
      if (this.activeCaption.isFinished()) {
        this.stop();
      }
    }
  }

  /**
   * Starts playing a caption.
   *
   * @param {String} name name of caption
   * @param {number} [time=0] start time in milliseconds
   * @returns {boolean} true is caption started
   * @memberof CaptionPlayer
   */
  start(name, time = 0) {
    this.stop();
    this.activeCaption = this.captions[name];
    if (this.activeCaption) {
      if (this.renderer.start) {
        this.renderer.start();
      }
      this.activeCaption.start(
        time,
        this.renderer.lineBegin,
        this.renderer.lineEnd
      );
    } else {
      Debugger.log('warn', `[CaptionPlayer.Start()] caption ${name} not found`);
    }
  }

  /**
   * Stops any caption currently playing
   * @memberof CaptionPlayer
   */
  stop() {
    if (this.activeCaption) {
      if (this.renderer.stop) {
        this.renderer.stop();
      }
    }
<<<<<<< HEAD
    this.activeCaption = null;
=======
  }

  /**
   * sets content of HTML element.
   *
   * @private
   * @param {String} content
   * @memberof CaptionPlayer
   */
  setElementContent(content) {
    this.element.innerHTML = content; // <-- TODO: not sure if this is the proper way to set a DOM element.
>>>>>>> 97b31ffc
  }
}<|MERGE_RESOLUTION|>--- conflicted
+++ resolved
@@ -13,11 +13,6 @@
  * @class CaptionPlayer
  */
 export default class CaptionPlayer {
-<<<<<<< HEAD
-=======
-  // Maybe:(CaptionPlayer is written for playing a single caption at a time, minor rework would be required for multiple captions)
-
->>>>>>> 97b31ffc
   /**
    * Creates an instance of CaptionPlayer.
    * @param {Object.<string, Caption>} captions - captions map.
@@ -35,11 +30,7 @@
    * updates any currently playing caption
    * This ~should~ be called every frame.
    *
-<<<<<<< HEAD
    * @param {Number} deltaTime Time passed in seconds since last update call.
-=======
-   * @param {any} deltaTime Time passed in seconds since last update call.
->>>>>>> 97b31ffc
    * @memberof CaptionPlayer
    */
   update(deltaTime) {
@@ -66,6 +57,7 @@
       if (this.renderer.start) {
         this.renderer.start();
       }
+
       this.activeCaption.start(
         time,
         this.renderer.lineBegin,
@@ -86,20 +78,6 @@
         this.renderer.stop();
       }
     }
-<<<<<<< HEAD
     this.activeCaption = null;
-=======
-  }
-
-  /**
-   * sets content of HTML element.
-   *
-   * @private
-   * @param {String} content
-   * @memberof CaptionPlayer
-   */
-  setElementContent(content) {
-    this.element.innerHTML = content; // <-- TODO: not sure if this is the proper way to set a DOM element.
->>>>>>> 97b31ffc
   }
 }