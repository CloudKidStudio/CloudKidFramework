--- conflicted
+++ resolved
@@ -208,17 +208,11 @@
 		if (appOptions.forceFlashAudio)
 			options.plugins = [FlashAudioPlugin];
 
-		if (CordovaAudioPlugin && (appOptions.options.forceNativeAudio || options.plugins.indexOf(CordovaAudioPlugin) >= 0))
-		{
-<<<<<<< HEAD
-			var forceNativeAudio = (window.top) ? window.top.springroll.forceNativeAudio : window.springroll.forceNativeAudio;
-			
-			if (forceNativeAudio && CordovaAudioPlugin && appOptions.forceNativeAudio)
-=======
+		if (CordovaAudioPlugin && (appOptions.forceNativeAudio || options.plugins.indexOf(CordovaAudioPlugin) >= 0))
+		{
 			// Security CORS error can be thrown when attempting to access window.top, wrapping the check in a try/catch block to prevent
 			// the game from crashing where there is no CORS policy setup.
 			try
->>>>>>> 871c559e
 			{
 				var forceNativeAudio = (window.top) ? window.top.springroll.forceNativeAudio : window.springroll.forceNativeAudio;
 				
