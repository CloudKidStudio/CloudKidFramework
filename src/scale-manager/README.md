# Scale Manager
A utility class that listens for resize events and calculates the width and height your game should be to fit within the screen without stretching or squishing the game. 

```javascript
let scaleManager = new ScaleManager({
  width: 1320,
  height: 780,
  callback: function(resizeData) {
    console.log('This is called on window resize');

    console.log('game width is', resizeData.width);
    console.log('game height is', resizeData.height);
    console.log('game scale is', resizeData.scale);
  }
});
```

The `enable` method exists in case you do not have a listener ready at the time of construction or need to replace the existing listener. 

```javascript
scaleManager.enable(function(resizeData) {
  console.log('The old listener is replaced with this one!', resizeData);
});
```

**Note:** The Resize event will fire twice. A 500ms debounce was added to the event to solve an issues where on iOS the window inner height/width are not guaranteed to match actual the dimensions when the event fires.

For more info check out the [WebKit Bug](https://bugs.webkit.org/show_bug.cgi?id=170595).


### Callback Example

The scale manager callback parameter contains `width`, `height`, and `scale`. these values can be used to resize your game. Depending on the engine you choose you'll have to use them differently. `scale` contains `x` and `y`, these are the independent scaling values for the x and y axis.

```javascript
scaleManager.enable(({width, height, scale}) => {
  // -- PIXI -- //
  const view = this.pixi.view;
  const stage = this.pixi.stage;
  const renderer = this.pixi.renderer;

  stage.position.set(renderer.width / 2, renderer.height / 2);
  stage.scale.set(scale.x, scale.y);

  stage.pivot.x = renderer.width / 2;
  stage.pivot.y = renderer.height / 2;

  view.style.width = width + 'px';
  view.style.height = height + 'px';

  view.style.position = 'absolute'
  view.style.left = '0px';
  view.style.top = '0px'; 
});
```

**Note**: A Phaser3 example can be found [here](https://github.com/SpringRoll/Springroll-Seed/tree/templates/phaser3)

## Safe Scaling
Safe scaling is enabled by setting `safeWidth` and `safeHeight` in the scaleManager's config. 

```javascript
let scaleManager = new ScaleManager({
  width: 1320,
  height: 780,
  safeWidth: 1024,
  safeHeight: 660,
  callback: pixiResize
});
```

This allows for the scale manager to calculate the canvas's target size and scale to ensure that the viewport's minimum is never smaller than `safeWidth` and `safeHeight`, and It's maximum never larger than `width` and `height`.

## Scaled Entities

If your game has any code that needs to be updated after the game resizes it can be implemented as a ScaledEntity. A ScaledEntity's `onResize` function is automatically called by the ScaleManager.

```javascript
class MyEntity extends ScaledEntity
{
  onResize({offset, scale, gameSize})
  {
    //Resize dependant code.
  }
}

const myEntity = new MyEntity();

scaleManager.addEntity(myEntity);
scaleManager.removeEntity(myEntity);

```

| Parameter | values | Description |
|---|---|---|
|`offset`| `x,y` | distance calculated between the game size and the viewport size |
|`scale`| `x,y ` | scale values calculated for viewport |
|`gameSize`| `x,y` | actual game space size, set during scale manager initialization |

An example of a ScaledEntity might be offsetting a camera to keep the game in view.

```javascript
class CameraPositioner extends ScaledEntity
{
  constructor(camera)
  {
    super();
    this.camera = camera;
  }

  onResize({ offset, gameSize })
  {
    this.camera.setViewport(-offset.x, -offset.y, gameSize.x, gameSize.y);
  }
}
```

### Anchor

An Anchor is another example of a scaled entity provided by SpringRoll. It's primary use is to keep UI elements in a relative position regardless of the size of the viewport. For example if you always wanted to keep a health bar in the top left corner:

```javascript
const healthBar = new StatusBar("#ff0000"); // <-- not a springroll object.
const healthAnchor = new Anchor({
  position: { x: 66, y: 25 }, 
  direction: { x: -1, y: -1 }, 
  callback: (x, y) => healthBar.position.set(x, y)
});
scaleManager.addEntity(healthAnchor);
```

| Parameter | Description |
|---|---|
|`position`| desired `x,y` position of the element relative to the Anchor's `direction` |
<<<<<<< HEAD
|`direction`| `x,y` axis that the Anchor is attached to, `x:-1` is left, and `y:-1` is up. `X:0,Y:0` locks the element to the center of the viewport. |
=======
|`direction`| `x,y` axis that the Anchor is attached to, `x:-1` is left, and `y:-1` is up. `x:0` and `y:0` locks the element to the center of the viewport. |
>>>>>>> dbd9d20a
|`callback`| function to be call anytime the screen is resized, the parameters contain the `x,y` position in world space to set your object too. |<|MERGE_RESOLUTION|>--- conflicted
+++ resolved
@@ -132,9 +132,5 @@
 | Parameter | Description |
 |---|---|
 |`position`| desired `x,y` position of the element relative to the Anchor's `direction` |
-<<<<<<< HEAD
-|`direction`| `x,y` axis that the Anchor is attached to, `x:-1` is left, and `y:-1` is up. `X:0,Y:0` locks the element to the center of the viewport. |
-=======
 |`direction`| `x,y` axis that the Anchor is attached to, `x:-1` is left, and `y:-1` is up. `x:0` and `y:0` locks the element to the center of the viewport. |
->>>>>>> dbd9d20a
 |`callback`| function to be call anytime the screen is resized, the parameters contain the `x,y` position in world space to set your object too. |