export * from './Anchor';
export * from './SafeScaleManager';
<<<<<<< HEAD
=======
export * from './ScaledEntity';
>>>>>>> afa1ab0a
export * from './ScaleManager';<|MERGE_RESOLUTION|>--- conflicted
+++ resolved
@@ -1,7 +1,4 @@
 export * from './Anchor';
 export * from './SafeScaleManager';
-<<<<<<< HEAD
-=======
 export * from './ScaledEntity';
->>>>>>> afa1ab0a
 export * from './ScaleManager';