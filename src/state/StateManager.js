--- conflicted
+++ resolved
@@ -15,17 +15,10 @@
  */
 export default class StateManager {
   /**
-<<<<<<< HEAD
-   * Adds a new subscribable field field to the state manager. Throws an error if the field already exists
-   * @param {String} name The name of the field
-   * @param {Any} initialValue The initial value of the property
-   * @return Property The newly created property
-=======
-   * Adds a new subscribable field to the state manager.
+   * Adds a new subscribable field field to the state manager. Throws an error if the field already exists.
    * @param {String} name The name of the field.
    * @param {Any} initialValue The initial value of the property.
    * @return Property The newly created property.
->>>>>>> d3de336a
    */
   addField(name, initialValue) {
     if ('undefined' !== typeof this[name]) {
